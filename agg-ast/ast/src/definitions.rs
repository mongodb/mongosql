use crate::custom_serde::{deserialize_mql_operator, serialize_mql_operator};
use bson::Bson;
use linked_hash_map::LinkedHashMap;
use serde::{Deserialize, Serialize};

// This module contains an aggregation pipeline syntax tree that implements
// serde::Deserialize. This allows us to deserialize aggregation pipelines from
// test YAML files into structured data and then transform that structured data
// into air structs so that we can run desugarer passes and therefore test the
// desugarers.

// This module contains an aggregation pipeline syntax tree that implements serde::Deserialize and
// serde::Serialize. This syntax tree has two primary use cases: 1) for desugarer testing, and 2)
// for schema-derivation for the mongodb-schema-manager.
//
// The desugarer tests are specified in YAML files. The test pipelines are parsed into the types
// in this module, and then converted into air structs in the air/agg_ast module.
//
// The schema-derivation module is a sibling to this module, and is used by the mongodb-schema-
// manager.

/// Stage represents an aggregation pipeline stage.
#[derive(Clone, Debug, PartialEq, Serialize, Deserialize)]
pub enum Stage {
    #[serde(skip)]
    Collection(Collection),
    #[serde(rename = "$documents")]
    Documents(Vec<LinkedHashMap<String, Expression>>),
    #[serde(rename = "$project")]
    Project(ProjectStage),
    #[serde(rename = "$replaceWith", alias = "$replaceRoot")]
    ReplaceWith(ReplaceStage),
    #[serde(rename = "$match")]
    Match(MatchStage),
    #[serde(rename = "$limit")]
    Limit(i64),
    #[serde(rename = "$skip")]
    Skip(i64),
    #[serde(rename = "$sort")]
    Sort(LinkedHashMap<String, i8>),
    #[serde(rename = "$sortByCount")]
    SortByCount(Box<Expression>),
    #[serde(rename = "$group")]
    Group(Group),
    #[serde(rename = "$join")]
    Join(Box<Join>),
    #[serde(rename = "$equiJoin")]
    EquiJoin(EquiJoin),
    #[serde(rename = "$unwind")]
    Unwind(Unwind),
    #[serde(rename = "$lookup")]
    Lookup(Lookup),
    #[serde(rename = "$addFields", alias = "$set")]
    AddFields(LinkedHashMap<String, Expression>),
    #[serde(rename = "$redact")]
    Redact(Box<Expression>),
    #[serde(rename = "$unset")]
    Unset(Unset),
    #[serde(rename = "$setWindowFields")]
    SetWindowFields(SetWindowFields),
    #[serde(rename = "$bucket")]
    Bucket(Bucket),
    #[serde(rename = "$bucketAuto")]
    BucketAuto(BucketAuto),
    #[serde(rename = "$count")]
    Count(String),
    #[serde(rename = "$densify")]
    Densify(Densify),
    #[serde(rename = "$facet")]
    Facet(LinkedHashMap<String, Vec<Stage>>),
    #[serde(rename = "$fill")]
    Fill(Fill),
    #[serde(rename = "$geoNear")]
    GeoNear(GeoNear),
    #[serde(rename = "$sample")]
    Sample(Sample),
    #[serde(rename = "$unionWith")]
    UnionWith(UnionWith),

    // Search stages
    #[serde(rename = "$graphLookup")]
    GraphLookup(GraphLookup),
    #[serde(untagged)]
    AtlasSearchStage(AtlasSearchStage),
}

#[derive(Clone, Debug, PartialEq, Serialize, Deserialize)]
pub struct Collection {
    pub db: String,
    pub collection: String,
}

#[derive(Clone, Debug, PartialEq, Default)]
pub struct ProjectStage {
    pub items: LinkedHashMap<String, ProjectItem>,
}

impl ProjectStage {
    pub fn with_capacity(capacity: usize) -> ProjectStage {
        ProjectStage {
            items: LinkedHashMap::with_capacity(capacity),
        }
    }

    pub fn into_inner(self) -> LinkedHashMap<String, ProjectItem> {
        self.items
    }

    pub fn push(&mut self, items: (String, ProjectItem)) {
        self.items.insert(items.0, items.1);
    }

    pub fn is_empty(&self) -> bool {
        self.items.is_empty()
    }

    pub fn len(&self) -> usize {
        self.items.len()
    }
}

#[derive(Clone, Debug, PartialEq, Serialize, Deserialize)]
pub enum ProjectItem {
    Exclusion,
    Inclusion,
    Assignment(Expression),
}

#[derive(Clone, Debug, PartialEq, Serialize, Deserialize)]
#[serde(rename_all = "camelCase")]
pub enum ReplaceStage {
    NewRoot(Expression),
    #[serde(untagged)]
    Expression(Expression),
}

impl ReplaceStage {
    pub fn expression(self) -> Expression {
        match self {
            ReplaceStage::NewRoot(expr) => expr,
            ReplaceStage::Expression(expr) => expr,
        }
    }
}

#[derive(Clone, Debug, PartialEq, Default)]
pub struct MatchStage {
    pub expr: Vec<MatchExpression>,
}

impl MatchStage {
    pub fn with_capacity(capacity: usize) -> MatchStage {
        MatchStage {
            expr: Vec::with_capacity(capacity),
        }
    }

    pub fn into_inner(self) -> Vec<MatchExpression> {
        self.expr
    }

    pub fn push(&mut self, expr: MatchExpression) {
        self.expr.push(expr);
    }

    pub fn is_empty(&self) -> bool {
        self.expr.is_empty()
    }

    pub fn len(&self) -> usize {
        self.expr.len()
    }
}

#[derive(Clone, Debug, PartialEq, Serialize, Deserialize)]
#[serde(untagged)]
pub enum MatchExpression {
    Expr(MatchExpr),
    Logical(MatchLogical),
    Misc(MatchMisc),
    Field(MatchField),
}

#[derive(Clone, Debug, PartialEq, Serialize, Deserialize)]
#[serde(untagged)]
pub enum MatchMisc {
    Regex(MatchRegex),
    Element(MatchElement),
    Where(MatchWhere),
    JsonSchema(MatchJsonSchema),
    Text(MatchText),
    Comment(MatchComment),
}

#[derive(Clone, Debug, PartialEq, Serialize, Deserialize)]
pub struct MatchExpr {
    #[serde(rename = "$expr")]
    pub expr: Box<Expression>,
}

#[derive(Clone, Debug, PartialEq, Serialize, Deserialize)]
pub enum MatchLogical {
    #[serde(rename = "$and")]
    And(Vec<MatchExpression>),
    #[serde(rename = "$or")]
    Or(Vec<MatchExpression>),
    #[serde(rename = "$nor")]
    Nor(Vec<MatchExpression>),
    #[serde(untagged)]
    Not(MatchNot),
}

/// MatchElement represents $elemMatch expressions.
#[derive(Clone, Debug, PartialEq)]
pub struct MatchElement {
    pub field: Ref,
    pub query: MatchArrayExpression,
}

#[derive(Clone, Debug, PartialEq, Serialize, Deserialize)]
#[serde(untagged)]
pub enum MatchArrayExpression {
    Value(LinkedHashMap<MatchBinaryOp, bson::Bson>),
    Query(MatchArrayQuery),
}

#[derive(Clone, Debug, PartialEq)]
pub struct MatchArrayQuery {
    pub query: Vec<MatchExpression>,
}

impl MatchArrayQuery {
    pub fn with_capacity(capacity: usize) -> MatchArrayQuery {
        MatchArrayQuery {
            query: Vec::with_capacity(capacity),
        }
    }

    pub fn into_inner(self) -> Vec<MatchExpression> {
        self.query
    }

    pub fn push(&mut self, query: MatchExpression) {
        self.query.push(query);
    }

    pub fn is_empty(&self) -> bool {
        self.query.is_empty()
    }

    pub fn len(&self) -> usize {
        self.query.len()
    }
}

#[derive(Clone, Debug, PartialEq)]
pub struct MatchNot {
    pub field: Ref,
    pub expr: MatchNotExpression,
}

#[derive(Clone, Debug, PartialEq, Serialize, Deserialize)]
#[serde(untagged)]
pub enum MatchNotExpression {
    Query(LinkedHashMap<MatchBinaryOp, bson::Bson>),
    // technically, this needs to be a String or Regex, but this does not need
    // to be encoded in the AST, it can be enforced semantically.
    Regex(bson::Bson),
    // this is functionally unreachable because bson::Bson will capture everything deserializing; however,
    // the custom serde explicitly pulls out $elemMatch operators and deserializes to this variant.
    Element(MatchArrayExpression),
}

#[derive(Clone, Debug, PartialEq, Serialize, Deserialize)]
pub struct MatchWhere {
    #[serde(rename = "$where")]
    // This is technically supposed to be String or javascript code, but this does not need to
    // be encoded in the AST, it can be enforced semantically.
    pub code: bson::Bson,
}

#[derive(Clone, Debug, PartialEq, Serialize, Deserialize)]
pub struct MatchJsonSchema {
    // At some point it may make sense to fully support JsonSchema rather than just defaulting to
    // bson.
    #[serde(rename = "$jsonSchema")]
    pub schema: bson::Bson,
}

#[derive(Clone, Debug, PartialEq, Serialize, Deserialize)]
pub struct MatchText {
    #[serde(rename = "$text")]
    pub expr: MatchTextContents,
}

#[derive(Clone, Debug, PartialEq)]
pub struct MatchRegex {
    pub field: Ref,
    pub pattern: bson::Bson,
    pub options: Option<bson::Bson>,
}

#[derive(Clone, Debug, PartialEq, Serialize, Deserialize)]
pub struct MatchComment {
    #[serde(rename = "$comment")]
    pub comment: String,
}

#[derive(Clone, Debug, PartialEq, Serialize, Deserialize)]
pub struct MatchTextContents {
    #[serde(rename = "$search")]
    pub search: String,
    #[serde(rename = "$language")]
    pub language: Option<String>,
    #[serde(rename = "$caseSensitive")]
    pub case_sensitive: Option<bool>,
    #[serde(rename = "$diacriticSensitive")]
    pub diacritic_sensitive: Option<bool>,
}

#[derive(Clone, Debug, PartialEq)]
pub struct MatchField {
    pub field: Ref,
    pub ops: LinkedHashMap<MatchBinaryOp, bson::Bson>,
}

#[derive(Clone, Debug, PartialEq, Copy, Eq, Hash, Serialize, Deserialize)]
pub enum MatchBinaryOp {
    // Typical $match binary operators with standard format of {field: {operator: value}}
    #[serde(rename = "$eq")]
    Eq,
    #[serde(rename = "$gt")]
    Gt,
    #[serde(rename = "$gte")]
    Gte,
    #[serde(rename = "$in")]
    In,
    #[serde(rename = "$lt")]
    Lt,
    #[serde(rename = "$lte")]
    Lte,
    #[serde(rename = "$ne")]
    Ne,
    #[serde(rename = "$nin")]
    Nin,
    #[serde(rename = "$exists")]
    Exists,
    #[serde(rename = "$type")]
    Type,
    #[serde(rename = "$size")]
    Size,
    #[serde(rename = "$mod")]
    Mod,
    #[serde(rename = "$bitsAnySet")]
    BitsAnySet,
    #[serde(rename = "$bitsAnyClear")]
    BitsAnyClear,
    #[serde(rename = "$bitsAllSet")]
    BitsAllSet,
    #[serde(rename = "$bitsAllClear")]
    BitsAllClear,
    #[serde(rename = "$all")]
    All,

    // Geospatial operators have the same issue as $regex, where the fields are
    // just stuck in a bson document as the value.
    #[serde(rename = "$geoIntersects")]
    GeoIntersects,
    #[serde(rename = "$geoWithin")]
    GeoWithin,
    #[serde(rename = "$near")]
    Near,
    #[serde(rename = "$nearSphere")]
    NearSphere,
}

#[derive(Clone, Debug, PartialEq, Serialize, Deserialize)]
pub struct Group {
    #[serde(rename = "_id")]
    pub keys: Expression,
    #[serde(flatten)]
    pub aggregations: LinkedHashMap<String, GroupAccumulator>,
}

#[derive(Clone, Debug, PartialEq)]
pub struct GroupAccumulator {
    pub function: GroupAccumulatorName,
    pub expr: GroupAccumulatorExpr,
}

#[derive(Clone, Copy, Debug, PartialEq, Serialize, Deserialize)]
pub enum GroupAccumulatorName {
    #[serde(rename = "$addToSet")]
    AddToSet,
    #[serde(rename = "$avg")]
    Avg,
    #[serde(rename = "$first")]
    First,
    #[serde(rename = "$last")]
    Last,
    #[serde(rename = "$max")]
    Max,
    #[serde(rename = "$mergeObjects")]
    MergeObjects,
    #[serde(rename = "$min")]
    Min,
    #[serde(rename = "$push")]
    Push,
    #[serde(rename = "$sqlAvg")]
    SQLAvg,
    #[serde(rename = "$sqlCount")]
    SQLCount,
    #[serde(rename = "$sqlFirst")]
    SQLFirst,
    #[serde(rename = "$sqlLast")]
    SQLLast,
    #[serde(rename = "$sqlMax")]
    SQLMax,
    #[serde(rename = "$sqlMergeObjects")]
    SQLMergeObjects,
    #[serde(rename = "$sqlMin")]
    SQLMin,
    #[serde(rename = "$sqlStdDevPop")]
    SQLStdDevPop,
    #[serde(rename = "$sqlStdDevSamp")]
    SQLStdDevSamp,
    #[serde(rename = "$sqlSum")]
    SQLSum,
    #[serde(rename = "$stdDevPop")]
    StdDevPop,
    #[serde(rename = "$stdDevSamp")]
    StdDevSamp,
    #[serde(rename = "$sum")]
    Sum,
}

#[derive(Clone, Debug, PartialEq, Serialize, Deserialize)]
#[serde(untagged)]
pub enum GroupAccumulatorExpr {
    SQLAccumulator {
        distinct: bool,
        var: Box<Expression>,
    },
    NonSQLAccumulator(Expression),
}

#[derive(Clone, Debug, PartialEq, Serialize, Deserialize)]
pub struct Join {
    pub database: Option<String>,
    pub collection: Option<String>,
    #[serde(rename = "joinType")]
    pub join_type: JoinType,
    #[serde(rename = "let")]
    pub let_body: Option<LinkedHashMap<String, Expression>>,
    pub pipeline: Vec<Stage>,
    pub condition: Option<Expression>,
}

#[derive(Clone, Debug, PartialEq, Serialize, Deserialize)]
#[serde(rename_all = "camelCase")]
pub struct EquiJoin {
    // Note: At the moment equijoin are only supported on collections of the same DB
    pub database: Option<String>,
    pub collection: Option<String>,
    pub join_type: JoinType,
    pub local_field: String,
    pub foreign_field: String,
    #[serde(rename = "as")]
    pub as_var: String,
}

#[derive(Clone, Debug, PartialEq, Serialize, Deserialize)]
#[serde(rename_all = "lowercase")]
pub enum JoinType {
    Inner,
    Left,
}

#[derive(Clone, Debug, PartialEq, Serialize, Deserialize)]
#[serde(untagged)]
pub enum Unwind {
    Document(UnwindExpr),
    FieldPath(Expression),
}

#[derive(Clone, Debug, PartialEq, Serialize, Deserialize)]
#[serde(rename_all = "camelCase")]
pub struct UnwindExpr {
    pub path: Box<Expression>,
    pub include_array_index: Option<String>,
    pub preserve_null_and_empty_arrays: Option<bool>,
}

#[derive(Clone, Debug, PartialEq, Deserialize, Serialize)]
#[serde(untagged)]
pub enum Lookup {
    ConciseSubquery(ConciseSubqueryLookup),
    Equality(EqualityLookup),
    Subquery(SubqueryLookup),
}

#[derive(Clone, Debug, PartialEq, Deserialize, Serialize)]
#[serde(untagged)]
pub enum LookupFrom {
    Collection(String),
    Namespace(Namespace),
}

#[derive(Clone, Debug, PartialEq, Deserialize, Serialize)]
#[serde(rename_all = "camelCase")]
pub struct EqualityLookup {
    pub from: LookupFrom,
    pub local_field: String,
    pub foreign_field: String,
    #[serde(rename = "as")]
    pub as_var: String,
}

#[derive(Clone, Debug, PartialEq, Deserialize, Serialize)]
#[serde(rename_all = "camelCase")]
pub struct ConciseSubqueryLookup {
    pub from: Option<LookupFrom>,
    pub local_field: String,
    pub foreign_field: String,
    #[serde(rename = "let")]
    pub let_body: Option<LinkedHashMap<String, Expression>>,
    pub pipeline: Vec<Stage>,
    #[serde(rename = "as")]
    pub as_var: String,
}

#[derive(Clone, Debug, PartialEq, Deserialize, Serialize)]
#[serde(rename_all = "camelCase")]
pub struct SubqueryLookup {
    pub from: Option<LookupFrom>,
    #[serde(rename = "let")]
    pub let_body: Option<LinkedHashMap<String, Expression>>,
    pub pipeline: Vec<Stage>,
    #[serde(rename = "as")]
    pub as_var: String,
}

#[derive(Clone, Debug, PartialEq, Deserialize, Serialize)]
pub struct Namespace {
    pub db: String,
    pub coll: String,
}

#[derive(Clone, Debug, PartialEq, Serialize, Deserialize)]
#[serde(untagged)]
pub enum Unset {
    Single(String),
    Multiple(Vec<String>),
}

#[derive(Clone, Debug, PartialEq, Serialize, Deserialize)]
#[serde(rename_all = "camelCase")]
pub struct SetWindowFields {
    pub partition_by: Option<Box<Expression>>,
    pub sort_by: Option<LinkedHashMap<String, i8>>,
    pub output: LinkedHashMap<String, SetWindowFieldsOutput>,
}

#[derive(Clone, Debug, PartialEq, Serialize)]
pub struct SetWindowFieldsOutput {
    #[serde(flatten)]
    pub window_func: Box<Expression>,
    #[serde(skip_serializing_if = "Option::is_none")]
    pub window: Option<Window>,
}

#[derive(Clone, Debug, PartialEq, Serialize, Deserialize)]
pub struct Window {
    #[serde(skip_serializing_if = "Option::is_none")]
    pub documents: Option<[Bson; 2]>,
    #[serde(skip_serializing_if = "Option::is_none")]
    pub range: Option<[Bson; 2]>,
    #[serde(skip_serializing_if = "Option::is_none")]
    pub unit: Option<String>,
}

#[derive(Clone, Debug, PartialEq, Serialize, Deserialize)]
#[serde(rename_all = "camelCase")]
pub struct Bucket {
    pub group_by: Box<Expression>,
    pub boundaries: Vec<Bson>,
    pub default: Option<Bson>,
    pub output: Option<LinkedHashMap<String, Expression>>,
}

#[derive(Clone, Debug, PartialEq, Serialize, Deserialize)]
#[serde(rename_all = "camelCase")]
pub struct BucketAuto {
    pub group_by: Box<Expression>,
    pub buckets: i32,
    pub output: Option<LinkedHashMap<String, Expression>>,
    pub granularity: Option<String>,
}

#[derive(Clone, Debug, PartialEq, Serialize, Deserialize)]
#[serde(rename_all = "camelCase")]
pub struct Densify {
    pub field: String,
    #[serde(skip_serializing_if = "Option::is_none")]
    pub partition_by_fields: Option<Vec<String>>,
    pub range: DensifyRange,
}

#[derive(Clone, Debug, PartialEq, Serialize, Deserialize)]
pub struct DensifyRange {
    pub step: Bson,
    pub bounds: DensifyRangeBounds,
    #[serde(skip_serializing_if = "Option::is_none")]
    pub unit: Option<String>,
}

#[derive(Clone, Debug, PartialEq, Serialize, Deserialize)]
#[serde(rename_all = "camelCase")]
pub enum DensifyRangeBounds {
    Full,
    Partition,
    #[serde(untagged)]
    Array(Box<[Bson; 2]>),
}

#[derive(Clone, Debug, PartialEq, Serialize, Deserialize)]
#[serde(rename_all = "camelCase")]
pub struct Fill {
    #[serde(skip_serializing_if = "Option::is_none")]
    pub partition_by: Option<Box<Expression>>,
    #[serde(skip_serializing_if = "Option::is_none")]
    pub partition_by_fields: Option<Vec<String>>,
    #[serde(skip_serializing_if = "Option::is_none")]
    pub sort_by: Option<LinkedHashMap<String, i8>>,
    pub output: LinkedHashMap<String, FillOutput>,
}

#[derive(Clone, Debug, PartialEq, Serialize, Deserialize)]
#[serde(rename_all = "camelCase")]
pub enum FillOutput {
    Value(Expression),
    Method(FillOutputMethod),
}

#[derive(Clone, Debug, PartialEq, Serialize, Deserialize)]
#[serde(rename_all = "camelCase")]
pub enum FillOutputMethod {
    Linear,
    Locf,
}

#[derive(Clone, Debug, PartialEq, Serialize, Deserialize)]
#[serde(rename_all = "camelCase")]
pub struct GeoNear {
    pub distance_field: String,
    #[serde(skip_serializing_if = "Option::is_none")]
    pub distance_multiplier: Option<Bson>,
    #[serde(skip_serializing_if = "Option::is_none")]
    pub include_locs: Option<String>,
    #[serde(skip_serializing_if = "Option::is_none")]
    pub key: Option<String>,
    #[serde(skip_serializing_if = "Option::is_none")]
    pub max_distance: Option<Bson>,
    #[serde(skip_serializing_if = "Option::is_none")]
    pub min_distance: Option<Bson>,
    pub near: GeoNearPoint,
    #[serde(skip_serializing_if = "Option::is_none")]
    pub query: Option<MatchExpression>,
    #[serde(skip_serializing_if = "Option::is_none")]
    pub spherical: Option<bool>,
}

#[derive(Clone, Debug, PartialEq, Serialize, Deserialize)]
#[serde(untagged)]
pub enum GeoNearPoint {
    GeoJSON(GeoJSON),
    Legacy([Bson; 2]),
}

#[derive(Clone, Debug, PartialEq, Serialize, Deserialize)]
pub struct GeoJSON {
    pub r#type: String,
    pub coordinates: [Bson; 2],
}

#[derive(Clone, Debug, PartialEq, Serialize, Deserialize)]
pub struct Sample {
    pub size: u32,
}

#[derive(Clone, Debug, PartialEq, Serialize, Deserialize)]
#[serde(untagged)]
pub enum UnionWith {
    Collection(String),
    Pipeline(UnionWithPipeline),
}

#[derive(Clone, Debug, PartialEq, Serialize, Deserialize)]
pub struct UnionWithPipeline {
    pub collection: String,
    pub pipeline: Vec<Stage>,
}

#[derive(Clone, Debug, PartialEq, Serialize, Deserialize)]
#[serde(rename_all = "camelCase")]
pub struct GraphLookup {
    pub from: String,
    pub start_with: Box<Expression>,
    pub connect_from_field: String,
    pub connect_to_field: String,
    pub r#as: String,
    pub max_depth: Option<i32>,
    pub depth_field: Option<String>,
    pub restrict_search_with_match: Option<Box<Expression>>,
}

#[derive(Clone, Debug, PartialEq, Serialize, Deserialize)]
pub enum AtlasSearchStage {
    #[serde(rename = "$search")]
    Search(Box<Expression>),
    #[serde(rename = "$searchMeta")]
    SearchMeta(Box<Expression>),
    #[serde(rename = "$vectorSearch")]
    VectorSearch(Box<Expression>),
}

/// Expression represents an aggregation pipeline expression. Order of these variants matters
/// since we use custom deserialization for several expression types.
#[derive(Clone, Debug, PartialEq, Serialize, Deserialize)]
#[serde(untagged)]
pub enum Expression {
    // Variable or field refs
    Ref(Ref),

    // Literal values including non-Ref strings
    Literal(LiteralValue),

    // Operators with structured arguments
    TaggedOperator(TaggedOperator),

    // Operators with unstructured arguments
    #[serde(
        deserialize_with = "deserialize_mql_operator",
        serialize_with = "serialize_mql_operator"
    )]
    UntaggedOperator(UntaggedOperator),

    // Array literal expressions
    Array(Vec<Expression>),

    // Document literal expressions
    Document(LinkedHashMap<String, Expression>),
}

/// Ref represents field references and variable references. Variable references are prefixed with
/// "$$" and field references are prefixed with "$".
#[derive(Clone, Debug, PartialEq)]
pub enum Ref {
    FieldRef(String),
    VariableRef(String),
}

impl Ref {
    pub fn as_str(&self) -> &str {
        match self {
            Ref::FieldRef(s) => s,
            Ref::VariableRef(s) => s,
        }
    }

    pub fn is_variable(&self) -> bool {
        matches!(self, Ref::VariableRef(_))
    }

    pub fn is_field_ref(&self) -> bool {
        matches!(self, Ref::FieldRef(_))
    }
}

// Literal values are atomic types that cannot contain sub-expressions that must be evaluated.
// Becuase of this we do not treat Arrays or Documents as literals.
// This can be thought of as an identical enum to the bson::Bson enum with Array and Document
// removed.
#[derive(Clone, Debug, PartialEq)]
pub enum LiteralValue {
    // specified in order of bson spec
    Double(f64),
    String(String),
    // Array is supported as an expression and not as a literal since it can contain expressions that must be evaluated.
    // Document is supported as expression and not as a literal since it can contain expressions that must be evaluated.
    Boolean(bool),
    Null,
    RegularExpression(bson::Regex),
    JavaScriptCode(String),
    JavaScriptCodeWithScope(bson::JavaScriptCodeWithScope),
    Int32(i32),
    Int64(i64),
    Timestamp(bson::Timestamp),
    Binary(bson::Binary),
    ObjectId(bson::oid::ObjectId),
    DateTime(bson::DateTime),
    Symbol(String),
    Decimal128(bson::Decimal128),
    Undefined,
    MaxKey,
    MinKey,
    DbPointer(bson::DbPointer),
}

/// UntaggedOperators are operators that follow the general format:
///   { "$<op_name>": [<args>] }
/// We need a custom deserializer that turns the key "$op_name" into
/// the field "op" in the struct.
#[derive(Clone, Debug, PartialEq, Serialize, Deserialize)]
pub struct UntaggedOperator {
    pub op: UntaggedOperatorName,
    pub args: Vec<Expression>,
}

#[derive(Clone, Copy, Debug, PartialEq, Serialize, Deserialize)]
pub enum UntaggedOperatorName {
    #[serde(rename = "$abs")]
    Abs,
    #[serde(rename = "$acos")]
    Acos,
    #[serde(rename = "$acosh")]
    Acosh,
    #[serde(rename = "$asin")]
    Asin,
    #[serde(rename = "$asinh")]
    Asinh,
    #[serde(rename = "$atan")]
    Atan,
    #[serde(rename = "$atan2")]
    Atan2,
    #[serde(rename = "$atanh")]
    Atanh,
    #[serde(rename = "$add")]
    Add,
    #[serde(rename = "$addToSet")]
    AddToSet,
    #[serde(rename = "$allElementsTrue")]
    AllElementsTrue,
    #[serde(rename = "$and")]
    And,
    #[serde(rename = "$anyElementTrue")]
    AnyElementTrue,
    #[serde(rename = "$arrayElemAt")]
    ArrayElemAt,
    #[serde(rename = "$arrayToObject")]
    ArrayToObject,
    #[serde(rename = "$avg")]
    Avg,
    #[serde(rename = "$binarySize")]
    BinarySize,
    #[serde(rename = "$bitAnd")]
    BitAnd,
    #[serde(rename = "$bitNot")]
    BitNot,
    #[serde(rename = "$bitOr")]
    BitOr,
    #[serde(rename = "$bitXor")]
    BitXor,
    #[serde(rename = "$bsonSize")]
    BsonSize,
    #[serde(rename = "$ceil")]
    Ceil,
    #[serde(rename = "$cmp")]
    Cmp,
    #[serde(rename = "$coalesce")]
    Coalesce,
    #[serde(rename = "$concat")]
    Concat,
    #[serde(rename = "$concatArrays")]
    ConcatArrays,
    #[serde(rename = "$cond")]
    Cond,
    #[serde(rename = "$cos")]
    Cos,
    #[serde(rename = "$cosh")]
    Cosh,
    #[serde(rename = "$covariancePop")]
    CovariancePop,
    #[serde(rename = "$covarianceSamp")]
    CovarianceSamp,
    #[serde(rename = "$degreesToRadians")]
    DegreesToRadians,
    #[serde(rename = "$count")]
    Count,
    #[serde(rename = "$divide")]
    Divide,
    #[serde(rename = "$eq")]
    Eq,
    #[serde(rename = "$exp")]
    Exp,
    #[serde(rename = "$first")]
    First,
    #[serde(rename = "$floor")]
    Floor,
    #[serde(rename = "$gt")]
    Gt,
    #[serde(rename = "$gte")]
    Gte,
    #[serde(rename = "$ifNull")]
    IfNull,
    #[serde(rename = "$in")]
    In,
    #[serde(rename = "$indexOfArray")]
    IndexOfArray,
    #[serde(rename = "$indexOfBytes")]
    IndexOfBytes,
    #[serde(rename = "$indexOfCP")]
    IndexOfCP,
    #[serde(rename = "$is")]
    Is,
    #[serde(rename = "$isArray")]
    IsArray,
    #[serde(rename = "$isNumber")]
    IsNumber,
    #[serde(rename = "$last")]
    Last,
    #[serde(rename = "$literal")]
    Literal,
    #[serde(rename = "$locf")]
    Locf,
    #[serde(rename = "$log")]
    Log,
    #[serde(rename = "$log10")]
    Log10,
    #[serde(rename = "$ln")]
    Ln,
    #[serde(rename = "$lt")]
    Lt,
    #[serde(rename = "$lte")]
    Lte,
    #[serde(rename = "$max")]
    Max,
    #[serde(rename = "$meta")]
    Meta,
    #[serde(rename = "$min")]
    Min,
    #[serde(rename = "$mergeObjects")]
    MergeObjects,
    #[serde(rename = "$mod")]
    Mod,
    #[serde(rename = "$mqlBetween")]
    MQLBetween,
    #[serde(rename = "$multiply")]
    Multiply,
    #[serde(rename = "$ne")]
    Ne,
    #[serde(rename = "$not")]
    Not,
    #[serde(rename = "$nullIf")]
    NullIf,
    #[serde(rename = "$numberDouble")]
    NumberDouble,
    #[serde(rename = "$objectToArray")]
    ObjectToArray,
    #[serde(rename = "$or")]
    Or,
    #[serde(rename = "$pow")]
    Pow,
    #[serde(rename = "$push")]
    Push,
    #[serde(rename = "$radiansToDegrees")]
    RadiansToDegrees,
    #[serde(rename = "$rand")]
    Rand,
    #[serde(rename = "$range")]
    Range,
    #[serde(rename = "$reverseArray")]
    ReverseArray,
    #[serde(rename = "$round")]
    Round,
    #[serde(rename = "$sampleRate")]
    SampleRate,
    #[serde(rename = "$setEquals")]
    SetEquals,
    #[serde(rename = "$setIntersection")]
    SetIntersection,
    #[serde(rename = "$setDifference")]
    SetDifference,
    #[serde(rename = "$setUnion")]
    SetUnion,
    #[serde(rename = "$setIsSubset")]
    SetIsSubset,
    #[serde(rename = "$sin")]
    Sin,
    #[serde(rename = "$sinh")]
    Sinh,
    #[serde(rename = "$size")]
    Size,
    #[serde(rename = "$slice")]
    Slice,
    #[serde(rename = "$split")]
    Split,
    #[serde(rename = "$sqlAnd")]
    SQLAnd,
    #[serde(rename = "$sqlBetween")]
    SQLBetween,
    #[serde(rename = "$sqlBitLength")]
    SQLBitLength,
    #[serde(rename = "$sqlCos")]
    SQLCos,
    #[serde(rename = "$sqlEq")]
    SQLEq,
    #[serde(rename = "$sqlGt")]
    SQLGt,
    #[serde(rename = "$sqlGte")]
    SQLGte,
    #[serde(rename = "$sqlIndexOfCP")]
    SQLIndexOfCP,
    #[serde(rename = "$sqlIs")]
    SQLIs,
    #[serde(rename = "$sqlLog")]
    SQLLog,
    #[serde(rename = "$sqlLt")]
    SQLLt,
    #[serde(rename = "$sqlLte")]
    SQLLte,
    #[serde(rename = "$sqlMod")]
    SQLMod,
    #[serde(rename = "$sqlNe")]
    SQLNe,
    #[serde(rename = "$sqlNeg")]
    SQLNeg,
    #[serde(rename = "$sqlNot")]
    SQLNot,
    #[serde(rename = "$sqlOr")]
    SQLOr,
    #[serde(rename = "$sqlPos")]
    SQLPos,
    #[serde(rename = "$sqlRound")]
    SQLRound,
    #[serde(rename = "$sqlSin")]
    SQLSin,
    #[serde(rename = "$sqlSlice")]
    SQLSlice,
    #[serde(rename = "$sqlSize")]
    SQLSize,
    #[serde(rename = "$sqlSplit")]
    SQLSplit,
    #[serde(rename = "$sqlSqrt")]
    SQLSqrt,
    #[serde(rename = "$sqlStrLenCP")]
    SQLStrLenCP,
    #[serde(rename = "$sqlStrLenBytes")]
    SQLStrLenBytes,
    #[serde(rename = "$sqlSubstrCP")]
    SQLSubstrCP,
    #[serde(rename = "$sqlSum")]
    SQLSum,
    #[serde(rename = "$sqlTan")]
    SQLTan,
    #[serde(rename = "$sqlToLower")]
    SQLToLower,
    #[serde(rename = "$sqlToUpper")]
    SQLToUpper,
    #[serde(rename = "$sqrt")]
    Sqrt,
    #[serde(rename = "$stdDevPop")]
    StdDevPop,
    #[serde(rename = "$stdDevSamp")]
    StdDevSamp,
    #[serde(rename = "$strcasecmp")]
    Strcasecmp,
    #[serde(rename = "$strLenBytes")]
    StrLenBytes,
    #[serde(rename = "$strLenCP")]
    StrLenCP,
    #[serde(rename = "$substr")]
    Substr,
    #[serde(rename = "$substrBytes")]
    SubstrBytes,
    #[serde(rename = "$substrCP")]
    SubstrCP,
    #[serde(rename = "$subtract")]
    Subtract,
    #[serde(rename = "$sum")]
    Sum,
    #[serde(rename = "$tan")]
    Tan,
    #[serde(rename = "$tanh")]
    Tanh,
    #[serde(rename = "$toBool")]
    ToBool,
    #[serde(rename = "$toDate")]
    ToDate,
    #[serde(rename = "$toDecimal")]
    ToDecimal,
    #[serde(rename = "$toDouble")]
    ToDouble,
    #[serde(rename = "$toHashedIndexKey")]
    ToHashedIndexKey,
    #[serde(rename = "$toInt")]
    ToInt,
    #[serde(rename = "$toLong")]
    ToLong,
    #[serde(rename = "$toObjectId")]
    ToObjectId,
    #[serde(rename = "$toString")]
    ToString,
    #[serde(rename = "$toLower")]
    ToLower,
    #[serde(rename = "$toUpper")]
    ToUpper,
    #[serde(rename = "$trunc")]
    Trunc,
    #[serde(rename = "$tsIncrement")]
    TSIncrement,
    #[serde(rename = "$tsSecond")]
    TSSecond,
    #[serde(rename = "$type")]
    Type,
}

impl std::fmt::Display for UntaggedOperatorName {
    fn fmt(&self, f: &mut std::fmt::Formatter) -> std::fmt::Result {
        write!(f, "{}", serde_json::to_string(self).unwrap())
    }
}

impl TryFrom<&str> for UntaggedOperatorName {
    type Error = String;

    fn try_from(value: &str) -> Result<Self, String> {
        serde_json::from_str(value)
            .map_err(|e| format!("Failed to deserialize operator name: {}", e))
    }
}

/// TaggedOperators are operators that have named arguments. We can utilize
/// serde directly for these by using the enum names as the keys (operator names).
#[derive(Clone, Debug, PartialEq, Serialize, Deserialize)]
pub enum TaggedOperator {
    #[serde(rename = "$accumulator")]
    Accumulator(Accumulator),
    #[serde(rename = "$function")]
    Function(Function),
    #[serde(rename = "$getField")]
    GetField(GetField),
    #[serde(rename = "$setField")]
    SetField(SetField),
    #[serde(rename = "$unsetField")]
    UnsetField(UnsetField),
    #[serde(rename = "$switch")]
    Switch(Switch),
    #[serde(rename = "$let")]
    Let(Let),
    #[serde(rename = "$sqlConvert")]
    SQLConvert(SQLConvert),
    #[serde(rename = "$convert")]
    Convert(Convert),
    #[serde(rename = "$like")]
    Like(Like),
    #[serde(rename = "$regexMatch")]
    Regex(RegexAggExpression),
    #[serde(rename = "$regexFind")]
    RegexFind(RegexAggExpression),
    #[serde(rename = "$regexFindAll")]
    RegexFindAll(RegexAggExpression),
    #[serde(rename = "$sqlDivide")]
    SQLDivide(SQLDivide),
    #[serde(rename = "$trim")]
    Trim(Trim),
    #[serde(rename = "$ltrim")]
    LTrim(Trim),
    #[serde(rename = "$rtrim")]
    RTrim(Trim),
    #[serde(rename = "$replaceAll")]
    ReplaceAll(Replace),
    #[serde(rename = "$replaceOne")]
    ReplaceOne(Replace),

    // Subquery Operators (extended from MQL)
    #[serde(rename = "$subquery")]
    Subquery(Subquery),
    #[serde(rename = "$subqueryComparison")]
    SubqueryComparison(SubqueryComparison),
    #[serde(rename = "$subqueryExists")]
    SubqueryExists(SubqueryExists),

    // Accumulator exprs
    #[serde(rename = "$bottom")]
    Bottom(Bottom),
    #[serde(rename = "$bottomN")]
    BottomN(BottomN),
    #[serde(rename = "$median")]
    Median(Median),
    #[serde(rename = "$percentile")]
    Percentile(Percentile),
    #[serde(rename = "$top")]
    Top(Top),
    #[serde(rename = "$topN")]
    TopN(TopN),

    // Array Operators
    #[serde(rename = "$firstN")]
    FirstN(NArrayOp),
    #[serde(rename = "$lastN")]
    LastN(NArrayOp),
    #[serde(rename = "$filter")]
    Filter(Filter),
    #[serde(rename = "$map")]
    Map(Map),
    #[serde(rename = "$maxN")]
    MaxNArrayElement(NArrayOp),
    #[serde(rename = "$minN")]
    MinNArrayElement(NArrayOp),
    #[serde(rename = "$reduce")]
    Reduce(Reduce),
    #[serde(rename = "$sortArray")]
    SortArray(SortArray),
    #[serde(rename = "$zip")]
    Zip(Zip),

    // date operators
    #[serde(rename = "$hour")]
    Hour(DateExpression),
    #[serde(rename = "$minute")]
    Minute(DateExpression),
    #[serde(rename = "$second")]
    Second(DateExpression),
    #[serde(rename = "$millisecond")]
    Millisecond(DateExpression),
    #[serde(rename = "$dayOfWeek")]
    DayOfWeek(DateExpression),
    #[serde(rename = "$dayOfMonth")]
    DayOfMonth(DateExpression),
    #[serde(rename = "$dayOfYear")]
    DayOfYear(DateExpression),
    #[serde(rename = "$isoDayOfWeek")]
    IsoDayOfWeek(DateExpression),
    #[serde(rename = "$isoWeek")]
    IsoWeek(DateExpression),
    #[serde(rename = "$isoWeekYear")]
    IsoWeekYear(DateExpression),
    #[serde(rename = "$week")]
    Week(DateExpression),
    #[serde(rename = "$month")]
    Month(DateExpression),
    #[serde(rename = "$year")]
    Year(DateExpression),
    #[serde(rename = "$dateToParts")]
    DateToParts(DateToParts),
    #[serde(rename = "$dateFromParts")]
    DateFromParts(DateFromParts),
    #[serde(rename = "$dateFromString")]
    DateFromString(DateFromString),
    #[serde(rename = "$dateToString")]
    DateToString(DateToString),
    #[serde(rename = "$dateAdd")]
    DateAdd(DateAdd),
    #[serde(rename = "$dateSubtract")]
    DateSubtract(DateSubtract),
    #[serde(rename = "$dateDiff")]
    DateDiff(DateDiff),
    #[serde(rename = "$dateTrunc")]
    DateTrunc(DateTrunc),

    // Window Functions (note: $covariance[Pop | Samp] are UntaggedOperators)
    #[serde(rename = "$denseRank")]
    DenseRank(EmptyDoc),
    #[serde(rename = "$derivative")]
    Derivative(Derivative),
    #[serde(rename = "$documentNumber")]
    DocumentNumber(EmptyDoc),
    #[serde(rename = "$expMovingAvg")]
    ExpMovingAvg(ExpMovingAvg),
    #[serde(rename = "$integral")]
    Integral(Integral),
    #[serde(rename = "$rank")]
    Rank(EmptyDoc),
    #[serde(rename = "$shift")]
    Shift(Shift),
    #[serde(rename = "$cond")]
    Cond(Cond),
}

#[derive(Clone, Debug, PartialEq, Serialize, Deserialize)]
#[serde(rename_all = "camelCase")]
pub struct Accumulator {
    pub init: Box<Expression>,
    pub init_args: Option<Vec<Expression>>,
    pub accumulate: Box<Expression>,
    pub accumulate_args: Vec<Expression>,
    pub merge: Box<Expression>,
    pub finalize: Option<Box<Expression>>,
    pub lang: String,
}

#[derive(Clone, Debug, PartialEq, Serialize, Deserialize)]
pub struct Function {
    pub body: Box<Expression>,
    pub args: Vec<Expression>,
    pub lang: String,
}

#[derive(Clone, Debug, PartialEq, Serialize, Deserialize)]
pub struct GetField {
    pub field: String,
    pub input: Box<Expression>,
}

#[derive(Clone, Debug, PartialEq, Serialize, Deserialize)]
pub struct SetField {
    pub field: String,
    pub input: Box<Expression>,
    pub value: Box<Expression>,
}

#[derive(Clone, Debug, PartialEq, Serialize, Deserialize)]
pub struct UnsetField {
    pub field: String,
    pub input: Box<Expression>,
}

#[derive(Clone, Debug, PartialEq, Serialize, Deserialize)]
pub struct Switch {
    pub branches: Vec<SwitchCase>,
    pub default: Box<Expression>,
}

#[derive(Clone, Debug, PartialEq, Serialize, Deserialize)]
pub struct SwitchCase {
    pub case: Box<Expression>,
    pub then: Box<Expression>,
}

#[derive(Clone, Debug, PartialEq, Serialize, Deserialize)]
pub struct Let {
    pub vars: LinkedHashMap<String, Expression>,
    #[serde(rename = "in")]
    pub inside: Box<Expression>,
}

#[derive(Clone, Debug, PartialEq, Serialize, Deserialize)]
#[serde(rename_all = "camelCase")]
pub struct SQLConvert {
    pub input: Box<Expression>,
    pub to: String,
    pub on_null: Box<Expression>,
    pub on_error: Box<Expression>,
}

#[derive(Clone, Debug, PartialEq, Serialize)]
#[serde(rename_all = "camelCase")]
pub struct Convert {
    pub input: Box<Expression>,
    pub to: Box<Expression>,
    pub format: Option<String>,
    #[serde(skip_serializing_if = "Option::is_none")]
    pub on_null: Option<Box<Expression>>,
    #[serde(skip_serializing_if = "Option::is_none")]
    pub on_error: Option<Box<Expression>>,
}

#[derive(Clone, Debug, PartialEq, Serialize, Deserialize)]
#[serde(rename_all = "camelCase")]
pub struct Filter {
    pub input: Box<Expression>,
    #[serde(skip_serializing_if = "Option::is_none")]
    #[serde(rename = "as")]
    pub _as: Option<String>,
    pub cond: Box<Expression>,
    pub limit: Option<Box<Expression>>,
}

#[derive(Clone, Debug, PartialEq, Serialize, Deserialize)]
#[serde(rename_all = "camelCase")]
pub struct NArrayOp {
    pub input: Box<Expression>,
    pub n: Box<Expression>,
}

#[derive(Clone, Debug, PartialEq, Serialize, Deserialize)]
pub struct Like {
    pub input: Box<Expression>,
    pub pattern: Box<Expression>,
    pub escape: Option<char>,
}

#[derive(Clone, Debug, PartialEq, Serialize, Deserialize)]
#[serde(rename_all = "camelCase")]
pub struct Map {
    pub input: Box<Expression>,
    #[serde(skip_serializing_if = "Option::is_none")]
    #[serde(rename = "as")]
    pub _as: Option<String>,
    #[serde(rename = "in")]
    pub inside: Box<Expression>,
}

#[derive(Clone, Debug, PartialEq, Serialize, Deserialize)]
pub struct RegexAggExpression {
    pub input: Box<Expression>,
    pub regex: Box<Expression>,
    pub options: Option<Box<Expression>>,
}

#[derive(Clone, Debug, PartialEq, Serialize, Deserialize)]
<<<<<<< HEAD
pub struct RegexMatch {
    pub input: Box<Expression>,
    pub regex: Box<Expression>,
    pub options: Option<Box<Expression>>,
}

#[derive(Clone, Debug, PartialEq, Serialize, Deserialize)]
pub struct RegexFind {
    pub input: Box<Expression>,
    pub regex: Box<Expression>,
    pub options: Option<Box<Expression>>,
}

#[derive(Clone, Debug, PartialEq, Serialize, Deserialize)]
pub struct RegexFindAll {
    pub input: Box<Expression>,
    pub regex: Box<Expression>,
    pub options: Option<Box<Expression>>,
}

#[derive(Clone, Debug, PartialEq, Serialize, Deserialize)]
pub struct ReplaceAll {
    pub input: Box<Expression>,
    pub find: Box<Expression>,
    pub replacement: Box<Expression>,
}

#[derive(Clone, Debug, PartialEq, Serialize, Deserialize)]
pub struct ReplaceOne {
=======
#[serde(rename_all = "camelCase")]
pub struct MaxNArrayElement {
    pub input: Box<Expression>,
    pub n: Box<Expression>,
}

#[derive(Clone, Debug, PartialEq, Serialize, Deserialize)]
#[serde(rename_all = "camelCase")]
pub struct MinNArrayElement {
    pub input: Box<Expression>,
    pub n: Box<Expression>,
}

#[derive(Clone, Debug, PartialEq, Serialize, Deserialize)]
pub struct Replace {
>>>>>>> dec13a81
    pub input: Box<Expression>,
    pub find: Box<Expression>,
    pub replacement: Box<Expression>,
}

#[derive(Clone, Debug, PartialEq, Serialize, Deserialize)]
#[serde(rename_all = "camelCase")]
pub struct SQLDivide {
    pub dividend: Box<Expression>,
    pub divisor: Box<Expression>,
    pub on_error: Box<Expression>,
}

#[derive(Clone, Debug, PartialEq, Serialize)]
pub struct Trim {
    pub input: Box<Expression>,
    #[serde(skip_serializing_if = "Option::is_none")]
    pub chars: Option<Box<Expression>>,
}

#[derive(Clone, Debug, PartialEq, Serialize, Deserialize)]
#[serde(rename_all = "camelCase")]
pub struct Reduce {
    pub input: Box<Expression>,
    pub initial_value: Box<Expression>,
    #[serde(rename = "in")]
    pub inside: Box<Expression>,
}

#[derive(Clone, Debug, PartialEq, Serialize, Deserialize)]
#[serde(rename_all = "camelCase")]
pub struct SortArray {
    pub input: Box<Expression>,
    pub sort_by: SortArraySpec,
}

#[derive(Clone, Debug, PartialEq, Serialize, Deserialize)]
#[serde(untagged)]
pub enum SortArraySpec {
    Value(i8),
    Keys(LinkedHashMap<String, i8>),
}

#[derive(Clone, Debug, PartialEq, Serialize, Deserialize)]
#[serde(rename_all = "camelCase")]
pub struct Subquery {
    pub db: Option<String>,
    pub collection: Option<String>,
    #[serde(rename = "let")]
    pub let_bindings: Option<LinkedHashMap<String, Expression>>,
    pub output_path: Option<Vec<String>>,
    pub pipeline: Vec<Stage>,
}

#[derive(Clone, Debug, PartialEq, Serialize, Deserialize)]
pub struct SubqueryComparison {
    pub op: String,
    pub modifier: String,
    pub arg: Box<Expression>,
    pub subquery: Box<Subquery>,
}

#[derive(Clone, Debug, PartialEq, Serialize, Deserialize)]
pub struct SubqueryExists {
    pub db: Option<String>,
    pub collection: Option<String>,
    #[serde(rename = "let")]
    pub let_bindings: Option<LinkedHashMap<String, Expression>>,
    pub pipeline: Vec<Stage>,
}

fn default_zip_defaults() -> bool {
    false
}

#[derive(Clone, Debug, PartialEq, Serialize, Deserialize)]
#[serde(rename_all = "camelCase")]
pub struct Zip {
    pub inputs: Box<Expression>,
    #[serde(default = "default_zip_defaults")]
    pub use_longest_length: bool,
    pub defaults: Option<Box<Expression>>,
}

#[derive(Clone, Debug, PartialEq)]
pub struct DateExpression {
    pub date: Box<Expression>,
    pub timezone: Option<Box<Expression>>,
}

#[derive(Clone, Debug, PartialEq, Serialize, Deserialize)]
#[serde(rename_all = "camelCase")]
pub struct DateAdd {
    pub start_date: Box<Expression>,
    pub unit: Box<Expression>,
    pub amount: Box<Expression>,
    pub timezone: Option<Box<Expression>>,
}

#[derive(Clone, Debug, PartialEq, Serialize, Deserialize)]
#[serde(rename_all = "camelCase")]
pub struct DateDiff {
    pub start_date: Box<Expression>,
    pub end_date: Box<Expression>,
    pub unit: Box<Expression>,
    pub timezone: Option<Box<Expression>>,
    pub start_of_week: Option<Box<Expression>>,
}

#[derive(Clone, Debug, PartialEq, Serialize)]
#[serde(rename_all = "camelCase")]
pub struct DateFromParts {
    #[serde(skip_serializing_if = "Option::is_none")]
    pub year: Option<Box<Expression>>,
    #[serde(skip_serializing_if = "Option::is_none")]
    pub iso_week_year: Option<Box<Expression>>,
    #[serde(skip_serializing_if = "Option::is_none")]
    pub month: Option<Box<Expression>>,
    #[serde(skip_serializing_if = "Option::is_none")]
    pub iso_week: Option<Box<Expression>>,
    #[serde(skip_serializing_if = "Option::is_none")]
    pub day: Option<Box<Expression>>,
    #[serde(skip_serializing_if = "Option::is_none")]
    pub iso_day_of_week: Option<Box<Expression>>,
    #[serde(skip_serializing_if = "Option::is_none")]
    pub hour: Option<Box<Expression>>,
    #[serde(skip_serializing_if = "Option::is_none")]
    pub minute: Option<Box<Expression>>,
    #[serde(skip_serializing_if = "Option::is_none")]
    pub second: Option<Box<Expression>>,
    #[serde(skip_serializing_if = "Option::is_none")]
    pub millisecond: Option<Box<Expression>>,
    #[serde(skip_serializing_if = "Option::is_none")]
    pub timezone: Option<Box<Expression>>,
}

#[derive(Clone, Debug, PartialEq, Serialize)]
#[serde(rename_all = "camelCase")]
pub struct DateFromString {
    pub date_string: Box<Expression>,
    #[serde(skip_serializing_if = "Option::is_none")]
    pub format: Option<Box<Expression>>,
    #[serde(skip_serializing_if = "Option::is_none")]
    pub timezone: Option<Box<Expression>>,
    #[serde(skip_serializing_if = "Option::is_none")]
    pub on_error: Option<Box<Expression>>,
    #[serde(skip_serializing_if = "Option::is_none")]
    pub on_null: Option<Box<Expression>>,
}

#[derive(Clone, Debug, PartialEq, Serialize, Deserialize)]
#[serde(rename_all = "camelCase")]
pub struct DateSubtract {
    pub start_date: Box<Expression>,
    pub unit: Box<Expression>,
    pub amount: Box<Expression>,
    pub timezone: Option<Box<Expression>>,
}

#[derive(Clone, Debug, PartialEq, Serialize, Deserialize)]
pub struct DateToParts {
    pub date: Box<Expression>,
    pub timezone: Option<Box<Expression>>,
    pub iso8601: Option<bool>,
}

#[derive(Clone, Debug, PartialEq, Serialize)]
#[serde(rename_all = "camelCase")]
pub struct DateToString {
    pub date: Box<Expression>,
    #[serde(skip_serializing_if = "Option::is_none")]
    pub format: Option<Box<Expression>>,
    #[serde(skip_serializing_if = "Option::is_none")]
    pub timezone: Option<Box<Expression>>,
    #[serde(skip_serializing_if = "Option::is_none")]
    pub on_null: Option<Box<Expression>>,
}

#[derive(Clone, Debug, PartialEq, Serialize, Deserialize)]
#[serde(rename_all = "camelCase")]
pub struct DateTrunc {
    pub date: Box<Expression>,
    pub unit: Box<Expression>,
    pub bin_size: Option<Box<Expression>>,
    pub timezone: Option<Box<Expression>>,
    pub start_of_week: Option<Box<Expression>>,
}

#[derive(Clone, Debug, PartialEq, Serialize, Deserialize)]
#[serde(rename_all = "camelCase")]
pub struct Bottom {
    pub sort_by: Box<Expression>,
    pub output: Box<Expression>,
}

#[derive(Clone, Debug, PartialEq, Serialize, Deserialize)]
#[serde(rename_all = "camelCase")]
pub struct Top {
    pub sort_by: Box<Expression>,
    pub output: Box<Expression>,
}

#[derive(Clone, Debug, PartialEq, Serialize, Deserialize)]
#[serde(rename_all = "camelCase")]
pub struct BottomN {
    pub sort_by: Box<Expression>,
    pub output: Box<Expression>,
    pub n: i64,
}

#[derive(Clone, Debug, PartialEq, Serialize, Deserialize)]
#[serde(rename_all = "camelCase")]
pub struct TopN {
    pub sort_by: Box<Expression>,
    pub output: Box<Expression>,
    pub n: i64,
}

#[derive(Clone, Debug, PartialEq, Serialize, Deserialize)]
pub struct Median {
    pub input: Box<Expression>,
    pub method: String,
}

#[derive(Clone, Debug, PartialEq, Serialize, Deserialize)]
pub struct Percentile {
    pub input: Box<Expression>,
    pub p: Vec<Expression>,
    pub method: String,
}

// This is useful for operators that accept an empty document as an argument.
#[derive(Clone, Debug, PartialEq, Serialize, Deserialize)]
pub struct EmptyDoc {}

#[derive(Clone, Debug, PartialEq, Serialize, Deserialize)]
pub struct Derivative {
    pub input: Box<Expression>,
    pub unit: Option<String>,
}

#[derive(Clone, Debug, PartialEq, Serialize, Deserialize)]
pub struct ExpMovingAvg {
    pub input: Box<Expression>,
    #[serde(flatten)]
    pub opt: ExpMovingAvgOpt,
}

#[derive(Clone, Debug, PartialEq, Serialize, Deserialize)]
pub enum ExpMovingAvgOpt {
    N(i32),
    #[serde(rename = "alpha")]
    Alpha(f64),
}

#[derive(Clone, Debug, PartialEq, Serialize, Deserialize)]
pub struct Integral {
    pub input: Box<Expression>,
    pub unit: Option<String>,
}

#[derive(Clone, Debug, PartialEq, Serialize, Deserialize)]
pub struct Shift {
    pub output: Box<Expression>,
    pub by: i32,
    pub default: Option<Box<Expression>>,
}

#[derive(Clone, Debug, PartialEq, Serialize)]
pub struct Cond {
    pub r#if: Box<Expression>,
    pub then: Box<Expression>,
    pub r#else: Box<Expression>,
}

/// VecOrSingleExpr represents the argument to UntaggedOperators.
///
/// Either of the following is valid MQL:
///   { "$sqrt": "$a" }, or
///   { "$sqrt": ["$a"] }
/// So we need to be able to parse either while deserializing an
/// UntaggedOperator. This struct enables that.
#[derive(Clone, Debug, PartialEq, Serialize, Deserialize)]
#[serde(untagged)]
pub enum VecOrSingleExpr {
    Vec(Vec<Expression>),
    Single(Expression),
}

impl VecOrSingleExpr {
    pub fn get_as_vec(self) -> Vec<Expression> {
        match self {
            VecOrSingleExpr::Vec(v) => v,
            VecOrSingleExpr::Single(e) => vec![e],
        }
    }
}

impl Stage {
    pub fn name(&self) -> &str {
        match self {
            Stage::Collection(_) => "<collection>",
            Stage::Documents(_) => "$documents",
            Stage::Project(_) => "$project",
            Stage::ReplaceWith(_) => "$replaceWith",
            Stage::Match(_) => "$match",
            Stage::Limit(_) => "$limit",
            Stage::Skip(_) => "$skip",
            Stage::Sort(_) => "$sort",
            Stage::SortByCount(_) => "$sortByCount",
            Stage::Group(_) => "$group",
            Stage::Join(_) => "$join",
            Stage::EquiJoin(_) => "$equiJoin",
            Stage::Unwind(_) => "$unwind",
            Stage::Lookup(_) => "$lookup",
            Stage::AddFields(_) => "$addFields",
            Stage::Redact(_) => "$redact",
            Stage::Unset(_) => "$unset",
            Stage::SetWindowFields(_) => "$setWindowFields",
            Stage::Bucket(_) => "$bucket",
            Stage::BucketAuto(_) => "$bucketAuto",
            Stage::Count(_) => "$count",
            Stage::Densify(_) => "$densify",
            Stage::Facet(_) => "$facet",
            Stage::Fill(_) => "$fill",
            Stage::GeoNear(_) => "$geoNear",
            Stage::Sample(_) => "$sample",
            Stage::UnionWith(_) => "$unionWith",
            Stage::GraphLookup(_) => "$graphLookup",
            Stage::AtlasSearchStage(_) => "<Atlas search stage>",
        }
    }
}<|MERGE_RESOLUTION|>--- conflicted
+++ resolved
@@ -1400,37 +1400,6 @@
 }
 
 #[derive(Clone, Debug, PartialEq, Serialize, Deserialize)]
-<<<<<<< HEAD
-pub struct RegexMatch {
-    pub input: Box<Expression>,
-    pub regex: Box<Expression>,
-    pub options: Option<Box<Expression>>,
-}
-
-#[derive(Clone, Debug, PartialEq, Serialize, Deserialize)]
-pub struct RegexFind {
-    pub input: Box<Expression>,
-    pub regex: Box<Expression>,
-    pub options: Option<Box<Expression>>,
-}
-
-#[derive(Clone, Debug, PartialEq, Serialize, Deserialize)]
-pub struct RegexFindAll {
-    pub input: Box<Expression>,
-    pub regex: Box<Expression>,
-    pub options: Option<Box<Expression>>,
-}
-
-#[derive(Clone, Debug, PartialEq, Serialize, Deserialize)]
-pub struct ReplaceAll {
-    pub input: Box<Expression>,
-    pub find: Box<Expression>,
-    pub replacement: Box<Expression>,
-}
-
-#[derive(Clone, Debug, PartialEq, Serialize, Deserialize)]
-pub struct ReplaceOne {
-=======
 #[serde(rename_all = "camelCase")]
 pub struct MaxNArrayElement {
     pub input: Box<Expression>,
@@ -1446,7 +1415,6 @@
 
 #[derive(Clone, Debug, PartialEq, Serialize, Deserialize)]
 pub struct Replace {
->>>>>>> dec13a81
     pub input: Box<Expression>,
     pub find: Box<Expression>,
     pub replacement: Box<Expression>,
