macro_rules! test_serde_stage {
    ($func_name:ident, expected = $expected:expr, input = $input:expr) => {
        #[test]
        fn $func_name() {
            use super::TestStage;

            let input = $input;
            let s: TestStage = serde_yaml::from_str(&input).unwrap();

            assert_eq!($expected, s.stage, "failed to deserialize");

            // test roundtrip by serializing to string and then deserializing
            // again (so that we do not need to worry about white space, as we would
            // if we were comparing the original input string to the output string)
            let output = serde_json::to_string(&s).unwrap();
            let s: TestStage = serde_yaml::from_str(&output).unwrap();

            // we output the failed serialization as json since it's a bit easier to read
            // in that it looks more like agg
            assert_eq!($expected, s.stage, "failed to serialize: {}", output);
        }
    };
}

macro_rules! test_serde_expr {
    ($func_name:ident, expected = $expected:expr, input = $input:expr) => {
        #[test]
        fn $func_name() {
            use crate::serde_test::expression_test::TestExpr;

            let input = $input;
            let e: TestExpr = serde_yaml::from_str(&input).unwrap();

            assert_eq!($expected, e.expr, "failed to deserialize");

            // test roundtrip by serializing to string and then deserializing
            // again (so that we do not need to worry about white space, as we would
            // if we were comparing the original input string to the output string)
            let output = serde_json::to_string(&e).unwrap();
            let e: TestExpr = serde_yaml::from_str(&output).unwrap();

            // we output the failed serialization as json since it's a bit easier to read
            // in that it looks more like agg
            assert_eq!($expected, e.expr, "failed to serialize: {}", output);
        }
    };
}

macro_rules! test_match_bin_op {
    ($func_name:ident, string_op = $string_op:expr, expected_op = $expected_op:expr) => {
        test_serde_stage!(
            $func_name,
            expected = Stage::Match(MatchStage {
                expr: vec![MatchExpression::Field(MatchField {
                    field: Ref::FieldRef("a".to_string()),
                    ops: map! { $expected_op =>  bson::Bson::Int32(1) }
                })]
            }),
            input = format!(r#"stage: {{"$match": {{"a": {{"{}": 1}}}}}}"#, $string_op)
        );
    };
}

macro_rules! test_match_logical_vararg {
    ($func_name:ident, string_op = $string_op:expr, expected_op = $expected_op:expr) => {
        test_serde_stage!(
            $func_name,
            expected = Stage::Match(MatchStage {
                expr: vec![MatchExpression::Logical($expected_op(vec![
                    MatchExpression::Field(MatchField {
                        field: Ref::FieldRef("a".to_string()),
                        ops: map! { MatchBinaryOp::Gt =>  bson::Bson::Int32(1) }
                    }),
                    MatchExpression::Field(MatchField {
                        field: Ref::FieldRef("a".to_string()),
                        ops: map! { MatchBinaryOp::Lt =>  bson::Bson::Int32(1) }
                    }),
                    MatchExpression::Field(MatchField {
                        field: Ref::FieldRef("a".to_string()),
                        ops: map! { MatchBinaryOp::Lte =>  bson::Bson::Int32(1) }
                    }),
                ])),]
            }),
            input = format!(
                r#"stage: {{"$match": {{"{}":
                [{{"a": {{"$gt": 1}}}}, {{"a": {{"$lt": 1}}}}, {{"a": {{"$lte": 1}}}}]
            }}}}"#,
                $string_op
            )
        );
    };
}

macro_rules! test_serde_date_operator {
    ($func_name:ident, string_op = $string_op:expr, expected_op = $expected_op:expr) => {
        test_serde_expr!(
            $func_name,
            expected = Expression::TaggedOperator($expected_op(DateExpression {
                date: Box::new(Expression::Ref(Ref::FieldRef("date".to_string()))),
                timezone: Some(Box::new(Expression::Ref(Ref::FieldRef(
                    "timezone".to_string()
                ))))
            })),
            input = format!(
                r#"expr: {{"{}": {{"date": "$date", "timezone": "$timezone"}}}}"#,
                $string_op
            )
        );
    };
}

mod stage_test {
    use crate::definitions::Stage;
    use serde::{Deserialize, Serialize};

    #[derive(Debug, PartialEq, Serialize, Deserialize)]
    struct TestStage {
        stage: Stage,
    }

    mod documents {
        use crate::{
            definitions::{Expression, LiteralValue, Stage},
            map,
        };

        test_serde_stage!(
            empty,
            expected = Stage::Documents(vec![]),
            input = r#"stage: {"$documents": []}"#
        );

        test_serde_stage!(
            singleton,
            expected = Stage::Documents(vec![
                map! {"a".to_string() => Expression::Literal(LiteralValue::Int32(1)) }
            ]),
            input = r#"stage: {"$documents": [{"a": 1}]}"#
        );

        test_serde_stage!(
            multiple_elements,
            expected = Stage::Documents(vec![
                map! {
                    "a".to_string() => Expression::Literal(LiteralValue::Int32(1)),
                    "b".to_string() => Expression::Literal(LiteralValue::Int32(2)),
                },
                map! {
                    "a".to_string() => Expression::Literal(LiteralValue::String("yes".to_string())),
                    "b".to_string() => Expression::Literal(LiteralValue::Null),
                },
                map! {
                    "a".to_string() => Expression::Document(map! {
                        "b".to_string() => Expression::Document(map! {
                            "c".to_string() => Expression::Literal(LiteralValue::Boolean(true)),
                        }),
                    }),
                },
            ]),
            input = r#"stage: {"$documents": [
                                {"a": 1, "b": 2},
                                {"a": "yes", "b": null},
                                {"a": {"b": {"c": true}}}
            ]}"#
        );
    }

    mod project {
        use crate::{
            definitions::{
                Expression, LiteralValue, ProjectItem, ProjectStage, Ref, Stage, UntaggedOperator,
                UntaggedOperatorName,
            },
            map, ROOT_NAME,
        };

        test_serde_stage!(
            empty,
            expected = Stage::Project(ProjectStage { items: map! {} }),
            input = r#"stage: {"$project": {}}"#
        );

        test_serde_stage!(
            singleton_exclusion,
            expected = Stage::Project(ProjectStage {
                items: map! { "_id".to_string() => ProjectItem::Exclusion }
            }),
            input = r#"stage: {"$project": {"_id": 0}}"#
        );

        test_serde_stage!(
            singleton_inclusion,
            expected = Stage::Project(ProjectStage {
                items: map! { "_id".to_string() => ProjectItem::Inclusion }
            }),
            input = r#"stage: {"$project": {"_id": 1}}"#
        );

        test_serde_stage!(
            singleton_assignment,
            expected = Stage::Project(ProjectStage {
                items: map! { "_id".to_string() => ProjectItem::Assignment(Expression::Literal(LiteralValue::String("hello".to_string()))) }
            }),
            input = r#"stage: {"$project": {"_id": "hello"}}"#
        );

        test_serde_stage!(
            multiple_elements,
            expected = Stage::Project(ProjectStage {
                items: map! {
                    "_id".to_string() => ProjectItem::Exclusion,
                    "foo".to_string() => ProjectItem::Assignment(Expression::Ref(Ref::VariableRef(ROOT_NAME.to_string()))),
                    "bar".to_string() => ProjectItem::Assignment(Expression::Ref(Ref::FieldRef("bar".to_string()))),
                    "a".to_string() => ProjectItem::Assignment(Expression::UntaggedOperator(UntaggedOperator {
                        op: UntaggedOperatorName::Add,
                        args: vec![
                            Expression::Literal(LiteralValue::Int32(1)),
                            Expression::Literal(LiteralValue::Int32(2)),
                        ]
                    })),
                    "x".to_string() => ProjectItem::Assignment(Expression::UntaggedOperator(UntaggedOperator {
                        op: UntaggedOperatorName::Literal,
                        args: vec![
                            Expression::Literal(LiteralValue::Int32(0)),
                        ]
                    })),
                    "y".to_string() => ProjectItem::Assignment(Expression::UntaggedOperator(UntaggedOperator {
                        op: UntaggedOperatorName::Literal,
                        args: vec![
                            Expression::Literal(LiteralValue::Int32(1)),
                        ]
                    })),
                }
            }),
            input = r#"stage: {"$project": {
                                "_id": 0,
                                "foo": "$$ROOT",
                                "bar": "$bar",
                                "a": {"$add": [1, 2]},
                                "x": { "$literal": 0 },
                                "y": { "$literal": 1 },
            }}"#
        );
    }

    mod replace_with {
        use crate::{
            definitions::{
                Expression, Ref, ReplaceStage, Stage, UntaggedOperator, UntaggedOperatorName,
            },
            ROOT_NAME,
        };

        test_serde_stage!(
            simple,
            expected = Stage::ReplaceWith(ReplaceStage::Expression(Expression::Ref(
                Ref::FieldRef("a".to_string())
            ))),
            input = r#"stage: {"$replaceWith": "$a"}"#
        );

        test_serde_stage!(
            complex,
            expected = Stage::ReplaceWith(ReplaceStage::Expression(Expression::UntaggedOperator(
                UntaggedOperator {
                    op: UntaggedOperatorName::MergeObjects,
                    args: vec![
                        Expression::Ref(Ref::VariableRef(ROOT_NAME.to_string())),
                        Expression::Ref(Ref::FieldRef("as".to_string())),
                    ]
                }
            ))),
            input = r#"stage: {"$replaceWith": {"$mergeObjects": ["$$ROOT", "$as"]}}"#
        );

        test_serde_stage!(
            replace_root,
            expected = Stage::ReplaceWith(ReplaceStage::NewRoot(Expression::Ref(Ref::FieldRef(
                "n".to_string()
            )))),
            input = r#"stage: {"$replaceRoot": {"newRoot": "$n"}}"#
        );
    }

    mod elem_match {
        use crate::{
            definitions::{
                MatchArrayExpression, MatchArrayQuery, MatchBinaryOp, MatchElement,
                MatchExpression, MatchField, MatchLogical, MatchMisc, MatchStage, Ref, Stage,
            },
            map,
        };

        test_serde_stage!(
            elem_match_value,
            expected = Stage::Match(MatchStage {
                expr: vec![MatchExpression::Misc(MatchMisc::Element(MatchElement {
                    field: Ref::FieldRef("x".to_string()),
                    query: MatchArrayExpression::Value(map! {
                        MatchBinaryOp::Gt => bson::Bson::Int32(1),
                        MatchBinaryOp::Lt => bson::Bson::Int32(3)
                    })
                }))]
            }),
            input = r#"stage: {$match: {x: {$elemMatch: {$gt: 1, $lt: 3}}}}"#
        );

        test_serde_stage!(
            elem_match_fields_binaries,
            expected = Stage::Match(MatchStage {
                expr: vec![MatchExpression::Misc(MatchMisc::Element(MatchElement {
                    field: Ref::FieldRef("x".to_string()),
                    query: MatchArrayExpression::Query(MatchArrayQuery {
                        query: vec![
                            MatchExpression::Field(MatchField {
                                field: Ref::FieldRef("bar".to_string()),
                                ops: map! { MatchBinaryOp::Eq =>  bson::Bson::Int32(1) }
                            }),
                            MatchExpression::Field(MatchField {
                                field: Ref::FieldRef("foo".to_string()),
                                ops: map! { MatchBinaryOp::Eq =>  bson::Bson::Int32(1) }
                            })
                        ]
                    })
                }))]
            }),
            input = r#"stage: {$match: {x: {$elemMatch: {'bar': {'$eq': 1}, 'foo': 1}}}}"#
        );

        test_serde_stage!(
            elem_match_fields_or,
            expected = Stage::Match(MatchStage {
                expr: vec![MatchExpression::Misc(MatchMisc::Element(MatchElement {
                    field: Ref::FieldRef("x".to_string()),
                    query: MatchArrayExpression::Query(MatchArrayQuery {
                        query: vec![MatchExpression::Logical(MatchLogical::Or(vec![
                            MatchExpression::Field(MatchField {
                                field: Ref::FieldRef("foo".to_string()),
                                ops: map! { MatchBinaryOp::Eq =>  bson::Bson::Int32(1) }
                            }),
                            MatchExpression::Field(MatchField {
                                field: Ref::FieldRef("bar".to_string()),
                                ops: map! { MatchBinaryOp::Eq =>  bson::Bson::Int32(32) }
                            })
                        ]))]
                    })
                }))]
            }),
            input = r#"stage: {$match: {x: {$elemMatch: {$or: [{foo: {$eq: 1}}, {bar: 32}]}}}}"#
        );
    }

    mod match_stage {
        use crate::{
            definitions::{
                Expression, LiteralValue, MatchArrayExpression, MatchBinaryOp, MatchComment,
                MatchExpr, MatchExpression, MatchField, MatchJsonSchema, MatchLogical, MatchMisc,
                MatchNot, MatchNotExpression, MatchRegex, MatchStage, MatchText, MatchTextContents,
                MatchWhere, Ref, Stage, UntaggedOperator, UntaggedOperatorName,
            },
            map,
        };

        test_serde_stage!(
            expr,
            expected = Stage::Match(MatchStage {
                expr: vec![MatchExpression::Expr(MatchExpr {
                    expr: Box::new(Expression::UntaggedOperator(UntaggedOperator {
                        op: UntaggedOperatorName::SQLEq,
                        args: vec![
                            Expression::Ref(Ref::FieldRef("a".to_string())),
                            Expression::Ref(Ref::FieldRef("b".to_string())),
                        ]
                    }))
                })]
            }),
            input = r#"stage: {"$match": {"$expr": {"$sqlEq": ["$a", "$b"]}}}"#
        );

        test_serde_stage!(
            implicit_eq,
            expected = Stage::Match(MatchStage {
                expr: vec![MatchExpression::Field(MatchField {
                    field: Ref::FieldRef("a".to_string()),
                    ops: map! { MatchBinaryOp::Eq =>  bson::Bson::Int32(1) }
                })]
            }),
            input = r#"stage: {"$match": {"a": 1}}"#
        );

        test_match_bin_op!(
            explicit_eq,
            string_op = "$eq",
            expected_op = MatchBinaryOp::Eq
        );
        test_match_bin_op!(gt, string_op = "$gt", expected_op = MatchBinaryOp::Gt);
        test_match_bin_op!(gte, string_op = "$gte", expected_op = MatchBinaryOp::Gte);
        test_match_bin_op!(in_op, string_op = "$in", expected_op = MatchBinaryOp::In);
        test_match_bin_op!(lt, string_op = "$lt", expected_op = MatchBinaryOp::Lt);
        test_match_bin_op!(lte, string_op = "$lte", expected_op = MatchBinaryOp::Lte);
        test_match_bin_op!(ne, string_op = "$ne", expected_op = MatchBinaryOp::Ne);
        test_match_bin_op!(nin, string_op = "$nin", expected_op = MatchBinaryOp::Nin);
        test_match_bin_op!(
            exists,
            string_op = "$exists",
            expected_op = MatchBinaryOp::Exists
        );
        test_match_bin_op!(
            type_op,
            string_op = "$type",
            expected_op = MatchBinaryOp::Type
        );
        test_match_bin_op!(
            size_op,
            string_op = "$size",
            expected_op = MatchBinaryOp::Size
        );
        test_match_bin_op!(mod_op, string_op = "$mod", expected_op = MatchBinaryOp::Mod);
        test_match_bin_op!(
            bits_any_set,
            string_op = "$bitsAnySet",
            expected_op = MatchBinaryOp::BitsAnySet
        );
        test_match_bin_op!(
            bits_any_clear,
            string_op = "$bitsAnyClear",
            expected_op = MatchBinaryOp::BitsAnyClear
        );
        test_match_bin_op!(
            bits_all_set,
            string_op = "$bitsAllSet",
            expected_op = MatchBinaryOp::BitsAllSet
        );
        test_match_bin_op!(
            bits_all_clear,
            string_op = "$bitsAllClear",
            expected_op = MatchBinaryOp::BitsAllClear
        );
        test_match_bin_op!(all, string_op = "$all", expected_op = MatchBinaryOp::All);
        test_match_bin_op!(
            geo_intersects,
            string_op = "$geoIntersects",
            expected_op = MatchBinaryOp::GeoIntersects
        );
        test_match_bin_op!(
            geo_within,
            string_op = "$geoWithin",
            expected_op = MatchBinaryOp::GeoWithin
        );
        test_match_bin_op!(near, string_op = "$near", expected_op = MatchBinaryOp::Near);
        test_match_bin_op!(
            near_sphere,
            string_op = "$nearSphere",
            expected_op = MatchBinaryOp::NearSphere
        );

        test_serde_stage!(
            multi_conditions_on_field,
            expected = Stage::Match(MatchStage {
                expr: vec![MatchExpression::Field(MatchField {
                    field: Ref::FieldRef("a".to_string()),
                    ops: map! {
                        MatchBinaryOp::Eq =>  bson::Bson::Int32(1),
                        MatchBinaryOp::Ne =>  bson::Bson::String("hello".to_string())
                    }
                }),]
            }),
            input = r#"stage: {"$match": {"a": {"$eq": 1, "$ne": "hello"}}}"#
        );

        test_serde_stage!(
            multi_fields_in_match_stage,
            expected = Stage::Match(MatchStage {
                expr: vec![
                    MatchExpression::Field(MatchField {
                        field: Ref::FieldRef("a".to_string()),
                        ops: map! { MatchBinaryOp::Eq =>  bson::Bson::Int32(1) }
                    }),
                    MatchExpression::Field(MatchField {
                        field: Ref::FieldRef("b".to_string()),
                        ops: map! { MatchBinaryOp::Ne =>  bson::Bson::String("hello".to_string()) }
                    }),
                ]
            }),
            input = r#"stage: {"$match": {"a": {"$eq": 1}, "b": {"$ne": "hello"}}}"#
        );

        test_match_logical_vararg!(or, string_op = "$or", expected_op = MatchLogical::Or);
        test_match_logical_vararg!(and, string_op = "$and", expected_op = MatchLogical::And);
        test_match_logical_vararg!(nor, string_op = "$nor", expected_op = MatchLogical::Nor);

        test_serde_stage!(
            not_element,
            expected = Stage::Match(MatchStage {
                expr: vec![MatchExpression::Logical(MatchLogical::Not(MatchNot {
                    field: Ref::FieldRef("a".to_string()),
                    expr: MatchNotExpression::Element(MatchArrayExpression::Value(map! {
                        MatchBinaryOp::Gt => bson::Bson::Int32(3),
                        MatchBinaryOp::Eq => bson::Bson::Int32(5),
                    }))
                })),]
            }),
            input = r#"stage: {"$match": {"a": {"$not": {"$elemMatch": {"$gt": 3, "$eq": 5}}}}}"#
        );

        test_serde_stage!(
            not_query,
            expected = Stage::Match(MatchStage {
                expr: vec![MatchExpression::Logical(MatchLogical::Not(MatchNot {
                    field: Ref::FieldRef("bar".to_string()),
                    expr: MatchNotExpression::Query(map! {
                        MatchBinaryOp::Ne => bson::Bson::Int32(42),
                        MatchBinaryOp::Gt => bson::Bson::Int32(50)
                    })
                })),]
            }),
            input = r#"stage: {"$match": {"bar": {"$not": {$ne: 42, $gt: 50}}}}"#
        );

        test_serde_stage!(
            not_regex,
            expected = Stage::Match(MatchStage {
                expr: vec![MatchExpression::Logical(MatchLogical::Not(MatchNot {
                    field: Ref::FieldRef("bar".to_string()),
                    expr: MatchNotExpression::Regex(bson::Bson::String("hello world!".to_string())),
                })),]
            }),
            input = r#"stage: {"$match": {"bar": {"$not": "hello world!"}}}"#
        );

        test_serde_stage!(
            where_expr,
            expected = Stage::Match(MatchStage {
                expr: vec![MatchExpression::Misc(MatchMisc::Where(MatchWhere {
                    code: bson::Bson::String("function() { return this.isGood == 42 }".to_string()),
                })),]
            }),
            input = r#"stage: {"$match": {"$where": "function() { return this.isGood == 42 }"}}"#
        );

        test_serde_stage!(
            text,
            expected = Stage::Match(MatchStage {
                expr: vec![MatchExpression::Misc(MatchMisc::Text(MatchText {
                    expr: MatchTextContents {
                        search: "Coffee".to_string(),
                        language: Some("English".to_string()),
                        case_sensitive: Some(true),
                        diacritic_sensitive: Some(false),
                    }
                }))]
            }),
            input = r#"stage: {"$match":  {"$text": {"$search": "Coffee", "$language": "English", "$caseSensitive": true, "$diacriticSensitive": false }}}"#
        );

        test_serde_stage!(
            json_schema,
            expected = Stage::Match(MatchStage {
                expr: vec![MatchExpression::Misc(MatchMisc::JsonSchema(
                    MatchJsonSchema {
                        schema: bson::Bson::Document(
                            map! { "bsonType".to_string() => bson::Bson::String("object".to_string()) }
                        ),
                    }
                )),]
            }),
            input = r#"stage: {"$match": {"$jsonSchema": {"bsonType": "object"}}}"#
        );

        test_serde_stage!(
            regex_no_options,
            expected = Stage::Match(MatchStage {
                expr: vec![MatchExpression::Misc(MatchMisc::Regex(MatchRegex {
                    field: Ref::FieldRef("x".to_string()),
                    pattern: bson::Bson::String("hello".to_string()),
                    options: None,
                })),]
            }),
            input = r#"stage: {"$match": {"x": {"$regex": "hello"}}}"#
        );

        test_serde_stage!(
            regex_options,
            expected = Stage::Match(MatchStage {
                expr: vec![MatchExpression::Misc(MatchMisc::Regex(MatchRegex {
                    field: Ref::FieldRef("x".to_string()),
                    pattern: bson::Bson::String("hello".to_string()),
                    options: Some(bson::Bson::String("i".to_string())),
                })),]
            }),
            input = r#"stage: {"$match": {"x": {"$regex": "hello", "$options": "i"}}}"#
        );

        test_serde_stage!(
            mixed_match_top_level,
            expected = Stage::Match(MatchStage {
                expr: vec![
                    MatchExpression::Misc(MatchMisc::Comment(MatchComment {
                        comment: "hello!".to_string()
                    })),
                    MatchExpression::Misc(MatchMisc::Where(MatchWhere {
                        code: bson::Bson::String(
                            "function() { return this.isGood == 42 }".to_string()
                        ),
                    })),
                    MatchExpression::Field(MatchField {
                        field: Ref::FieldRef("foo".to_string()),
                        ops: map! { MatchBinaryOp::Eq =>  bson::Bson::Int32(1) }
                    }),
                    MatchExpression::Logical(MatchLogical::Not(MatchNot {
                        field: Ref::FieldRef("bar".to_string()),
                        expr: MatchNotExpression::Query(map! {
                            MatchBinaryOp::Ne => bson::Bson::Int32(42)
                        })
                    })),
                    MatchExpression::Logical(MatchLogical::Or(vec![
                        MatchExpression::Expr(MatchExpr {
                            expr: Expression::UntaggedOperator(UntaggedOperator {
                                op: UntaggedOperatorName::Eq,
                                args: vec![
                                    Expression::Ref(Ref::FieldRef("a".to_string())),
                                    Expression::Literal(LiteralValue::Int32(1))
                                ]
                            })
                            .into()
                        }),
                        MatchExpression::Field(MatchField {
                            field: Ref::FieldRef("b".to_string()),
                            ops: map! { MatchBinaryOp::Eq =>  bson::Bson::Int32(2) }
                        }),
                    ])),
                ]
            }),
            input = r#"stage: {"$match": {"$comment": "hello!", "$where": "function() { return this.isGood == 42 }", "foo": 1, "bar": {"$not": {$ne: 42}},  "$or": [{$expr: {$eq: [$a, 1]}}, {b: 2}]}}"#
        );
    }

    mod const_stages {
        use crate::definitions::Stage;

        test_serde_stage!(
            limit,
            expected = Stage::Limit(10),
            input = r#"stage: {"$limit": 10}"#
        );

        test_serde_stage!(
            skip,
            expected = Stage::Skip(100),
            input = r#"stage: {"$skip": 100}"#
        );

        test_serde_stage!(
            count,
            expected = Stage::Count("a".to_string()),
            input = r#"stage: {"$count": "a"}"#
        );
    }

    mod sort {
        use crate::{
            definitions::{Expression, Ref, Stage},
            map,
        };

        test_serde_stage!(
            empty,
            expected = Stage::Sort(map! {}),
            input = r#"stage: {"$sort": {}}"#
        );

        test_serde_stage!(
            singleton,
            expected = Stage::Sort(map! { "a".to_string() => 1 }),
            input = r#"stage: {"$sort": {"a": 1}}"#
        );

        test_serde_stage!(
            multiple_elements,
            expected = Stage::Sort(map! { "a".to_string() => 1, "b".to_string() => -1 }),
            input = r#"stage: {"$sort": {"a": 1, "b": -1}}"#
        );

        test_serde_stage!(
            sort_by_count,
            expected =
                Stage::SortByCount(Box::new(Expression::Ref(Ref::FieldRef("f".to_string())))),
            input = r#"stage: {"$sortByCount": "$f"}"#
        );
    }

    mod unwind {
        use crate::definitions::{Expression, Ref, Stage, Unwind, UnwindExpr};

        test_serde_stage!(
            unwind_field_ref,
            expected = Stage::Unwind(Unwind::FieldPath(Expression::Ref(Ref::FieldRef(
                "eca58228-b657-498a-b76e-f48a9161a404".to_string()
            )))),
            input = r#"stage: { "$unwind": "$eca58228-b657-498a-b76e-f48a9161a404" }"#
        );

        test_serde_stage!(
            unwind_document_no_options,
            expected = Stage::Unwind(Unwind::Document(UnwindExpr {
                path: Box::new(Expression::Ref(Ref::FieldRef("array".to_string()))),
                include_array_index: None,
                preserve_null_and_empty_arrays: None
            })),
            input = r#"stage: {"$unwind": {"path": "$array"}}"#
        );

        test_serde_stage!(
            unwind_document_all_options,
            expected = Stage::Unwind(Unwind::Document(UnwindExpr {
                path: Box::new(Expression::Ref(Ref::FieldRef("array".to_string()))),
                include_array_index: Some("i".to_string()),
                preserve_null_and_empty_arrays: Some(true)
            })),
            input = r#"stage: {"$unwind": {"path": "$array", "includeArrayIndex": "i", "preserveNullAndEmptyArrays": true }}"#
        );
    }

    mod join {
        use crate::{
            definitions::{
                Expression, Join, JoinType, LiteralValue, ProjectItem, ProjectStage, Ref, Stage,
                UntaggedOperator, UntaggedOperatorName,
            },
            map,
        };

        test_serde_stage!(
            inner_join,
            expected = Stage::Join(Box::new(Join {
                database: None,
                collection: Some("bar".to_string()),
                let_body: None,
                join_type: JoinType::Inner,
                pipeline: vec![],
                condition: None
            })),
            input =
                r#"stage: {"$join": {"collection": "bar", "joinType": "inner", "pipeline": [] }}"#
        );

        test_serde_stage!(
            left_join_with_db,
            expected = Stage::Join(Box::new(Join {
                database: Some("db".to_string()),
                collection: Some("bar".to_string()),
                let_body: None,
                join_type: JoinType::Left,
                pipeline: vec![],
                condition: None
            })),
            input = r#"stage: { "$join":
                  {
                    "database": "db",
                    "collection": "bar",
                    "joinType": "left",
                    "pipeline": [],
                  },
              }"#
        );

        test_serde_stage!(
            join_with_no_collection_and_pipeline,
            expected = Stage::Join(Box::new(Join {
                database: None,
                collection: None,
                let_body: None,
                join_type: JoinType::Inner,
                pipeline: vec![Stage::Documents(vec![
                    map! {"a".to_string() => Expression::Literal(LiteralValue::Int32(1)) },
                    map! {"a".to_string() => Expression::Literal(LiteralValue::Int32(2)) },
                    map! {"a".to_string() => Expression::Literal(LiteralValue::Int32(3)) },
                ])],
                condition: None
            })),
            input = r#"stage: {
                "$join":
                  {
                    "joinType": "inner",
                    "pipeline":
                      [{ "$documents": [{ "a": 1 }, { "a": 2 }, { "a": 3 }] }],
                  },
              }"#
        );

        test_serde_stage!(
            join_with_let_vars_and_condition,
            expected = Stage::Join(Box::new(Join {
                database: None,
                collection: Some("bar".to_string()),
                let_body: Some(map! {
                    "x".to_string() => Expression::Ref(Ref::FieldRef("x".to_string()))
                }),
                join_type: JoinType::Inner,
                pipeline: vec![Stage::Project(ProjectStage {
                    items: map! {
                        "_id".to_string() => ProjectItem::Exclusion,
                        "x".to_string() => ProjectItem::Inclusion,
                    }
                })],
                condition: Some(Expression::UntaggedOperator(UntaggedOperator {
                    op: UntaggedOperatorName::SQLEq,
                    args: vec![
                        Expression::Ref(Ref::VariableRef("x".to_string())),
                        Expression::Ref(Ref::FieldRef("x".to_string())),
                    ]
                })),
            })),
            input = r#"stage: {
                "$join":
                  {
                    "collection": "bar",
                    "joinType": "inner",
                    "let": { "x": "$x" },
                    "pipeline": [{ "$project": { "_id": 0, "x": 1 } }],
                    "condition":
                      { "$sqlEq": ["$$x", "$x"] },
                  },
              }"#
        );

        test_serde_stage!(
            nested_join,
            expected = Stage::Join(Box::new(Join {
                database: None,
                collection: Some("bar".to_string()),
                let_body: None,
                join_type: JoinType::Inner,
                pipeline: vec![Stage::Join(Box::new(Join {
                    database: None,
                    collection: Some("baz".to_string()),
                    join_type: JoinType::Inner,
                    let_body: None,
                    pipeline: vec![Stage::Join(Box::new(Join {
                        database: None,
                        collection: Some("car".to_string()),
                        join_type: JoinType::Inner,
                        let_body: None,
                        pipeline: vec![],
                        condition: None
                    }))],
                    condition: None
                }))],
                condition: None
            })),
            input = r#"stage: {
                "$join":
                  {
                    "collection": "bar",
                    "joinType": "inner",
                    "pipeline":
                      [
                        {
                          "$join":
                            {
                              "collection": "baz",
                              "joinType": "inner",
                              "pipeline":
                                [
                                  {
                                    "$join":
                                      {
                                        "collection": "car",
                                        "joinType": "inner",
                                        "pipeline": [],
                                      },
                                  },
                                ],
                            },
                        },
                      ],
                  },
              }"#
        );
    }

    mod lookup_test {
        use crate::{
            definitions::{
                ConciseSubqueryLookup, EqualityLookup, Expression, LiteralValue, Lookup,
                LookupFrom, MatchExpr, MatchExpression, MatchStage, Namespace, ProjectItem,
                ProjectStage, Ref, Stage, SubqueryLookup, UntaggedOperator, UntaggedOperatorName,
            },
            map,
        };

        test_serde_stage!(
            subquery_lookup_with_no_optional_fields,
            expected = Stage::Lookup(Lookup::Subquery(SubqueryLookup {
                from: None,
                let_body: None,
                pipeline: vec![],
                as_var: "as_var".to_string()
            })),
            input = r#"stage: {"$lookup": {"pipeline": [], "as": "as_var"}}"#
        );
        test_serde_stage!(
            subquery_lookup_from_collection,
            expected = Stage::Lookup(Lookup::Subquery(SubqueryLookup {
                from: Some(LookupFrom::Collection("from_coll".to_string())),
                let_body: None,
                pipeline: vec![],
                as_var: "as_var".to_string()
            })),
            input = r#"stage: {"$lookup": {"from": "from_coll", "pipeline": [], "as": "as_var"}}"#
        );

        test_serde_stage!(
            subquery_lookup_from_namespace,
            expected = Stage::Lookup(Lookup::Subquery(SubqueryLookup {
                from: Some(LookupFrom::Namespace(Namespace {
                    db: "from_db".to_string(),
                    coll: "from_coll".to_string()
                })),
                let_body: None,
                pipeline: vec![],
                as_var: "as_var".to_string()
            })),
            input = r#"stage: {"$lookup": {"from": {"db": "from_db", "coll": "from_coll"}, "pipeline": [], "as": "as_var"}}"#
        );

        test_serde_stage!(
            subquery_lookup_with_single_let_var,
            expected = Stage::Lookup(Lookup::Subquery(SubqueryLookup {
                from: Some(LookupFrom::Namespace(Namespace {
                    db: "from_db".to_string(),
                    coll: "from_coll".to_string()
                })),
                let_body: Some(map! {
                    "x".to_string() => Expression::Literal(LiteralValue::Int32(9))
                }),
                pipeline: vec![],
                as_var: "as_var".to_string()
            })),
            input = r#"stage: {"$lookup": {
                "from": {"db": "from_db", "coll": "from_coll"},
                "let": {"x": 9},
                "pipeline": [],
                "as": "as_var"
            }}"#
        );

        test_serde_stage!(
            subquery_lookup_with_multiple_let_vars,
            expected = Stage::Lookup(Lookup::Subquery(SubqueryLookup {
                from: Some(LookupFrom::Namespace(Namespace {
                    db: "from_db".to_string(),
                    coll: "from_coll".to_string()
                })),
                let_body: Some(map! {
                    "x".to_string() => Expression::Literal(LiteralValue::Int32(9)),
                    "y".to_string() => Expression::Ref(Ref::FieldRef("z".to_string())),
                }),
                pipeline: vec![],
                as_var: "as_var".to_string()
            })),
            input = r#"stage: {"$lookup": {
                "from": {"db": "from_db", "coll": "from_coll"},
                "let": {
                    "x": 9,
                    "y": "$z"
                },
                "pipeline": [],
                "as": "as_var"
            }}"#
        );

        test_serde_stage!(
            subquery_lookup_with_pipeline,
            expected = Stage::Lookup(Lookup::Subquery(SubqueryLookup {
                from: Some(LookupFrom::Namespace(Namespace {
                    db: "db".to_string(),
                    coll: "bar".to_string()
                })),
                let_body: Some(map! {
                    "foo_b_0".to_string() => Expression::Ref(Ref::FieldRef("b".to_string())),
                }),
                pipeline: vec![
                    Stage::Match(MatchStage {
                        expr: vec![MatchExpression::Expr(MatchExpr {
                            expr: Box::new(Expression::UntaggedOperator(UntaggedOperator {
                                op: UntaggedOperatorName::Eq,
                                args: vec![
                                    Expression::Ref(Ref::VariableRef("foo_b_0".to_string())),
                                    Expression::Ref(Ref::FieldRef("b".to_string()))
                                ]
                            }))
                        })]
                    }),
                    Stage::Project(ProjectStage {
                        items: map! {
                            "_id".to_string() => ProjectItem::Exclusion,
                            "a".to_string() => ProjectItem::Inclusion,
                        }
                    })
                ],
                as_var: "__subquery_result_0".to_string()
            })),
            input = r#"stage: {
                "$lookup":
                  {
                    "from": { "db": "db", "coll": "bar" },
                    "let": { "foo_b_0": "$b" },
                    "pipeline":
                      [
                        { "$match": { "$expr": { "$eq": ["$$foo_b_0", "$b"] } } },
                        { "$project": { "_id": 0, "a": 1 } },
                      ],
                    "as": "__subquery_result_0"
              }}"#
        );

        test_serde_stage!(
            concise_subquery_lookup_with_no_optional_fields,
            expected = Stage::Lookup(Lookup::ConciseSubquery(ConciseSubqueryLookup {
                from: None,
                let_body: None,
                pipeline: vec![],
                as_var: "as_var".to_string(),
                local_field: "foo".to_string(),
                foreign_field: "bar".to_string()
            })),
            input = r#"stage: {"$lookup": {"pipeline": [], "as": "as_var", "localField": "foo", "foreignField": "bar"}}"#
        );

        test_serde_stage!(
            concise_subquery_lookup_fully_specified,
            expected = Stage::Lookup(Lookup::ConciseSubquery(ConciseSubqueryLookup {
                from: Some(LookupFrom::Collection("coll".to_string())),
                let_body: Some(map! {
                    "foo_b_0".to_string() => Expression::Ref(Ref::FieldRef("b".to_string())),
                }),
                pipeline: vec![
                    Stage::Match(MatchStage {
                        expr: vec![MatchExpression::Expr(MatchExpr {
                            expr: Box::new(Expression::UntaggedOperator(UntaggedOperator {
                                op: UntaggedOperatorName::Eq,
                                args: vec![
                                    Expression::Ref(Ref::VariableRef("foo_b_0".to_string())),
                                    Expression::Ref(Ref::FieldRef("b".to_string()))
                                ]
                            }))
                        })]
                    }),
                    Stage::Project(ProjectStage {
                        items: map! {
                            "_id".to_string() => ProjectItem::Exclusion,
                            "a".to_string() => ProjectItem::Inclusion,
                        }
                    })
                ],
                as_var: "__subquery_result_0".to_string(),
                local_field: "foo".to_string(),
                foreign_field: "bar".to_string()
            })),
            input = r#"stage: {
                "$lookup":
                  {
                    "from": "coll",
                    "let": { "foo_b_0": "$b" },
                    "pipeline":
                      [
                        { "$match": { "$expr": { "$eq": ["$$foo_b_0", "$b"] } } },
                        { "$project": { "_id": 0, "a": 1 } },
                      ],
                    "as": "__subquery_result_0",
                    "localField": "foo",
                    "foreignField": "bar"
              }}"#
        );

        test_serde_stage!(
            equality_lookup,
            expected = Stage::Lookup(Lookup::Equality(EqualityLookup {
                from: LookupFrom::Collection("coll".to_string()),
                as_var: "__subquery_result_0".to_string(),
                local_field: "foo".to_string(),
                foreign_field: "bar".to_string()
            })),
            input = r#"stage: { "$lookup": { "from": "coll", "as": "__subquery_result_0", "localField": "foo", "foreignField": "bar" }}"#
        );
    }

    mod group_test {
        use crate::{
            definitions::{
                Expression, Group, LiteralValue, Ref, SQLAccumulator, Stage, TaggedOperator,
                UntaggedOperator, UntaggedOperatorName,
            },
            map,
        };

        test_serde_stage!(
            group_null_id_no_acc,
            expected = Stage::Group(Group {
                keys: Expression::Literal(LiteralValue::Null),
                aggregations: map! {}
            }),
            input = r#"stage: {"$group": {
                "_id": null,
            }}"#
        );

        test_serde_stage!(
            group_with_single_acc,
            expected = Stage::Group(Group {
                keys: Expression::Literal(LiteralValue::Null),
                aggregations: map! {
                "acc".to_string() => Expression::TaggedOperator(TaggedOperator::SQLSum(
                    SQLAccumulator {
                        distinct: true,
                        var: Box::new(Expression::Ref(Ref::FieldRef("a".to_string()))),
                        arg_is_possibly_doc: Some("not".to_string()),
                    }))
                }
            }),
            input = r#"stage: {
                "$group":
                  {
                    "_id": null,
                    "acc": { "$sqlSum": { "var": "$a", "distinct": true, "arg_is_possibly_doc": "not" } },
                  }
              }"#
        );

        test_serde_stage!(
            group_with_keys_and_multiple_acc,
            expected = Stage::Group(Group {
                keys: Expression::Document(map! {
                    "a".to_string() => Expression::Ref(Ref::FieldRef("a".to_string()))
                },),
                aggregations: map! {
                    "acc_one".to_string() => Expression::TaggedOperator(TaggedOperator::SQLSum(
                        SQLAccumulator {
                            distinct: true,
                            var: Box::new(Expression::Ref(Ref::FieldRef("a".to_string()))),
                            arg_is_possibly_doc: None,
                        })
                    ),
                    "acc_two".to_string() => Expression::TaggedOperator(TaggedOperator::SQLAvg(
                        SQLAccumulator {
                            distinct: true,
                            var: Box::new(Expression::Ref(Ref::FieldRef("b".to_string()))),
                            arg_is_possibly_doc: None,
                        })
                    ),
                }
            }),
            input = r#"stage: {
                "$group":
                {
                    "_id": {"a": "$a"},
                    "acc_one": { "$sqlSum": { "var": "$a", "distinct": true } },
                    "acc_two": { "$sqlAvg": { "var": "$b", "distinct": true } },
                }
            }"#
        );

        test_serde_stage!(
            group_with_non_sql_acc,
            expected = Stage::Group(Group {
                keys: Expression::Literal(LiteralValue::Null),
                aggregations: map! {
                    "acc".to_string() => Expression::UntaggedOperator(UntaggedOperator {
                        op: UntaggedOperatorName::AddToSet,
                        args: vec![Expression::Ref(Ref::FieldRef("a".to_string()))],
                    })
                }
            }),
            input = r#"stage: { "$group": { "_id": null, "acc": { "$addToSet": "$a" } } }"#
        );
    }

    mod add_fields {
        use crate::{
            definitions::{Expression, LiteralValue, Stage},
            map,
        };

        test_serde_stage!(
            empty,
            expected = Stage::AddFields(map! {}),
            input = r#"stage: {"$addFields": {}}"#
        );

        test_serde_stage!(
            single_field,
            expected = Stage::AddFields(map! {
                "a".to_string() => Expression::Literal(LiteralValue::Int32(1)),
            }),
            input = r#"stage: {"$addFields": {"a": 1}}"#
        );

        test_serde_stage!(
            multiple_fields,
            expected = Stage::AddFields(map! {
                "a".to_string() => Expression::Literal(LiteralValue::Int32(1)),
                "b".to_string() => Expression::Literal(LiteralValue::Boolean(false)),
                "c".to_string() => Expression::Literal(LiteralValue::Double(2.4)),
            }),
            input = r#"stage: {"$addFields": {"a": 1, "b": false, "c": 2.4}}"#
        );

        test_serde_stage!(
            set_alias,
            expected = Stage::AddFields(map! {
                "a".to_string() => Expression::Literal(LiteralValue::Int32(1)),
                "b".to_string() => Expression::Literal(LiteralValue::Boolean(false)),
                "c".to_string() => Expression::Literal(LiteralValue::Double(2.4)),
            }),
            input = r#"stage: {"$set": {"a": 1, "b": false, "c": 2.4}}"#
        );
    }

    mod redact {
        use crate::{
            definitions::{Expression, Ref, Stage},
            PRUNE_NAME,
        };

        test_serde_stage!(
            empty,
            expected = Stage::Redact(Box::new(Expression::Ref(Ref::VariableRef(
                PRUNE_NAME.to_string()
            )))),
            input = r#"stage: {"$redact": "$$PRUNE"}"#
        );
    }

    mod unset {
        use crate::definitions::{Stage, Unset};

        test_serde_stage!(
            single,
            expected = Stage::Unset(Unset::Single("foo".to_string())),
            input = r#"stage: {"$unset": "foo"}"#
        );

        test_serde_stage!(
            multiple,
            expected = Stage::Unset(Unset::Multiple(vec![
                "foo".to_string(),
                "bar".to_string(),
                "baz".to_string()
            ])),
            input = r#"stage: {"$unset": ["foo", "bar", "baz"]}"#
        );
    }

    mod set_window_fields {
        use crate::{
            definitions::{
                Derivative, EmptyDoc, Expression, LiteralValue, SetWindowFields,
                SetWindowFieldsOutput, Stage, TaggedOperator, UntaggedOperator,
                UntaggedOperatorName, Window,
            },
            map,
        };
        use bson::Bson;

        test_serde_stage!(
            only_output_empty,
            expected = Stage::SetWindowFields(SetWindowFields {
                partition_by: None,
                sort_by: None,
                output: map! {},
            }),
            input = r#"stage: {"$setWindowFields": {"output": {}}}"#
        );

        test_serde_stage!(
            only_output_single,
            expected = Stage::SetWindowFields(SetWindowFields {
                partition_by: None,
                sort_by: None,
                output: map! {
                    "o1".to_string() => SetWindowFieldsOutput {
                        window_func: Box::new(Expression::UntaggedOperator(UntaggedOperator {
                            op: UntaggedOperatorName::Sum,
                            args: vec![Expression::Literal(LiteralValue::Int32(1))],
                        })),
                        window: None,
                    }
                },
            }),
            input = r#"stage: {"$setWindowFields": {
                                    "output": {
                                        "o1": {
                                            "$sum": 1,
                                        },
                                    }
            }}"#
        );

        // This test covers the various forms of outputs:
        //   - Without "window"
        //   - With "window.documents"
        //   - With "window.range"
        //   - With "window.unit"
        test_serde_stage!(
            only_output_multiple,
            expected = Stage::SetWindowFields(SetWindowFields {
                partition_by: None,
                sort_by: None,
                output: map! {
                    "documents".to_string() => SetWindowFieldsOutput {
                        window_func: Box::new(Expression::UntaggedOperator(UntaggedOperator {
                            op: UntaggedOperatorName::Sum,
                            args: vec![Expression::Literal(LiteralValue::Int32(1))],
                        })),
                        window: Some(Window {
                            documents: Some([Bson::Int64(-1), Bson::Int32(1)]),
                            range: None,
                            unit: None,
                        }),
                    },
                    "no_window".to_string() => SetWindowFieldsOutput {
                        window_func: Box::new(Expression::TaggedOperator(TaggedOperator::Derivative(Derivative {
                            input: Box::new(Expression::Literal(LiteralValue::Int32(1))),
                            unit: Some("seconds".to_string()),
                        }))),
                        window: None,
                    },
                    "range_and_unit".to_string() => SetWindowFieldsOutput {
                        window_func: Box::new(Expression::TaggedOperator(TaggedOperator::DenseRank(EmptyDoc {}))),
                        window: Some(Window {
                            documents: None,
                            range: Some([Bson::Int64(-10), Bson::Int32(10)]),
                            unit: Some("seconds".to_string()),
                        }),
                    },
                },
            }),
            input = r#"stage: {"$setWindowFields": {
                                    "output": {
                                        "documents": {
                                            "$sum": 1,
                                            "window": {
                                                "documents": [-1, 1],
                                            },
                                        },
                                        "no_window": {
                                            "$derivative": {
                                                "input": 1,
                                                "unit": "seconds",
                                            },
                                        },
                                        "range_and_unit": {
                                            "$denseRank": {},
                                            "window": {
                                                "range": [-10, 10],
                                                "unit": "seconds",
                                            },
                                        },
                                    }
            }}"#
        );

        test_serde_stage!(
            fully_specified,
            expected = Stage::SetWindowFields(SetWindowFields {
                partition_by: Some(Box::new(Expression::Literal(LiteralValue::Int32(1)))),
                sort_by: Some(map! {
                    "a".to_string() => 1,
                    "b".to_string() => -1,
                }),
                output: map! {
                    "o1".to_string() => SetWindowFieldsOutput {
                        window_func: Box::new(Expression::UntaggedOperator(UntaggedOperator {
                            op: UntaggedOperatorName::Sum,
                            args: vec![Expression::Literal(LiteralValue::Int32(1))],
                        })),
                        window: Some(Window {
                            documents: Some([Bson::Int32(1), Bson::Int32(2)]),
                            range: None,
                            unit: Some("seconds".to_string()),
                        })
                    }
                }
            }),
            input = r#"stage: {"$setWindowFields": {
                                    "partitionBy": 1,
                                    "sortBy": {
                                        "a": 1,
                                        "b": -1,
                                    },
                                    "output": {
                                        "o1": {
                                            "$sum": 1,
                                            "window": {
                                                "documents": [1, 2],
                                                "unit": "seconds"
                                            },
                                        },
                                    },
            }}"#
        );
    }

    mod bucket {
        use crate::{
            definitions::{
                Bucket, Expression, LiteralValue, Stage, UntaggedOperator, UntaggedOperatorName,
            },
            map,
        };
        use bson::Bson;

        test_serde_stage!(
            only_group_by_and_boundaries,
            expected = Stage::Bucket(Bucket {
                group_by: Box::new(Expression::Literal(LiteralValue::Int32(1))),
                boundaries: vec![Bson::Int32(0), Bson::Int32(5)],
                default: None,
                output: None,
            }),
            input = r#"stage: {"$bucket": {
                "groupBy": 1,
                "boundaries": [0, 5],
            }}"#
        );

        test_serde_stage!(
            with_default,
            expected = Stage::Bucket(Bucket {
                group_by: Box::new(Expression::Literal(LiteralValue::Int32(1))),
                boundaries: vec![Bson::Int32(0), Bson::Int32(5)],
                default: Some(Bson::Int32(10)),
                output: None,
            }),
            input = r#"stage: {"$bucket": {
                "groupBy": 1,
                "boundaries": [0, 5],
                "default": 10,
            }}"#
        );

        test_serde_stage!(
            fully_specified_with_one_output,
            expected = Stage::Bucket(Bucket {
                group_by: Box::new(Expression::Literal(LiteralValue::Int32(1))),
                boundaries: vec![Bson::Int32(0), Bson::Int32(5)],
                default: Some(Bson::Int32(10)),
                output: Some(map! {
                    "o1".to_string() => Expression::UntaggedOperator(UntaggedOperator {
                        op: UntaggedOperatorName::Sum,
                        args: vec![Expression::Literal(LiteralValue::Int32(1))]
                    })
                }),
            }),
            input = r#"stage: {"$bucket": {
                "groupBy": 1,
                "boundaries": [0, 5],
                "default": 10,
                "output": {
                    "o1": { "$sum": 1 },
                }
            }}"#
        );

        test_serde_stage!(
            fully_specified_with_multiple_output,
            expected = Stage::Bucket(Bucket {
                group_by: Box::new(Expression::Literal(LiteralValue::Int32(1))),
                boundaries: vec![Bson::Int32(0), Bson::Int32(5)],
                default: Some(Bson::Int32(10)),
                output: Some(map! {
                    "o1".to_string() => Expression::UntaggedOperator(UntaggedOperator {
                        op: UntaggedOperatorName::Sum,
                        args: vec![Expression::Literal(LiteralValue::Int32(1))]
                    }),
                    "o2".to_string() => Expression::UntaggedOperator(UntaggedOperator {
                        op: UntaggedOperatorName::Avg,
                        args: vec![Expression::Literal(LiteralValue::Int32(2))]
                    })
                }),
            }),
            input = r#"stage: {"$bucket": {
                "groupBy": 1,
                "boundaries": [0, 5],
                "default": 10,
                "output": {
                    "o1": { "$sum": 1 },
                    "o2": { "$avg": 2 },
                }
            }}"#
        );
    }

    mod bucket_auto {
        use crate::{
            definitions::{
                BucketAuto, Expression, LiteralValue, Stage, UntaggedOperator, UntaggedOperatorName,
            },
            map,
        };

        test_serde_stage!(
            only_group_by_and_buckets,
            expected = Stage::BucketAuto(BucketAuto {
                group_by: Box::new(Expression::Literal(LiteralValue::Int32(1))),
                buckets: 5,
                output: None,
                granularity: None,
            }),
            input = r#"stage: {"$bucketAuto": {
                "groupBy": 1,
                "buckets": 5,
            }}"#
        );

        test_serde_stage!(
            with_granularity,
            expected = Stage::BucketAuto(BucketAuto {
                group_by: Box::new(Expression::Literal(LiteralValue::Int32(1))),
                buckets: 10,
                output: None,
                granularity: Some("R5".to_string()),
            }),
            input = r#"stage: {"$bucketAuto": {
                "groupBy": 1,
                "buckets": 10,
                "granularity": "R5",
            }}"#
        );

        test_serde_stage!(
            fully_specified_with_one_output,
            expected = Stage::BucketAuto(BucketAuto {
                group_by: Box::new(Expression::Literal(LiteralValue::Int32(1))),
                buckets: 2,
                output: Some(map! {
                    "o1".to_string() => Expression::UntaggedOperator(UntaggedOperator {
                        op: UntaggedOperatorName::Sum,
                        args: vec![Expression::Literal(LiteralValue::Int32(1))]
                    })
                }),
                granularity: Some("R40".to_string()),
            }),
            input = r#"stage: {"$bucketAuto": {
                "groupBy": 1,
                "buckets": 2,
                "output": {
                    "o1": { "$sum": 1 },
                },
                "granularity": "R40",
            }}"#
        );

        test_serde_stage!(
            fully_specified_with_multiple_output,
            expected = Stage::BucketAuto(BucketAuto {
                group_by: Box::new(Expression::Literal(LiteralValue::Int32(1))),
                buckets: 3,
                output: Some(map! {
                    "o1".to_string() => Expression::UntaggedOperator(UntaggedOperator {
                        op: UntaggedOperatorName::Sum,
                        args: vec![Expression::Literal(LiteralValue::Int32(1))]
                    }),
                    "o2".to_string() => Expression::UntaggedOperator(UntaggedOperator {
                        op: UntaggedOperatorName::Avg,
                        args: vec![Expression::Literal(LiteralValue::Int32(2))]
                    })
                }),
                granularity: Some("E6".to_string()),
            }),
            input = r#"stage: {"$bucketAuto": {
                "groupBy": 1,
                "buckets": 3,
                "output": {
                    "o1": { "$sum": 1 },
                    "o2": { "$avg": 2 },
                },
                "granularity": "E6",
            }}"#
        );
    }

    mod densify {
        use crate::definitions::{Densify, DensifyRange, DensifyRangeBounds, Stage};
        use bson::Bson;

        test_serde_stage!(
            bounds_full,
            expected = Stage::Densify(Densify {
                field: "f".to_string(),
                partition_by_fields: None,
                range: DensifyRange {
                    step: Bson::Int32(1),
                    bounds: DensifyRangeBounds::Full,
                    unit: None,
                },
            }),
            input = r#"stage: {"$densify": {
                "field": "f",
                "range": {
                    "step": 1,
                    "bounds": "full",
                },
            }}"#
        );

        test_serde_stage!(
            bounds_partition,
            expected = Stage::Densify(Densify {
                field: "f".to_string(),
                partition_by_fields: None,
                range: DensifyRange {
                    step: Bson::Int32(1),
                    bounds: DensifyRangeBounds::Partition,
                    unit: None,
                },
            }),
            input = r#"stage: {"$densify": {
                "field": "f",
                "range": {
                    "step": 1,
                    "bounds": "partition",
                },
            }}"#
        );

        test_serde_stage!(
            bounds_array,
            expected = Stage::Densify(Densify {
                field: "f".to_string(),
                partition_by_fields: None,
                range: DensifyRange {
                    step: Bson::Int32(1),
                    bounds: DensifyRangeBounds::Array(Box::new([Bson::Int32(1), Bson::Int32(2)])),
                    unit: None,
                },
            }),
            input = r#"stage: {"$densify": {
                "field": "f",
                "range": {
                    "step": 1,
                    "bounds": [1, 2],
                },
            }}"#
        );

        test_serde_stage!(
            fully_specified,
            expected = Stage::Densify(Densify {
                field: "d".to_string(),
                partition_by_fields: Some(vec!["x".to_string(), "y".to_string(), "z".to_string()]),
                range: DensifyRange {
                    step: Bson::Int32(1),
                    bounds: DensifyRangeBounds::Full,
                    unit: Some("second".to_string()),
                },
            }),
            input = r#"stage: {"$densify": {
                "field": "d",
                partitionByFields: ["x", "y", "z"],
                "range": {
                    "step": 1,
                    "bounds": "full",
                    "unit": "second",
                },
            }}"#
        );
    }

    mod facet {
        use crate::{
            definitions::{ProjectItem, ProjectStage, Stage},
            map,
        };

        test_serde_stage!(
            empty,
            expected = Stage::Facet(map! {}),
            input = r#"stage: {"$facet": {}}"#
        );

        test_serde_stage!(
            single,
            expected = Stage::Facet(map! {
                "outputField1".to_string() => vec![Stage::Count("x".to_string())]
            }),
            input = r#"stage: {"$facet": {
                "outputField1": [{"$count": "x"}]
            }}"#
        );

        test_serde_stage!(
            multiple,
            expected = Stage::Facet(map! {
                "o1".to_string() => vec![Stage::Limit(10)],
                "outputField2".to_string() => vec![
                    Stage::Project(ProjectStage {
                        items: map! {
                            "_id".to_string() => ProjectItem::Exclusion,
                        },
                    }),
                    Stage::Count("x".to_string()),
                ],
            }),
            input = r#"stage: {"$facet": {
                "o1": [{"$limit": 10}],
                "outputField2": [{"$project": {"_id": 0}}, {"$count": "x"}],
            }}"#
        );
    }

    mod fill {
        use crate::{
            definitions::{Expression, Fill, FillOutput, FillOutputMethod, LiteralValue, Stage},
            map,
        };

        test_serde_stage!(
            with_partition_by,
            expected = Stage::Fill(Fill {
                partition_by: Some(Box::new(Expression::Literal(LiteralValue::Int32(10)))),
                partition_by_fields: None,
                sort_by: None,
                output: map! {
                    "x".to_string() => FillOutput::Value(Expression::Literal(LiteralValue::Int32(1))),
                }
            }),
            input = r#"stage: {"$fill": {
                "partitionBy": 10,
                "output": {
                    "x": {"value": 1},
                },
            }}"#
        );

        test_serde_stage!(
            with_partition_by_fields,
            expected = Stage::Fill(Fill {
                partition_by: None,
                partition_by_fields: Some(vec!["x".to_string(), "y".to_string()]),
                sort_by: None,
                output: map! {
                    "x".to_string() => FillOutput::Value(Expression::Literal(LiteralValue::Int32(1))),
                }
            }),
            input = r#"stage: {"$fill": {
                "partitionByFields": ["x", "y"],
                "output": {
                    "x": {"value": 1},
                },
            }}"#
        );

        test_serde_stage!(
            with_sort_by_linear,
            expected = Stage::Fill(Fill {
                partition_by: None,
                partition_by_fields: None,
                sort_by: Some(map! {
                    "x".to_string() => -1i8,
                }),
                output: map! {
                    "x".to_string() => FillOutput::Method(FillOutputMethod::Linear),
                }
            }),
            input = r#"stage: {"$fill": {
                "sortBy": {"x": -1},
                "output": {
                    "x": {"method": "linear"},
                },
            }}"#
        );

        test_serde_stage!(
            with_sort_by_locf,
            expected = Stage::Fill(Fill {
                partition_by: None,
                partition_by_fields: None,
                sort_by: Some(map! {
                    "x".to_string() => -1i8,
                }),
                output: map! {
                    "x".to_string() => FillOutput::Method(FillOutputMethod::Locf),
                }
            }),
            input = r#"stage: {"$fill": {
                "sortBy": {"x": -1},
                "output": {
                    "x": {"method": "locf"},
                },
            }}"#
        );
    }

    mod geo_near {
        use crate::{
            definitions::{
                GeoJSON, GeoNear, GeoNearPoint, MatchBinaryOp, MatchExpression, MatchField, Ref,
                Stage,
            },
            map,
        };
        use bson::Bson;

        test_serde_stage!(
            with_no_optional_fields,
            expected = Stage::GeoNear(GeoNear {
                distance_field: "f".to_string(),
                distance_multiplier: None,
                include_locs: None,
                key: None,
                max_distance: None,
                min_distance: None,
                near: GeoNearPoint::GeoJSON(GeoJSON {
                    r#type: "Point".to_string(),
                    coordinates: [Bson::Double(-73.856077), Bson::Double(40.848447)],
                }),
                query: None,
                spherical: None,
            }),
            input = r#"stage: {"$geoNear": {
                "distanceField": "f",
                "near": {
                    "type": "Point",
                    "coordinates": [-73.856077, 40.848447],
                }
            }}"#
        );

        test_serde_stage!(
            fully_specified,
            expected = Stage::GeoNear(GeoNear {
                distance_field: "f".to_string(),
                distance_multiplier: Some(Bson::Int32(3)),
                include_locs: Some("locs".to_string()),
                key: Some("idx".to_string()),
                max_distance: Some(Bson::Int32(100)),
                min_distance: Some(Bson::Int32(10)),
                near: GeoNearPoint::Legacy([Bson::Double(-51.634855), Bson::Double(51.959558)]),
                query: Some(MatchExpression::Field(MatchField {
                    field: Ref::FieldRef("x".to_string()),
                    ops: map! {
                        MatchBinaryOp::Eq => Bson::Int32(42),
                    },
                })),
                spherical: Some(true),
            }),
            input = r#"stage: {"$geoNear": {
                "distanceField": "f",
                "distanceMultiplier": 3,
                "includeLocs": "locs",
                "key": "idx",
                "maxDistance": 100,
                "minDistance": 10,
                "near": [-51.634855, 51.959558],
                "query": {"x": 42},
                "spherical": true,
            }}"#
        );
    }

    mod sample {
        use crate::definitions::{Sample, Stage};

        test_serde_stage!(
            simple,
            expected = Stage::Sample(Sample { size: 500 }),
            input = r#"stage: {"$sample": {"size": 500}}"#
        );
    }

    mod union_with {
        use crate::definitions::{Stage, UnionWith, UnionWithPipeline};

        test_serde_stage!(
            empty_pipeline,
            expected = Stage::UnionWith(UnionWith::Pipeline(UnionWithPipeline {
<<<<<<< HEAD
                coll: Some("empty".to_string()),
                pipeline: Some(vec![]),
=======
                coll: "empty".to_string(),
                pipeline: vec![],
>>>>>>> a0277d85
            })),
            input = r#"stage: {"$unionWith": {
                "coll": "empty",
                "pipeline": []
            }}"#
        );

        test_serde_stage!(
            singleton_pipeline,
            expected = Stage::UnionWith(UnionWith::Pipeline(UnionWithPipeline {
<<<<<<< HEAD
                coll: Some("single".to_string()),
                pipeline: Some(vec![Stage::Limit(10)]),
=======
                coll: "single".to_string(),
                pipeline: vec![Stage::Limit(10)],
>>>>>>> a0277d85
            })),
            input = r#"stage: {"$unionWith": {
                "coll": "single",
                "pipeline": [{"$limit": 10}]
            }}"#
        );

        test_serde_stage!(
            multiple_element_pipeline,
            expected = Stage::UnionWith(UnionWith::Pipeline(UnionWithPipeline {
<<<<<<< HEAD
                coll: Some("multiple".to_string()),
                pipeline: Some(vec![Stage::Skip(5), Stage::Limit(10)]),
=======
                coll: "multiple".to_string(),
                pipeline: vec![Stage::Skip(5), Stage::Limit(10)],
>>>>>>> a0277d85
            })),
            input = r#"stage: {"$unionWith": {
                "coll": "multiple",
                "pipeline": [{"$skip": 5}, {"$limit": 10}]
            }}"#
        );

        test_serde_stage!(
            collection,
            expected = Stage::UnionWith(UnionWith::Collection("coll".to_string())),
            input = r#"stage: {"$unionWith": "coll"}"#
        );
    }

    mod search_stages {
        use crate::{
            definitions::{AtlasSearchStage, Expression, GraphLookup, LiteralValue, Ref, Stage},
            map,
        };

        test_serde_stage!(
            graph_lookup,
            expected = Stage::GraphLookup(GraphLookup {
                from: "start".to_string(),
                start_with: Box::new(Expression::Ref(Ref::FieldRef("start".to_string()))),
                connect_from_field: "start".to_string(),
                connect_to_field: "end".to_string(),
                as_var: "path".to_string(),
                max_depth: Some(5),
                depth_field: Some("depth".to_string()),
                restrict_search_with_match: Some(Box::new(Expression::Document(
                    map! { "sql".to_string() => Expression::Literal(LiteralValue::Boolean(true)) }
                ))),
            }),
            input = r#"stage: {"$graphLookup": {
                "from": "start",
                "startWith": "$start",
                "connectFromField": "start",
                "connectToField": "end",
                "as": "path",
                "maxDepth": 5,
                "depthField": "depth",
                "restrictSearchWithMatch": { "sql": true }
            }}"#
        );

        // testing every possible permutation of $search, $searchMeta, and $vectorSearch isn't something
        // we need to do since we do not have plans to inspect them
        test_serde_stage!(
            search,
            expected = Stage::AtlasSearchStage(AtlasSearchStage::Search(Box::new(
                Expression::Document(
                    map! {"autocomplete".to_string() => Expression::Document(map! {"query".to_string() => Expression::Literal(LiteralValue::String("off".to_string())), "path".to_string() => Expression::Literal(LiteralValue::String("title".to_string()))})}
                )
            ))),
            input = r#"stage: {"$search": {"autocomplete": {"query": "off", "path": "title"}}}"#
        );

        test_serde_stage!(
            search_meta,
            expected = Stage::AtlasSearchStage(AtlasSearchStage::SearchMeta(Box::new(
                Expression::Document(
                    map! {"searchTerm".to_string() => Expression::Literal(LiteralValue::String("off".to_string()))}
                )
            ))),
            input = r#"stage: {"$searchMeta": {"searchTerm": "off"}}"#
        );

        test_serde_stage!(
            vector_search,
            expected = Stage::AtlasSearchStage(AtlasSearchStage::VectorSearch(Box::new(
                Expression::Document(
                    map! {"vectorSearch".to_string() => Expression::Document(map! {"query".to_string() => Expression::Literal(LiteralValue::String("off".to_string())), "path".to_string() => Expression::Literal(LiteralValue::String("title".to_string()))})}
                )
            ))),
            input =
                r#"stage: {"$vectorSearch": {"vectorSearch": {"query": "off", "path": "title"}}}"#
        );
    }
}

mod expression_test {
    use crate::definitions::Expression;
    use serde::{Deserialize, Serialize};

    #[derive(Debug, PartialEq, Deserialize, Serialize)]
    struct TestExpr {
        expr: Expression,
    }

    mod literal {
        use crate::definitions::{Expression, LiteralValue};
        // These tests are complete for the bson types actually supported by the bson crate's
        // extended json parser. Other ones come back as untagged operators or, bizarrely for
        // generic binary, as an array of bytes.
        //
        // We may want to consider adding tests that test actual bson bytes, but there's no
        // reason to assume these won't work.

        test_serde_expr!(
            null,
            expected = Expression::Literal(LiteralValue::Null),
            input = r#"expr: null"#
        );

        test_serde_expr!(
            boolean_true,
            expected = Expression::Literal(LiteralValue::Boolean(true)),
            input = r#"expr: true"#
        );

        test_serde_expr!(
            boolean_false,
            expected = Expression::Literal(LiteralValue::Boolean(false)),
            input = r#"expr: false"#
        );

        test_serde_expr!(
            int,
            expected = Expression::Literal(LiteralValue::Int32(1)),
            input = r#"expr: 1"#
        );

        test_serde_expr!(
            long,
            expected = Expression::Literal(LiteralValue::Int64(2147483648)),
            input = r#"expr: 2147483648"#
        );

        test_serde_expr!(
            double,
            expected = Expression::Literal(LiteralValue::Double(1.5)),
            input = r#"expr: 1.5"#
        );

        test_serde_expr!(
            string,
            expected = Expression::Literal(LiteralValue::String("yes".to_string())),
            input = r#"expr: "yes""#
        );

        test_serde_expr!(
            oid,
            expected = Expression::Literal(LiteralValue::ObjectId(
                bson::oid::ObjectId::parse_str("5d505646cf6d4fe581014ab2").unwrap()
            )),
            input = r#"expr: {"$oid": "5d505646cf6d4fe581014ab2"}"#
        );

        test_serde_expr!(
            max_key,
            expected = Expression::Literal(LiteralValue::MaxKey),
            input = r#"expr: {"$maxKey": 1}"#
        );

        test_serde_expr!(
            min_key,
            expected = Expression::Literal(LiteralValue::MinKey),
            input = r#"expr: {"$minKey": 1}"#
        );

        test_serde_expr!(
            uuid,
            expected = Expression::Literal(LiteralValue::Binary(bson::Binary {
                subtype: bson::spec::BinarySubtype::Uuid,
                bytes: vec![
                    147, 109, 160, 31, 154, 189, 77, 157, 128, 199, 2, 175, 133, 200, 34, 168
                ],
            })),
            input = r#"expr: {"$uuid": "936da01f-9abd-4d9d-80c7-02af85c822a8"}"#
        );
    }

    mod string_or_ref {
        use crate::definitions::{Expression, LiteralValue, Ref};

        test_serde_expr!(
            string,
            expected = Expression::Literal(LiteralValue::String("yes".to_string())),
            input = r#"expr: "yes""#
        );

        test_serde_expr!(
            simple_field_ref,
            expected = Expression::Ref(Ref::FieldRef("a".to_string())),
            input = r#"expr: "$a""#
        );

        test_serde_expr!(
            nested_field_ref,
            expected = Expression::Ref(Ref::FieldRef("a.b.c".to_string())),
            input = r#"expr: "$a.b.c""#
        );

        test_serde_expr!(
            variable,
            expected = Expression::Ref(Ref::VariableRef("v".to_string())),
            input = r#"expr: "$$v""#
        );
    }

    mod array {
        use crate::definitions::{Expression, LiteralValue};

        test_serde_expr!(
            empty,
            expected = Expression::Array(vec![]),
            input = r#"expr: []"#
        );

        test_serde_expr!(
            singleton,
            expected = Expression::Array(vec![Expression::Literal(LiteralValue::Int32(1))]),
            input = r#"expr: [1]"#
        );

        test_serde_expr!(
            multiple_elements,
            expected = Expression::Array(vec![
                Expression::Literal(LiteralValue::Int32(1)),
                Expression::Literal(LiteralValue::String("yes".to_string())),
                Expression::Array(vec![
                    Expression::Literal(LiteralValue::Boolean(true)),
                    Expression::Literal(LiteralValue::Double(4.1)),
                ]),
            ]),
            input = r#"expr: [1, "yes", [true, 4.1]]"#
        );
    }

    mod document {
        use crate::{
            definitions::{Expression, LiteralValue},
            map,
        };

        test_serde_expr!(
            empty,
            expected = Expression::Document(map! {}),
            input = r#"expr: {}"#
        );

        test_serde_expr!(
            singleton,
            expected = Expression::Document(
                map! {"a".to_string() => Expression::Literal(LiteralValue::Int32(1))}
            ),
            input = r#"expr: {"a": 1}"#
        );

        test_serde_expr!(
            multiple_elements,
            expected = Expression::Document(map! {
                "a".to_string() => Expression::Literal(LiteralValue::Int32(1)),
                "b".to_string() => Expression::Literal(LiteralValue::String("two".to_string())),
                "c".to_string() => Expression::Document(map! {
                    "x".to_string() => Expression::Literal(LiteralValue::Boolean(false))
                }),
            }),
            input = r#"expr: {"a": 1, "b": "two", "c": {"x": false}}"#
        );

        test_serde_expr!(
            similar_to_op_but_no_dollarx,
            expected = Expression::Document(map! {
                "notOp".to_string() => Expression::Array(vec![
                    Expression::Literal(LiteralValue::Int32(1)),
                    Expression::Literal(LiteralValue::Int32(2)),
                    Expression::Literal(LiteralValue::Int32(3)),
                ])
            }),
            input = r#"expr: {"notOp": [1, 2, 3]}"#
        );
    }

    mod tagged_operators {
        use crate::{
            definitions::{
                Accumulator, Bottom, BottomN, Convert, DateAdd, DateDiff, DateExpression,
                DateFromParts, DateFromString, DateSubtract, DateToParts, DateToString, DateTrunc,
                Expression, Filter, Function, GetField, Let, Like, LiteralValue, Map, Median,
                NArrayOp, Percentile, ProjectItem, ProjectStage, Reduce, Ref, RegexAggExpression,
                Replace, SQLConvert, SQLDivide, SetField, SortArray, SortArraySpec, Stage,
                Subquery, SubqueryComparison, SubqueryExists, Switch, SwitchCase, TaggedOperator,
                Top, TopN, Trim, UnsetField, UntaggedOperator, UntaggedOperatorName, Zip,
            },
            map,
        };

        test_serde_expr!(
            accumulator_all_args,
            expected = Expression::TaggedOperator(TaggedOperator::Accumulator(Accumulator {
                init: Box::new(Expression::Literal(LiteralValue::String(
                    "function (y) { return y; }".to_string()
                ))),
                init_args: Some(vec![Expression::Literal(LiteralValue::Int32(42))]),
                accumulate: Box::new(Expression::Literal(LiteralValue::String(
                    "function (acc, curr) { return acc + curr; }".to_string()
                ))),
                accumulate_args: vec![Expression::Ref(Ref::FieldRef("a".to_string()))],
                merge: Box::new(Expression::Literal(LiteralValue::String(
                    "function (a, b) { return a + b; }".to_string()
                ))),
                finalize: Some(Box::new(Expression::Literal(LiteralValue::String(
                    "function (_x) { return 42; }".to_string()
                )))),
                lang: "js".to_string()
            })),
            input = r#"expr: {"$accumulator": {
                                "init": "function (y) { return y; }",
                                "initArgs": [42],
                                "accumulate": "function (acc, curr) { return acc + curr; }",
                                "accumulateArgs": ["$a"],
                                "merge": "function (a, b) { return a + b; }",
                                "finalize": "function (_x) { return 42; }",
                                "lang": "js"
            }}"#
        );

        test_serde_expr!(
            accumulator_no_optional_args,
            expected = Expression::TaggedOperator(TaggedOperator::Accumulator(Accumulator {
                init: Box::new(Expression::Literal(LiteralValue::String(
                    "function (y) { return y; }".to_string()
                ))),
                init_args: None,
                accumulate: Box::new(Expression::Literal(LiteralValue::String(
                    "function (acc, curr) { return acc + curr; }".to_string()
                ))),
                accumulate_args: vec![Expression::Ref(Ref::FieldRef("a".to_string()))],
                merge: Box::new(Expression::Literal(LiteralValue::String(
                    "function (a, b) { return a + b; }".to_string()
                ))),
                finalize: None,
                lang: "js".to_string()
            })),
            input = r#"expr: {"$accumulator": {
                                "init": "function (y) { return y; }",
                                "accumulate": "function (acc, curr) { return acc + curr; }",
                                "accumulateArgs": ["$a"],
                                "merge": "function (a, b) { return a + b; }",
                                "lang": "js"
            }}"#
        );

        test_serde_expr!(
            function,
            expected = Expression::TaggedOperator(TaggedOperator::Function(Function {
                body: Box::new(Expression::Literal(LiteralValue::String(
                    "function (x) { return x + 1; }".to_string()
                ))),
                args: vec![
                    Expression::Literal(LiteralValue::Int32(1)),
                    Expression::Literal(LiteralValue::Int32(2)),
                ],
                lang: "js".to_string()
            })),
            input = r#"expr: {"$function": {
                                "body": "function (x) { return x + 1; }",
                                "args": [1, 2],
                                "lang": "js"
            }}"#
        );

        test_serde_expr!(
            get_field,
            expected = Expression::TaggedOperator(TaggedOperator::GetField(GetField {
                field: "x".to_string(),
                input: Box::new(Expression::Document(map! {
                    "x".to_string() => Expression::Literal(LiteralValue::Int32(1))
                }))
            })),
            input = r#"expr: {"$getField": {"field": "x", "input": {"x": 1}}}"#
        );

        test_serde_expr!(
            set_field,
            expected = Expression::TaggedOperator(TaggedOperator::SetField(SetField {
                field: "x".to_string(),
                input: Box::new(Expression::Document(map! {
                    "x".to_string() => Expression::Literal(LiteralValue::Int32(1))
                })),
                value: Box::new(Expression::Literal(LiteralValue::String("new".to_string())))
            })),
            input = r#"expr: {"$setField": {"field": "x", "input": {"x": 1}, "value": "new"}}"#
        );

        test_serde_expr!(
            unset_field,
            expected = Expression::TaggedOperator(TaggedOperator::UnsetField(UnsetField {
                field: "x".to_string(),
                input: Box::new(Expression::Document(map! {
                    "x".to_string() => Expression::Literal(LiteralValue::Int32(1))
                }))
            })),
            input = r#"expr: {"$unsetField": {"field": "x", "input": {"x": 1}}}"#
        );

        test_serde_expr!(
            switch,
            expected = Expression::TaggedOperator(TaggedOperator::Switch(Switch {
                branches: vec![
                    SwitchCase {
                        case: Box::new(Expression::Ref(Ref::FieldRef("a".to_string()))),
                        then: Box::new(Expression::Literal(LiteralValue::Int32(10))),
                    },
                    SwitchCase {
                        case: Box::new(Expression::Ref(Ref::FieldRef("b".to_string()))),
                        then: Box::new(Expression::Literal(LiteralValue::Int32(20))),
                    },
                ],
                default: Box::new(Expression::Literal(LiteralValue::Null))
            })),
            input = r#"expr: {"$switch": {
                                "branches": [
                                    {"case": "$a", "then": 10},
                                    {"case": "$b", "then": 20},
                                ],
                                "default": null
            }}"#
        );

        test_serde_expr!(
            let_expr,
            expected = Expression::TaggedOperator(TaggedOperator::Let(Let {
                vars: map! {
                    "a".to_string() => Expression::Literal(LiteralValue::Int32(1)),
                    "b".to_string() => Expression::Literal(LiteralValue::Int32(2)),
                },
                inside: Box::new(Expression::Literal(LiteralValue::String(
                    "body".to_string()
                )))
            })),
            input = r#"expr: {"$let": {
                                "vars": {"a": 1, "b": 2},
                                "in": "body"
            }}"#
        );

        test_serde_expr!(
            sql_convert,
            expected = Expression::TaggedOperator(TaggedOperator::SQLConvert(SQLConvert {
                input: Box::new(Expression::Literal(LiteralValue::String("1".to_string()))),
                to: "int".to_string(),
                on_null: Box::new(Expression::Literal(LiteralValue::Null)),
                on_error: Box::new(Expression::Literal(LiteralValue::Null)),
            })),
            input = r#"expr: {"$sqlConvert": {
                                "input": "1",
                                "to": "int",
                                "onNull": null,
                                "onError": null
            }}"#
        );

        test_serde_expr!(
            convert_no_options,
            expected = Expression::TaggedOperator(TaggedOperator::Convert(Convert {
                input: Box::new(Expression::Literal(LiteralValue::String("1".to_string()))),
                to: Box::new(Expression::Literal(LiteralValue::String("int".to_string()))),
                format: None,
                on_null: None,
                on_error: None,
            })),
            input = r#"expr: {"$convert": {
                                "input": "1",
                                "to": "int"
            }}"#
        );

        test_serde_expr!(
            convert_subtype,
            expected = Expression::TaggedOperator(TaggedOperator::Convert(Convert {
                input: Box::new(Expression::Literal(LiteralValue::Int32(123))),
                to: Box::new(Expression::Document(map! {
                    "type".to_string() => Expression::Literal(LiteralValue::String("binData".to_string())),
                    "subtype".to_string() => Expression::Literal(LiteralValue::Int32(0)),
                })),
                format: None,
                on_null: None,
                on_error: None,
            })),
            input = r#"expr: {"$convert": {
                                "input": 123,
                                "to": {"type": "binData", "subtype": 0},
            }}"#
        );

        test_serde_expr!(
            convert_fully_specified,
            expected = Expression::TaggedOperator(TaggedOperator::Convert(Convert {
                input: Box::new(Expression::Literal(LiteralValue::String("1".to_string()))),
                to: Box::new(Expression::Literal(LiteralValue::String("int".to_string()))),
                format: Some("hi".to_string()),
                on_null: Some(Box::new(Expression::Literal(LiteralValue::Null))),
                on_error: Some(Box::new(Expression::Literal(LiteralValue::Null))),
            })),
            input = r#"expr: {"$convert": {
                                "input": "1",
                                "to": "int",
                                "format": "hi",
                                "onNull": null,
                                "onError": null
            }}"#
        );

        test_serde_expr!(
            convert_null_options,
            expected = Expression::TaggedOperator(TaggedOperator::Convert(Convert {
                input: Box::new(Expression::Literal(LiteralValue::String("1".to_string()))),
                to: Box::new(Expression::Literal(LiteralValue::String(
                    "binData".to_string()
                ))),
                format: Some("format".to_string()),
                on_null: Some(Box::new(Expression::Literal(LiteralValue::Int32(1)))),
                on_error: Some(Box::new(Expression::Literal(LiteralValue::Int32(2)))),
            })),
            input = r#"expr: {"$convert": {
                                "input": "1",
                                "to": "binData",
                                "format": "format",
                                "onNull": 1,
                                "onError": 2
            }}"#
        );

        test_serde_expr!(
            like_with_escape,
            expected = Expression::TaggedOperator(TaggedOperator::Like(Like {
                input: Box::new(Expression::Literal(LiteralValue::String(
                    "x*yz".to_string()
                ))),
                pattern: Box::new(Expression::Literal(LiteralValue::String(
                    "x!*.*".to_string()
                ))),
                escape: Some('!')
            })),
            input = r#"expr: {"$like": {
                                "input": "x*yz",
                                "pattern": "x!*.*",
                                "escape": "!"
            }}"#
        );

        test_serde_expr!(
            like_without_escape,
            expected = Expression::TaggedOperator(TaggedOperator::Like(Like {
                input: Box::new(Expression::Literal(LiteralValue::String(
                    "x*yz".to_string()
                ))),
                pattern: Box::new(Expression::Literal(LiteralValue::String(
                    "x!*.*".to_string()
                ))),
                escape: None
            })),
            input = r#"expr: {"$like": {
                                "input": "x*yz",
                                "pattern": "x!*.*"
            }}"#
        );

        test_serde_expr!(
            sql_divide,
            expected = Expression::TaggedOperator(TaggedOperator::SQLDivide(SQLDivide {
                dividend: Box::new(Expression::Ref(Ref::FieldRef("a".to_string()))),
                divisor: Box::new(Expression::Literal(LiteralValue::Int32(2))),
                on_error: Box::new(Expression::Literal(LiteralValue::Null)),
            })),
            input = r#"expr: {"$sqlDivide": {
                                "dividend": "$a",
                                "divisor": 2,
                                "onError": null
            }}"#
        );

        test_serde_expr!(
            regex_find_with_options,
            expected = Expression::TaggedOperator(TaggedOperator::RegexFind(RegexAggExpression {
                input: Box::new(Expression::Ref(Ref::FieldRef("a".to_string()))),
                regex: Box::new(Expression::Literal(LiteralValue::String(
                    "pattern".to_string()
                ))),
                options: Some(Box::new(Expression::Literal(LiteralValue::String(
                    "imxs".to_string()
                )))),
            })),
            input = r#"expr: {"$regexFind": {
                                "input": "$a",
                                "regex": "pattern",
                                "options": "imxs"
            }}"#
        );

        test_serde_expr!(
            regex_find_without_options,
            expected = Expression::TaggedOperator(TaggedOperator::RegexFind(RegexAggExpression {
                input: Box::new(Expression::Ref(Ref::FieldRef("a".to_string()))),
                regex: Box::new(Expression::Literal(LiteralValue::String(
                    "/pattern/i".to_string()
                ))),
                options: None,
            })),
            input = r#"expr: {"$regexFind": {
                                "input": "$a",
                                "regex": "/pattern/i"
            }}"#
        );

        test_serde_expr!(
            regex_find_all_with_options,
            expected =
                Expression::TaggedOperator(TaggedOperator::RegexFindAll(RegexAggExpression {
                    input: Box::new(Expression::Ref(Ref::FieldRef("a".to_string()))),
                    regex: Box::new(Expression::Literal(LiteralValue::String(
                        "pattern".to_string()
                    ))),
                    options: Some(Box::new(Expression::Literal(LiteralValue::String(
                        "imxs".to_string()
                    )))),
                })),
            input = r#"expr: {"$regexFindAll": {
                                "input": "$a",
                                "regex": "pattern",
                                "options": "imxs"
            }}"#
        );

        test_serde_expr!(
            regex_find_all_without_options,
            expected =
                Expression::TaggedOperator(TaggedOperator::RegexFindAll(RegexAggExpression {
                    input: Box::new(Expression::Ref(Ref::FieldRef("a".to_string()))),
                    regex: Box::new(Expression::Literal(LiteralValue::String(
                        "/pattern/i".to_string()
                    ))),
                    options: None,
                })),
            input = r#"expr: {"$regexFindAll": {
                                "input": "$a",
                                "regex": "/pattern/i"
            }}"#
        );

        test_serde_expr!(
            replace_all,
            expected = Expression::TaggedOperator(TaggedOperator::ReplaceAll(Replace {
                input: Box::new(Expression::Ref(Ref::FieldRef("a".to_string()))),
                find: Box::new(Expression::Literal(LiteralValue::String(
                    "pattern".to_string()
                ))),
                replacement: Box::new(Expression::Literal(LiteralValue::String("new".to_string()))),
            })),
            input = r#"expr: {"$replaceAll": {
                                "input": "$a",
                                "find": "pattern",
                                "replacement": "new"
            }}"#
        );

        test_serde_expr!(
            replace_one,
            expected = Expression::TaggedOperator(TaggedOperator::ReplaceOne(Replace {
                input: Box::new(Expression::Ref(Ref::FieldRef("a".to_string()))),
                find: Box::new(Expression::Literal(LiteralValue::String(
                    "pattern".to_string()
                ))),
                replacement: Box::new(Expression::Literal(LiteralValue::String("new".to_string()))),
            })),
            input = r#"expr: {"$replaceOne": {
                                "input": "$a",
                                "find": "pattern",
                                "replacement": "new"
            }}"#
        );

        test_serde_expr!(
            sql_subquery,
            expected = Expression::TaggedOperator(TaggedOperator::Subquery(Subquery {
                db: Some("foo".to_string()),
                collection: Some("bar".to_string()),
                let_bindings: None,
                output_path: Some(vec!["x".to_string()]),
                pipeline: vec![Stage::Project(ProjectStage {
                    items: map! {"x".to_string() => ProjectItem::Inclusion}
                })]
            })),
            input = r#"expr: {"$subquery": {
                            "db": "foo",
                            "collection": "bar",
                            "outputPath": ["x"],
                            "pipeline": [
                              {
                                "$project": {
                                  "x": 1
                                }
                              }
                            ]
                          }}"#
        );

        test_serde_expr!(
            sql_subquery_comparison,
            expected = Expression::TaggedOperator(TaggedOperator::SubqueryComparison(
                SubqueryComparison {
                    op: "eq".to_string(),
                    modifier: "all".to_string(),
                    arg: Box::new(Expression::Literal(LiteralValue::Int32(42))),
                    subquery: Subquery {
                        db: Some("foo".to_string()),
                        collection: Some("bar".to_string()),
                        let_bindings: None,
                        output_path: Some(vec!["x".to_string()]),
                        pipeline: vec![
                            Stage::Documents(vec![]),
                            Stage::Project(ProjectStage {
                                items: map! {"x".to_string() => ProjectItem::Inclusion}
                            })
                        ]
                    }
                    .into()
                }
            )),
            input = r#"expr: {"$subqueryComparison": {
                            "op": "eq",
                            "modifier": "all",
                            "arg": 42,
                            "subquery": {
                                "db": "foo",
                                "collection": "bar",
                                "outputPath": ["x"],
                                "pipeline": [
                                    {"$documents": []},
                                    {
                                        "$project": {
                                            "x": 1
                                        }
                                    }
                                ]
                          }}}"#
        );

        test_serde_expr!(
            sql_subquery_exists,
            expected = Expression::TaggedOperator(TaggedOperator::SubqueryExists(SubqueryExists {
                db: Some("foo".to_string()),
                collection: Some("bar".to_string()),
                let_bindings: None,
                pipeline: vec![Stage::Project(ProjectStage {
                    items: map! {"x".to_string() => ProjectItem::Inclusion}
                })]
            })),
            input = r#"expr: {"$subqueryExists": {
                            "db": "foo",
                            "collection": "bar",
                            "pipeline": [
                              {
                                "$project": {
                                  "x": 1
                                }
                              }
                            ]
                          }}"#
        );

        // accumulator operators
        test_serde_expr!(
            bottom,
            expected = Expression::TaggedOperator(TaggedOperator::Bottom(Bottom {
                output: Box::new(Expression::Array(vec![
                    Expression::Ref(Ref::FieldRef("playerId".to_string())),
                    Expression::Ref(Ref::FieldRef("score".to_string()))
                ])),
                sort_by: Box::new(Expression::Document(map!(
                    "score".to_string() => Expression::Literal(LiteralValue::Int64(-1))
                )))
            })),
            input = r#"expr: { $bottom: {
                                output: [ "$playerId", "$score" ],
                                sortBy: { "score": -1 }
            }}"#
        );

        test_serde_expr!(
            bottom_n,
            expected = Expression::TaggedOperator(TaggedOperator::BottomN(BottomN {
                output: Box::new(Expression::Array(vec![
                    Expression::Ref(Ref::FieldRef("playerId".to_string())),
                    Expression::Ref(Ref::FieldRef("score".to_string()))
                ])),
                sort_by: Box::new(Expression::Document(map!(
                    "score".to_string() => Expression::Literal(LiteralValue::Int64(-1))
                ))),
                n: 3,
            })),
            input = r#"expr: { $bottomN: {
                                output: [ "$playerId", "$score" ],
                                sortBy: { "score": -1 },
                                n: 3
            }}"#
        );

        test_serde_expr!(
            median_numeric_input,
            expected = Expression::TaggedOperator(TaggedOperator::Median(Median {
                method: "approximate".to_string(),
                input: Box::new(Expression::Ref(Ref::FieldRef("test01".to_string())))
            })),
            input = r#"expr: { $median: {
                                input: "$test01",
                                method: 'approximate'
            }}"#
        );

        test_serde_expr!(
            median_vec_input,
            expected = Expression::TaggedOperator(TaggedOperator::Median(Median {
                method: "approximate".to_string(),
                input: Box::new(Expression::Array(vec![
                    Expression::Ref(Ref::FieldRef("test01".to_string())),
                    Expression::Ref(Ref::FieldRef("test02".to_string())),
                    Expression::Ref(Ref::FieldRef("test03".to_string())),
                ]))
            })),
            input = r#"expr: { $median: {
                                input: [ "$test01", "$test02", "$test03" ],
                                method: 'approximate'
            }}"#
        );

        test_serde_expr!(
            percentile_numeric_input,
            expected = Expression::TaggedOperator(TaggedOperator::Percentile(Percentile {
                method: "approximate".to_string(),
                input: Box::new(Expression::Ref(Ref::FieldRef("test01".to_string()))),
                p: vec![
                    Expression::Literal(LiteralValue::Double(0.9)),
                    Expression::Literal(LiteralValue::Double(0.5)),
                    Expression::Literal(LiteralValue::Double(0.75)),
                    Expression::Literal(LiteralValue::Double(0.95)),
                ]
            })),
            input = r#"expr: { $percentile: {
                                input: "$test01",
                                p: [ 0.9, 0.5, 0.75, 0.95 ],
                                method: 'approximate'
            }}"#
        );

        test_serde_expr!(
            percentile_vec_input,
            expected = Expression::TaggedOperator(TaggedOperator::Percentile(Percentile {
                method: "approximate".to_string(),
                input: Box::new(Expression::Array(vec![
                    Expression::Ref(Ref::FieldRef("test01".to_string())),
                    Expression::Ref(Ref::FieldRef("test02".to_string())),
                    Expression::Ref(Ref::FieldRef("test03".to_string())),
                ])),
                p: vec![
                    Expression::Literal(LiteralValue::Double(0.5)),
                    Expression::Literal(LiteralValue::Double(0.95)),
                ]
            })),
            input = r#"expr: { $percentile: {
                                input: [ "$test01", "$test02", "$test03" ],
                                p: [ 0.5, 0.95 ],
                                method: 'approximate'
            }}"#
        );

        test_serde_expr!(
            top,
            expected = Expression::TaggedOperator(TaggedOperator::Top(Top {
                output: Box::new(Expression::Array(vec![
                    Expression::Ref(Ref::FieldRef("playerId".to_string())),
                    Expression::Ref(Ref::FieldRef("score".to_string()))
                ])),
                sort_by: Box::new(Expression::Document(map!(
                    "score".to_string() => Expression::Literal(LiteralValue::Int64(-1))
                )))
            })),
            input = r#"expr: { $top: {
                                output: [ "$playerId", "$score" ],
                                sortBy: { "score": -1 }
            }}"#
        );

        test_serde_expr!(
            top_n,
            expected = Expression::TaggedOperator(TaggedOperator::TopN(TopN {
                output: Box::new(Expression::Array(vec![
                    Expression::Ref(Ref::FieldRef("playerId".to_string())),
                    Expression::Ref(Ref::FieldRef("score".to_string()))
                ])),
                sort_by: Box::new(Expression::Document(map!(
                    "score".to_string() => Expression::Literal(LiteralValue::Int64(-1))
                ))),
                n: 3,
            })),
            input = r#"expr: { $topN: {
                                output: [ "$playerId", "$score" ],
                                sortBy: { "score": -1 },
                                n: 3
            }}"#
        );

        // Array Operators
        test_serde_expr!(
            first_n,
            expected = Expression::TaggedOperator(TaggedOperator::FirstN(NArrayOp {
                input: Box::new(Expression::Ref(Ref::FieldRef("a".to_string()))),
                n: Box::new(Expression::Literal(LiteralValue::Int32(3))),
            })),
            input = r#"expr: {"$firstN": {
                                "input": "$a",
                                "n": 3
            }}"#
        );

        test_serde_expr!(
            last_n,
            expected = Expression::TaggedOperator(TaggedOperator::LastN(NArrayOp {
                input: Box::new(Expression::Ref(Ref::FieldRef("a".to_string()))),
                n: Box::new(Expression::Literal(LiteralValue::Int32(3))),
            })),
            input = r#"expr: {"$lastN": {
                                "input": "$a",
                                "n": 3
            }}"#
        );

        test_serde_expr!(
            filter_with_as,
            expected = Expression::TaggedOperator(TaggedOperator::Filter(Filter {
                input: Box::new(Expression::Ref(Ref::FieldRef("a".to_string()))),
                _as: Some("x".to_string()),
                cond: Box::new(Expression::Literal(LiteralValue::Int32(2))),
                limit: None,
            })),
            input = r#"expr: {"$filter": {
                                "input": "$a",
                                "as": "x",
                                "cond": 2
            }}"#
        );

        test_serde_expr!(
            filter_with_limit,
            expected = Expression::TaggedOperator(TaggedOperator::Filter(Filter {
                input: Box::new(Expression::Ref(Ref::FieldRef("a".to_string()))),
                _as: Some("x".to_string()),
                cond: Box::new(Expression::Literal(LiteralValue::Int32(2))),
                limit: Some(Box::new(Expression::UntaggedOperator(UntaggedOperator {
                    op: UntaggedOperatorName::Add,
                    args: vec![
                        Expression::Literal(LiteralValue::Int32(1)),
                        Expression::Literal(LiteralValue::Int32(2)),
                    ]
                }))),
            })),
            input = r#"expr: {"$filter": {
                                "input": "$a",
                                "as": "x",
                                "cond": 2,
                                limit: {"$add": [1 ,2]}
            }}"#
        );

        test_serde_expr!(
            map_with_as,
            expected = Expression::TaggedOperator(TaggedOperator::Map(Map {
                input: Box::new(Expression::Ref(Ref::FieldRef("a".to_string()))),
                _as: Some("x".to_string()),
                inside: Box::new(Expression::Literal(LiteralValue::Int32(2))),
            })),
            input = r#"expr: {"$map": {
                                "input": "$a",
                                "as": "x",
                                "in": 2
            }}"#
        );

        test_serde_expr!(
            map_without_as,
            expected = Expression::TaggedOperator(TaggedOperator::Map(Map {
                input: Box::new(Expression::Ref(Ref::FieldRef("a".to_string()))),
                _as: None,
                inside: Box::new(Expression::Literal(LiteralValue::Int32(2))),
            })),
            input = r#"expr: {"$map": {
                                "input": "$a",
                                "in": 2
            }}"#
        );

        test_serde_expr!(
            max_n_array_element,
            expected = Expression::TaggedOperator(TaggedOperator::MaxNArrayElement(NArrayOp {
                input: Box::new(Expression::Ref(Ref::FieldRef("a".to_string()))),
                n: Box::new(Expression::Literal(LiteralValue::Int32(2))),
            })),
            input = r#"expr: {"$maxN": {
                                "input": "$a",
                                "n": 2
            }}"#
        );

        test_serde_expr!(
            min_n_array_element,
            expected = Expression::TaggedOperator(TaggedOperator::MinNArrayElement(NArrayOp {
                input: Box::new(Expression::Ref(Ref::FieldRef("a".to_string()))),
                n: Box::new(Expression::Literal(LiteralValue::Int32(2))),
            })),
            input = r#"expr: {"$minN": {
                                "input": "$a",
                                "n": 2
            }}"#
        );

        test_serde_expr!(
            reduce,
            expected = Expression::TaggedOperator(TaggedOperator::Reduce(Reduce {
                input: Box::new(Expression::Ref(Ref::FieldRef("a".to_string()))),
                initial_value: Box::new(Expression::Literal(LiteralValue::Int32(2))),
                inside: Box::new(Expression::UntaggedOperator(UntaggedOperator {
                    op: UntaggedOperatorName::Add,
                    args: vec![
                        Expression::Ref(Ref::VariableRef("this".to_string())),
                        Expression::Literal(LiteralValue::Int32(2)),
                    ],
                })),
            })),
            input = r#"expr: {"$reduce": {
                                "input": "$a",
                                "initialValue": 2,
                                "in": {$add: ["$$this", 2]}
            }}"#
        );

        test_serde_expr!(
            sort_array,
            expected = Expression::TaggedOperator(TaggedOperator::SortArray(SortArray {
                input: Box::new(Expression::Ref(Ref::FieldRef("a".to_string()))),
                sort_by: SortArraySpec::Keys(map! {
                    "x".to_string() => -1,
                    "y".to_string() => 1,
                }),
            })),
            input = r#"expr: {"$sortArray": {
                                "input": "$a",
                                "sortBy": {"x": -1, "y": 1}
            }}"#
        );

        test_serde_expr!(
            sort_array_with_limit,
            expected = Expression::TaggedOperator(TaggedOperator::SortArray(SortArray {
                input: Box::new(Expression::Ref(Ref::FieldRef("a".to_string()))),
                sort_by: SortArraySpec::Value(-1),
            })),
            input = r#"expr: {"$sortArray": {
                                "input": "$a",
                                "sortBy": -1
            }}"#
        );

        test_serde_expr!(
            zip,
            expected = Expression::TaggedOperator(TaggedOperator::Zip(Zip {
                inputs: Box::new(Expression::Array(vec![Expression::Ref(Ref::FieldRef(
                    "a".to_string()
                ))])),
                use_longest_length: true,
                defaults: Some(Box::new(Expression::Array(vec![
                    Expression::Literal(LiteralValue::Int32(1)),
                    Expression::Literal(LiteralValue::Int32(2)),
                    Expression::Literal(LiteralValue::Int32(3)),
                ]))),
            })),
            input = r#"expr: {"$zip": {
                                "inputs": ["$a"],
                                "useLongestLength": true,
                                "defaults": [1, 2, 3]
            }}"#
        );

        test_serde_expr!(
            zip_default_false,
            expected = Expression::TaggedOperator(TaggedOperator::Zip(Zip {
                inputs: Box::new(Expression::Array(vec![Expression::Ref(Ref::FieldRef(
                    "a".to_string()
                ))])),
                use_longest_length: false,
                defaults: None,
            })),
            input = r#"expr: {"$zip": {
                                "inputs": ["$a"],
            }}"#
        );
        // date operators
        test_serde_expr!(
            hour_no_timezone,
            expected = Expression::TaggedOperator(TaggedOperator::Hour(DateExpression {
                date: Box::new(Expression::Ref(Ref::FieldRef("date".to_string()))),
                timezone: None
            })),
            input = r#"expr: {"$hour": "$date" }"#
        );

        test_serde_expr!(
            hour_fully_specified,
            expected = Expression::TaggedOperator(TaggedOperator::Hour(DateExpression {
                date: Box::new(Expression::Ref(Ref::FieldRef("date".to_string()))),
                timezone: Some(Box::new(Expression::Ref(Ref::FieldRef(
                    "timezone".to_string()
                ))))
            })),
            input = r#"expr: {"$hour": {date: "$date", timezone: "$timezone" } }"#
        );

        test_serde_expr!(
            hour_document_no_timezone,
            expected = Expression::TaggedOperator(TaggedOperator::Hour(DateExpression {
                date: Box::new(Expression::Ref(Ref::FieldRef("date".to_string()))),
                timezone: None
            })),
            input = r#"expr: {"$hour": {date: "$date" } }"#
        );

        test_serde_expr!(
            hour_document_timezone_null,
            expected = Expression::TaggedOperator(TaggedOperator::Hour(DateExpression {
                date: Box::new(Expression::Ref(Ref::FieldRef("date".to_string()))),
                timezone: Some(Box::new(Expression::Literal(LiteralValue::Null)))
            })),
            input = r#"expr: {"$hour": {date: "$date", timezone: null } }"#
        );

        test_serde_date_operator!(
            minute_fully_specified,
            string_op = "$minute",
            expected_op = TaggedOperator::Minute
        );

        test_serde_date_operator!(
            second_fully_specified,
            string_op = "$second",
            expected_op = TaggedOperator::Second
        );

        test_serde_date_operator!(
            millisecond_fully_specified,
            string_op = "$millisecond",
            expected_op = TaggedOperator::Millisecond
        );

        test_serde_date_operator!(
            week_fully_specified,
            string_op = "$week",
            expected_op = TaggedOperator::Week
        );

        test_serde_date_operator!(
            month_fully_specified,
            string_op = "$month",
            expected_op = TaggedOperator::Month
        );

        test_serde_date_operator!(
            year_fully_specified,
            string_op = "$year",
            expected_op = TaggedOperator::Year
        );

        test_serde_date_operator!(
            day_of_week_fully_specified,
            string_op = "$dayOfWeek",
            expected_op = TaggedOperator::DayOfWeek
        );

        test_serde_date_operator!(
            day_of_month_fully_specified,
            string_op = "$dayOfMonth",
            expected_op = TaggedOperator::DayOfMonth
        );

        test_serde_date_operator!(
            day_of_year_fully_specified,
            string_op = "$dayOfYear",
            expected_op = TaggedOperator::DayOfYear
        );

        test_serde_date_operator!(
            iso_day_of_week_fully_specified,
            string_op = "$isoDayOfWeek",
            expected_op = TaggedOperator::IsoDayOfWeek
        );

        test_serde_date_operator!(
            iso_week_fully_specified,
            string_op = "$isoWeek",
            expected_op = TaggedOperator::IsoWeek
        );

        test_serde_date_operator!(
            iso_week_year_fully_specified,
            string_op = "$isoWeekYear",
            expected_op = TaggedOperator::IsoWeekYear
        );

        test_serde_expr!(
            date_to_parts_no_options,
            expected = Expression::TaggedOperator(TaggedOperator::DateToParts(DateToParts {
                date: Box::new(Expression::Ref(Ref::FieldRef("date".to_string()))),
                timezone: None,
                iso8601: None
            })),
            input = r#"expr: {"$dateToParts": {date: "$date" } }"#
        );

        test_serde_expr!(
            date_to_parts_fully_specified,
            expected = Expression::TaggedOperator(TaggedOperator::DateToParts(DateToParts {
                date: Box::new(Expression::Ref(Ref::FieldRef("date".to_string()))),
                timezone: Some(Box::new(Expression::Ref(Ref::FieldRef(
                    "timezone".to_string()
                )))),
                iso8601: Some(true)
            })),
            input = r#"expr: {"$dateToParts": {date: "$date", timezone: "$timezone", iso8601: true } }"#
        );

        test_serde_expr!(
            date_from_parts_fully_specified,
            expected = Expression::TaggedOperator(TaggedOperator::DateFromParts(DateFromParts {
                year: Some(Box::new(Expression::Ref(Ref::FieldRef("year".to_string())))),
                month: Some(Box::new(Expression::Ref(Ref::FieldRef(
                    "month".to_string()
                )))),
                day: Some(Box::new(Expression::Ref(Ref::FieldRef("day".to_string())))),
                hour: Some(Box::new(Expression::Ref(Ref::FieldRef("hour".to_string())))),
                minute: Some(Box::new(Expression::Ref(Ref::FieldRef(
                    "minute".to_string()
                )))),
                second: Some(Box::new(Expression::Ref(Ref::FieldRef(
                    "second".to_string()
                )))),
                millisecond: Some(Box::new(Expression::Ref(Ref::FieldRef(
                    "millisecond".to_string()
                )))),
                timezone: Some(Box::new(Expression::Ref(Ref::FieldRef(
                    "timezone".to_string()
                )))),
                iso_day_of_week: None,
                iso_week: None,
                iso_week_year: None,
            })),
            input = r#"expr: {"$dateFromParts": {year: "$year", timezone: "$timezone", month: "$month", day: "$day", hour: "$hour", minute: "$minute", second: "$second", millisecond: "$millisecond" } }"#
        );

        test_serde_expr!(
            date_from_iso_parts,
            expected = Expression::TaggedOperator(TaggedOperator::DateFromParts(DateFromParts {
                year: None,
                month: None,
                day: None,
                hour: Some(Box::new(Expression::Ref(Ref::FieldRef("hour".to_string())))),
                minute: None,
                second: None,
                millisecond: None,
                timezone: None,
                iso_day_of_week: Some(Box::new(Expression::Ref(Ref::FieldRef(
                    "isoDayOfWeek".to_string()
                )))),
                iso_week: Some(Box::new(Expression::Ref(Ref::FieldRef(
                    "isoWeek".to_string()
                )))),
                iso_week_year: Some(Box::new(Expression::Ref(Ref::FieldRef(
                    "isoWeekYear".to_string()
                )))),
            })),
            input = r#"expr: {"$dateFromParts": {isoWeekYear: "$isoWeekYear", isoWeek: "$isoWeek", isoDayOfWeek: "$isoDayOfWeek", hour: "$hour" } }"#
        );

        test_serde_expr!(
            date_from_parts_all_specified_null,
            expected = Expression::TaggedOperator(TaggedOperator::DateFromParts(DateFromParts {
                year: Some(Box::new(Expression::Literal(LiteralValue::Null))),
                month: Some(Box::new(Expression::Literal(LiteralValue::Null))),
                day: Some(Box::new(Expression::Literal(LiteralValue::Null))),
                hour: Some(Box::new(Expression::Literal(LiteralValue::Null))),
                minute: Some(Box::new(Expression::Literal(LiteralValue::Null))),
                second: Some(Box::new(Expression::Literal(LiteralValue::Null))),
                millisecond: Some(Box::new(Expression::Literal(LiteralValue::Null))),
                timezone: Some(Box::new(Expression::Literal(LiteralValue::Null))),
                iso_day_of_week: Some(Box::new(Expression::Literal(LiteralValue::Null))),
                iso_week: Some(Box::new(Expression::Literal(LiteralValue::Null))),
                iso_week_year: Some(Box::new(Expression::Literal(LiteralValue::Null))),
            })),
            input = r#"expr: {"$dateFromParts": {year: null, month: null, day: null, isoWeekYear: null, isoWeek: null, isoDayOfWeek: null, hour: null, minute: null, second: null, millisecond: null, timezone: null} }"#
        );

        test_serde_expr!(
            date_from_string_no_options,
            expected = Expression::TaggedOperator(TaggedOperator::DateFromString(DateFromString {
                date_string: Box::new(Expression::Ref(Ref::FieldRef("date".to_string()))),
                format: None,
                timezone: None,
                on_error: None,
                on_null: None,
            })),
            input = r#"expr: {"$dateFromString": {dateString: "$date" } }"#
        );

        test_serde_expr!(
            date_from_string_fully_specified,
            expected = Expression::TaggedOperator(TaggedOperator::DateFromString(DateFromString {
                date_string: Box::new(Expression::Ref(Ref::FieldRef("date".to_string()))),
                format: Some(Box::new(Expression::Ref(Ref::FieldRef(
                    "format".to_string()
                )))),
                timezone: Some(Box::new(Expression::Ref(Ref::FieldRef(
                    "timezone".to_string()
                )))),
                on_error: Some(Box::new(Expression::Ref(Ref::FieldRef(
                    "onError".to_string()
                )))),
                on_null: Some(Box::new(Expression::Ref(Ref::FieldRef(
                    "onNull".to_string()
                )))),
            })),
            input = r#"expr: {"$dateFromString": { dateString: "$date", timezone: "$timezone", format: "$format", onError: "$onError", onNull: "$onNull" } }"#
        );

        test_serde_expr!(
            date_from_string_optional_params_explicitly_null,
            expected = Expression::TaggedOperator(TaggedOperator::DateFromString(DateFromString {
                date_string: Box::new(Expression::Ref(Ref::FieldRef("date".to_string()))),
                format: Some(Box::new(Expression::Literal(LiteralValue::Null))),
                timezone: Some(Box::new(Expression::Literal(LiteralValue::Null))),
                on_error: Some(Box::new(Expression::Literal(LiteralValue::Null))),
                on_null: Some(Box::new(Expression::Literal(LiteralValue::Null))),
            })),
            input = r#"expr: {"$dateFromString": { dateString: "$date", timezone: null, format: null, onError: null, onNull: null } }"#
        );

        test_serde_expr!(
            date_to_string_no_options,
            expected = Expression::TaggedOperator(TaggedOperator::DateToString(DateToString {
                date: Box::new(Expression::Ref(Ref::FieldRef("date".to_string()))),
                format: None,
                timezone: None,
                on_null: None,
            })),
            input = r#"expr: {"$dateToString": {date: "$date" } }"#
        );

        test_serde_expr!(
            date_to_string_fully_specified,
            expected = Expression::TaggedOperator(TaggedOperator::DateToString(DateToString {
                date: Box::new(Expression::Ref(Ref::FieldRef("date".to_string()))),
                format: Some(Box::new(Expression::Literal(LiteralValue::String(
                    "format".to_string()
                )))),
                timezone: Some(Box::new(Expression::Ref(Ref::FieldRef(
                    "timezone".to_string()
                )))),
                on_null: Some(Box::new(Expression::Ref(Ref::FieldRef(
                    "onNull".to_string()
                )))),
            })),
            input = r#"expr: {"$dateToString": {date: "$date", timezone: "$timezone", format: "format", onNull: "$onNull" } }"#
        );

        test_serde_expr!(
            date_to_string_optional_params_explicitly_null,
            expected = Expression::TaggedOperator(TaggedOperator::DateToString(DateToString {
                date: Box::new(Expression::Ref(Ref::FieldRef("date".to_string()))),
                format: Some(Box::new(Expression::Literal(LiteralValue::Null))),
                timezone: Some(Box::new(Expression::Literal(LiteralValue::Null))),
                on_null: Some(Box::new(Expression::Literal(LiteralValue::Null))),
            })),
            input = r#"expr: {"$dateToString": {date: "$date", "format": null, "timezone": null, "onNull": null } }"#
        );

        test_serde_expr!(
            date_add_no_options,
            expected = Expression::TaggedOperator(TaggedOperator::DateAdd(DateAdd {
                start_date: Box::new(Expression::Ref(Ref::FieldRef("date".to_string()))),
                unit: Box::new(Expression::Literal(LiteralValue::String(
                    "year".to_string()
                ))),
                amount: Box::new(Expression::Literal(LiteralValue::Int32(1))),
                timezone: None,
            })),
            input = r#"expr: {"$dateAdd": {startDate: "$date", unit: "year", amount: 1 } }"#
        );

        test_serde_expr!(
            date_add_fully_specified,
            expected = Expression::TaggedOperator(TaggedOperator::DateAdd(DateAdd {
                start_date: Box::new(Expression::Ref(Ref::FieldRef("date".to_string()))),
                unit: Box::new(Expression::Literal(LiteralValue::String(
                    "year".to_string()
                ))),
                amount: Box::new(Expression::Literal(LiteralValue::Int32(1))),
                timezone: Some(Box::new(Expression::Ref(Ref::FieldRef(
                    "timezone".to_string()
                )))),
            })),
            input = r#"expr: {"$dateAdd": {startDate: "$date", unit: "year", amount: 1, timezone: "$timezone" } }"#
        );

        test_serde_expr!(
            date_subtract_no_options,
            expected = Expression::TaggedOperator(TaggedOperator::DateSubtract(DateSubtract {
                start_date: Box::new(Expression::Ref(Ref::FieldRef("date".to_string()))),
                unit: Box::new(Expression::Literal(LiteralValue::String(
                    "year".to_string()
                ))),
                amount: Box::new(Expression::Literal(LiteralValue::Int32(1))),
                timezone: None,
            })),
            input = r#"expr: {"$dateSubtract": {startDate: "$date", unit: "year", amount: 1 } }"#
        );

        test_serde_expr!(
            date_subtract_fully_specified,
            expected = Expression::TaggedOperator(TaggedOperator::DateSubtract(DateSubtract {
                start_date: Box::new(Expression::Ref(Ref::FieldRef("date".to_string()))),
                unit: Box::new(Expression::Literal(LiteralValue::String(
                    "year".to_string()
                ))),
                amount: Box::new(Expression::Literal(LiteralValue::Int32(1))),
                timezone: Some(Box::new(Expression::Ref(Ref::FieldRef(
                    "timezone".to_string()
                )))),
            })),
            input = r#"expr: {"$dateSubtract": {startDate: "$date", unit: "year", amount: 1, timezone: "$timezone" } }"#
        );

        test_serde_expr!(
            date_diff_no_options,
            expected = Expression::TaggedOperator(TaggedOperator::DateDiff(DateDiff {
                start_date: Box::new(Expression::Ref(Ref::FieldRef("startDate".to_string()))),
                end_date: Box::new(Expression::Ref(Ref::FieldRef("endDate".to_string()))),
                unit: Box::new(Expression::Literal(LiteralValue::String(
                    "year".to_string()
                ))),
                timezone: None,
                start_of_week: None
            })),
            input = r#"expr: {"$dateDiff": {startDate: "$startDate", endDate: "$endDate", unit: "year" } }"#
        );

        test_serde_expr!(
            date_diff_fully_specified,
            expected = Expression::TaggedOperator(TaggedOperator::DateDiff(DateDiff {
                start_date: Box::new(Expression::Ref(Ref::FieldRef("startDate".to_string()))),
                end_date: Box::new(Expression::Ref(Ref::FieldRef("endDate".to_string()))),
                unit: Box::new(Expression::Literal(LiteralValue::String(
                    "year".to_string()
                ))),
                timezone: Some(Box::new(Expression::Ref(Ref::FieldRef(
                    "timezone".to_string()
                )))),
                start_of_week: Some(Box::new(Expression::Ref(Ref::FieldRef(
                    "startOfWeek".to_string()
                ))))
            })),
            input = r#"expr: {"$dateDiff": {startDate: "$startDate", endDate: "$endDate", unit: "year", timezone: "$timezone", startOfWeek: "$startOfWeek" } }"#
        );

        test_serde_expr!(
            date_trunc_no_options,
            expected = Expression::TaggedOperator(TaggedOperator::DateTrunc(DateTrunc {
                date: Box::new(Expression::Ref(Ref::FieldRef("date".to_string()))),
                unit: Box::new(Expression::Literal(LiteralValue::String(
                    "year".to_string()
                ))),
                timezone: None,
                start_of_week: None,
                bin_size: None
            })),
            input = r#"expr: {"$dateTrunc": {date: "$date", unit: "year" } }"#
        );

        test_serde_expr!(
            date_trunc_fully_specified,
            expected = Expression::TaggedOperator(TaggedOperator::DateTrunc(DateTrunc {
                date: Box::new(Expression::Ref(Ref::FieldRef("date".to_string()))),
                unit: Box::new(Expression::Literal(LiteralValue::String(
                    "year".to_string()
                ))),
                timezone: Some(Box::new(Expression::Ref(Ref::FieldRef(
                    "timezone".to_string()
                )))),
                start_of_week: Some(Box::new(Expression::Ref(Ref::FieldRef(
                    "startOfWeek".to_string()
                )))),
                bin_size: Some(Box::new(Expression::Ref(Ref::FieldRef(
                    "binSize".to_string()
                ))))
            })),
            input = r#"expr: {"$dateTrunc": {date: "$date", unit: "year", timezone: "$timezone", startOfWeek: "$startOfWeek", binSize: "$binSize" } }"#
        );

        test_serde_expr!(
            trim_no_chars,
            expected = Expression::TaggedOperator(TaggedOperator::Trim(Trim {
                input: Box::new(Expression::Literal(LiteralValue::String(
                    "hello".to_string()
                ))),
                chars: None
            })),
            input = r#"expr: {"$trim": {input: "hello" } }"#
        );

        test_serde_expr!(
            trim_chars_null,
            expected = Expression::TaggedOperator(TaggedOperator::Trim(Trim {
                input: Box::new(Expression::Literal(LiteralValue::String(
                    "hello".to_string()
                ))),
                chars: Some(Box::new(Expression::Literal(LiteralValue::Null)))
            })),
            input = r#"expr: {"$trim": {input: "hello", "chars": null } }"#
        );

        test_serde_expr!(
            trim_chars,
            expected = Expression::TaggedOperator(TaggedOperator::Trim(Trim {
                input: Box::new(Expression::Literal(LiteralValue::String(
                    "hello".to_string()
                ))),
                chars: Some(Box::new(Expression::Literal(LiteralValue::String(
                    "world".to_string()
                ))))
            })),
            input = r#"expr: {"$trim": {input: "hello", chars: "world" } }"#
        );

        mod window_functions {
            use crate::definitions::{
                Derivative, EmptyDoc, ExpMovingAvg, ExpMovingAvgOpt, Expression, Integral,
                LiteralValue, Shift, TaggedOperator,
            };

            test_serde_expr!(
                dense_rank,
                expected = Expression::TaggedOperator(TaggedOperator::DenseRank(EmptyDoc {})),
                input = r#"expr: {"$denseRank": {}}"#
            );

            test_serde_expr!(
                derivative_no_unit,
                expected = Expression::TaggedOperator(TaggedOperator::Derivative(Derivative {
                    input: Box::new(Expression::Literal(LiteralValue::Int32(1))),
                    unit: None,
                })),
                input = r#"expr: {"$derivative": {
                                    "input": 1,
                }}"#
            );

            test_serde_expr!(
                derivative_unit,
                expected = Expression::TaggedOperator(TaggedOperator::Derivative(Derivative {
                    input: Box::new(Expression::Literal(LiteralValue::Int32(1))),
                    unit: Some("day".to_string()),
                })),
                input = r#"expr: {"$derivative": {
                                    "input": 1,
                                    "unit": "day",
                }}"#
            );

            test_serde_expr!(
                document_number,
                expected = Expression::TaggedOperator(TaggedOperator::DocumentNumber(EmptyDoc {})),
                input = r#"expr: {"$documentNumber": {}}"#
            );

            test_serde_expr!(
                exp_moving_avg_n,
                expected = Expression::TaggedOperator(TaggedOperator::ExpMovingAvg(ExpMovingAvg {
                    input: Box::new(Expression::Literal(LiteralValue::Int32(1))),
                    opt: ExpMovingAvgOpt::N(1),
                })),
                input = r#"expr: {"$expMovingAvg": {
                                    "input": 1,
                                    "N": 1,
                }}"#
            );

            test_serde_expr!(
                exp_moving_avg_alpha,
                expected = Expression::TaggedOperator(TaggedOperator::ExpMovingAvg(ExpMovingAvg {
                    input: Box::new(Expression::Literal(LiteralValue::Int32(1))),
                    opt: ExpMovingAvgOpt::Alpha(1.5),
                })),
                input = r#"expr: {"$expMovingAvg": {
                                    "input": 1,
                                    "alpha": 1.5,
                }}"#
            );

            test_serde_expr!(
                integral_no_unit,
                expected = Expression::TaggedOperator(TaggedOperator::Integral(Integral {
                    input: Box::new(Expression::Literal(LiteralValue::Int32(1))),
                    unit: None,
                })),
                input = r#"expr: {"$integral": {
                                    "input": 1,
                }}"#
            );

            test_serde_expr!(
                integral_unit,
                expected = Expression::TaggedOperator(TaggedOperator::Integral(Integral {
                    input: Box::new(Expression::Literal(LiteralValue::Int32(1))),
                    unit: Some("day".to_string()),
                })),
                input = r#"expr: {"$integral": {
                                    "input": 1,
                                    "unit": "day",
                }}"#
            );

            test_serde_expr!(
                rank,
                expected = Expression::TaggedOperator(TaggedOperator::Rank(EmptyDoc {})),
                input = r#"expr: {"$rank": {}}"#
            );

            test_serde_expr!(
                shift_no_default,
                expected = Expression::TaggedOperator(TaggedOperator::Shift(Shift {
                    output: Box::new(Expression::Literal(LiteralValue::Int32(1))),
                    by: 1,
                    default: None,
                })),
                input = r#"expr: {"$shift": {
                                    "output": 1,
                                    "by": 1,
                }}"#
            );

            test_serde_expr!(
                shift_default,
                expected = Expression::TaggedOperator(TaggedOperator::Shift(Shift {
                    output: Box::new(Expression::Literal(LiteralValue::Int32(1))),
                    by: 1,
                    default: Some(Box::new(Expression::Literal(LiteralValue::Int32(1)))),
                })),
                input = r#"expr: {"$shift": {
                                    "output": 1,
                                    "by": 1,
                                    "default": 1,
                }}"#
            );
        }

        mod cond {
            use crate::definitions::{Cond, Expression, LiteralValue, TaggedOperator};

            test_serde_expr!(
                tagged_input,
                expected = Expression::TaggedOperator(TaggedOperator::Cond(Cond {
                    r#if: Box::new(Expression::Literal(LiteralValue::Boolean(true))),
                    then: Box::new(Expression::Literal(LiteralValue::Int32(1))),
                    r#else: Box::new(Expression::Literal(LiteralValue::Null)),
                })),
                input = r#"expr: {"$cond": {
                                    "if": true,
                                    "then": 1,
                                    "else": null,
                }}"#
            );

            test_serde_expr!(
                untagged_input,
                expected = Expression::TaggedOperator(TaggedOperator::Cond(Cond {
                    r#if: Box::new(Expression::Literal(LiteralValue::Boolean(false))),
                    then: Box::new(Expression::Literal(LiteralValue::Int32(0))),
                    r#else: Box::new(Expression::Literal(LiteralValue::String("x".to_string()))),
                })),
                input = r#"expr: {"$cond": [false, 0, "x"]}"#
            );
        }
    }

    mod untagged_operators {
        use crate::{
            definitions::{Expression, LiteralValue, Ref, UntaggedOperator, UntaggedOperatorName},
            map,
        };

        test_serde_expr!(
            one_argument_non_array,
            expected = Expression::UntaggedOperator(UntaggedOperator {
                op: UntaggedOperatorName::SQLSqrt,
                args: vec![Expression::Ref(Ref::FieldRef("x".to_string()))]
            }),
            input = r#"expr: {"$sqlSqrt": "$x"}"#
        );

        test_serde_expr!(
            one_argument,
            expected = Expression::UntaggedOperator(UntaggedOperator {
                op: UntaggedOperatorName::SQLSqrt,
                args: vec![Expression::Ref(Ref::FieldRef("x".to_string()))]
            }),
            input = r#"expr: {"$sqlSqrt": ["$x"]}"#
        );

        test_serde_expr!(
            multiple_arguments,
            expected = Expression::UntaggedOperator(UntaggedOperator {
                op: UntaggedOperatorName::Add,
                args: vec![
                    Expression::Ref(Ref::FieldRef("x".to_string())),
                    Expression::Ref(Ref::FieldRef("y".to_string())),
                    Expression::Ref(Ref::FieldRef("z".to_string())),
                ]
            }),
            input = r#"expr: {"$add": ["$x", "$y", "$z"]}"#
        );

        test_serde_expr!(
            literal,
            expected = Expression::UntaggedOperator(UntaggedOperator {
                op: UntaggedOperatorName::Literal,
                args: vec![Expression::Literal(LiteralValue::Int32(1))]
            }),
            input = r#"expr: {"$literal": 1}"#
        );

        test_serde_expr!(
            empty_document_argument,
            expected = Expression::UntaggedOperator(UntaggedOperator {
                op: UntaggedOperatorName::Count,
                args: vec![Expression::Document(map!())]
            }),
            input = r#"expr: {"$count": {}}"#
        );

        test_serde_expr!(
            empty_vec_argument,
            expected = Expression::UntaggedOperator(UntaggedOperator {
                op: UntaggedOperatorName::Rand,
                args: vec![]
            }),
            input = r#"expr: {"$rand": []}"#
        );
    }
}<|MERGE_RESOLUTION|>--- conflicted
+++ resolved
@@ -1876,13 +1876,8 @@
         test_serde_stage!(
             empty_pipeline,
             expected = Stage::UnionWith(UnionWith::Pipeline(UnionWithPipeline {
-<<<<<<< HEAD
                 coll: Some("empty".to_string()),
                 pipeline: Some(vec![]),
-=======
-                coll: "empty".to_string(),
-                pipeline: vec![],
->>>>>>> a0277d85
             })),
             input = r#"stage: {"$unionWith": {
                 "coll": "empty",
@@ -1893,13 +1888,8 @@
         test_serde_stage!(
             singleton_pipeline,
             expected = Stage::UnionWith(UnionWith::Pipeline(UnionWithPipeline {
-<<<<<<< HEAD
                 coll: Some("single".to_string()),
                 pipeline: Some(vec![Stage::Limit(10)]),
-=======
-                coll: "single".to_string(),
-                pipeline: vec![Stage::Limit(10)],
->>>>>>> a0277d85
             })),
             input = r#"stage: {"$unionWith": {
                 "coll": "single",
@@ -1910,13 +1900,8 @@
         test_serde_stage!(
             multiple_element_pipeline,
             expected = Stage::UnionWith(UnionWith::Pipeline(UnionWithPipeline {
-<<<<<<< HEAD
                 coll: Some("multiple".to_string()),
                 pipeline: Some(vec![Stage::Skip(5), Stage::Limit(10)]),
-=======
-                coll: "multiple".to_string(),
-                pipeline: vec![Stage::Skip(5), Stage::Limit(10)],
->>>>>>> a0277d85
             })),
             input = r#"stage: {"$unionWith": {
                 "coll": "multiple",
