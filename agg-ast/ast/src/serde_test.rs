macro_rules! test_serde_stage {
    ($func_name:ident, expected = $expected:expr, input = $input:expr) => {
        #[test]
        fn $func_name() {
            use super::TestStage;

            let input = $input;
            let s: TestStage = serde_yaml::from_str(&input).unwrap();

            assert_eq!($expected, s.stage, "failed to deserialize");

            // test roundtrip by serializing to string and then deserializing
            // again (so that we do not need to worry about white space, as we would
            // if we were comparing the original input string to the output string)
            let output = serde_json::to_string(&s).unwrap();
            let s: TestStage = serde_yaml::from_str(&output).unwrap();

            // we output the failed serialization as json since it's a bit easier to read
            // in that it looks more like agg
            assert_eq!($expected, s.stage, "failed to serialize: {}", output);
        }
    };
}

macro_rules! test_serde_expr {
    ($func_name:ident, expected = $expected:expr, input = $input:expr) => {
        #[test]
        fn $func_name() {
            use crate::serde_test::expression_test::TestExpr;

            let input = $input;
            let e: TestExpr = serde_yaml::from_str(&input).unwrap();

            assert_eq!($expected, e.expr, "failed to deserialize");

            // test roundtrip by serializing to string and then deserializing
            // again (so that we do not need to worry about white space, as we would
            // if we were comparing the original input string to the output string)
            let output = serde_json::to_string(&e).unwrap();
            let e: TestExpr = serde_yaml::from_str(&output).unwrap();

            // we output the failed serialization as json since it's a bit easier to read
            // in that it looks more like agg
            assert_eq!($expected, e.expr, "failed to serialize: {}", output);
        }
    };
}

macro_rules! test_match_bin_op {
    ($func_name:ident, string_op = $string_op:expr, expected_op = $expected_op:expr) => {
        test_serde_stage!(
            $func_name,
            expected = Stage::Match(MatchStage {
                expr: vec![MatchExpression::Field(MatchField {
                    field: Ref::FieldRef("a".to_string()),
                    ops: map! { $expected_op =>  bson::Bson::Int32(1) }
                })]
            }),
            input = format!(r#"stage: {{"$match": {{"a": {{"{}": 1}}}}}}"#, $string_op)
        );
    };
}

macro_rules! test_match_logical_vararg {
    ($func_name:ident, string_op = $string_op:expr, expected_op = $expected_op:expr) => {
        test_serde_stage!(
            $func_name,
            expected = Stage::Match(MatchStage {
                expr: vec![MatchExpression::Logical($expected_op(vec![
                    MatchExpression::Field(MatchField {
                        field: Ref::FieldRef("a".to_string()),
                        ops: map! { MatchBinaryOp::Gt =>  bson::Bson::Int32(1) }
                    }),
                    MatchExpression::Field(MatchField {
                        field: Ref::FieldRef("a".to_string()),
                        ops: map! { MatchBinaryOp::Lt =>  bson::Bson::Int32(1) }
                    }),
                    MatchExpression::Field(MatchField {
                        field: Ref::FieldRef("a".to_string()),
                        ops: map! { MatchBinaryOp::Lte =>  bson::Bson::Int32(1) }
                    }),
                ])),]
            }),
            input = format!(
                r#"stage: {{"$match": {{"{}":
                [{{"a": {{"$gt": 1}}}}, {{"a": {{"$lt": 1}}}}, {{"a": {{"$lte": 1}}}}]
            }}}}"#,
                $string_op
            )
        );
    };
}

macro_rules! test_serde_date_operator {
    ($func_name:ident, string_op = $string_op:expr, expected_op = $expected_op:expr) => {
        test_serde_expr!(
            $func_name,
            expected = Expression::TaggedOperator($expected_op(DateExpression {
                date: Box::new(Expression::Ref(Ref::FieldRef("date".to_string()))),
                timezone: Some(Box::new(Expression::Ref(Ref::FieldRef(
                    "timezone".to_string()
                ))))
            })),
            input = format!(
                r#"expr: {{"{}": {{"date": "$date", "timezone": "$timezone"}}}}"#,
                $string_op
            )
        );
    };
}

mod stage_test {
    use crate::definitions::Stage;
    use serde::{Deserialize, Serialize};

    #[derive(Debug, PartialEq, Serialize, Deserialize)]
    struct TestStage {
        stage: Stage,
    }

    mod documents {
        use crate::{
            definitions::{Expression, LiteralValue, Stage},
            map,
        };

        test_serde_stage!(
            empty,
            expected = Stage::Documents(vec![]),
            input = r#"stage: {"$documents": []}"#
        );

        test_serde_stage!(
            singleton,
            expected = Stage::Documents(vec![
                map! {"a".to_string() => Expression::Literal(LiteralValue::Int32(1)) }
            ]),
            input = r#"stage: {"$documents": [{"a": 1}]}"#
        );

        test_serde_stage!(
            multiple_elements,
            expected = Stage::Documents(vec![
                map! {
                    "a".to_string() => Expression::Literal(LiteralValue::Int32(1)),
                    "b".to_string() => Expression::Literal(LiteralValue::Int32(2)),
                },
                map! {
                    "a".to_string() => Expression::Literal(LiteralValue::String("yes".to_string())),
                    "b".to_string() => Expression::Literal(LiteralValue::Null),
                },
                map! {
                    "a".to_string() => Expression::Document(map! {
                        "b".to_string() => Expression::Document(map! {
                            "c".to_string() => Expression::Literal(LiteralValue::Boolean(true)),
                        }),
                    }),
                },
            ]),
            input = r#"stage: {"$documents": [
                                {"a": 1, "b": 2},
                                {"a": "yes", "b": null},
                                {"a": {"b": {"c": true}}}
            ]}"#
        );
    }

    mod project {
        use crate::{
            definitions::{
                Expression, LiteralValue, ProjectItem, ProjectStage, Ref, Stage, UntaggedOperator,
                UntaggedOperatorName,
            },
            map, ROOT_NAME,
        };

        test_serde_stage!(
            empty,
            expected = Stage::Project(ProjectStage { items: map! {} }),
            input = r#"stage: {"$project": {}}"#
        );

        test_serde_stage!(
            singleton_exclusion,
            expected = Stage::Project(ProjectStage {
                items: map! { "_id".to_string() => ProjectItem::Exclusion }
            }),
            input = r#"stage: {"$project": {"_id": 0}}"#
        );

        test_serde_stage!(
            singleton_inclusion,
            expected = Stage::Project(ProjectStage {
                items: map! { "_id".to_string() => ProjectItem::Inclusion }
            }),
            input = r#"stage: {"$project": {"_id": 1}}"#
        );

        test_serde_stage!(
            singleton_assignment,
            expected = Stage::Project(ProjectStage {
                items: map! { "_id".to_string() => ProjectItem::Assignment(Expression::Literal(LiteralValue::String("hello".to_string()))) }
            }),
            input = r#"stage: {"$project": {"_id": "hello"}}"#
        );

        test_serde_stage!(
            multiple_elements,
            expected = Stage::Project(ProjectStage {
                items: map! {
                    "_id".to_string() => ProjectItem::Exclusion,
                    "foo".to_string() => ProjectItem::Assignment(Expression::Ref(Ref::VariableRef(ROOT_NAME.to_string()))),
                    "bar".to_string() => ProjectItem::Assignment(Expression::Ref(Ref::FieldRef("bar".to_string()))),
                    "a".to_string() => ProjectItem::Assignment(Expression::UntaggedOperator(UntaggedOperator {
                        op: UntaggedOperatorName::Add,
                        args: vec![
                            Expression::Literal(LiteralValue::Int32(1)),
                            Expression::Literal(LiteralValue::Int32(2)),
                        ]
                    })),
                    "x".to_string() => ProjectItem::Assignment(Expression::UntaggedOperator(UntaggedOperator {
                        op: UntaggedOperatorName::Literal,
                        args: vec![
                            Expression::Literal(LiteralValue::Int32(0)),
                        ]
                    })),
                    "y".to_string() => ProjectItem::Assignment(Expression::UntaggedOperator(UntaggedOperator {
                        op: UntaggedOperatorName::Literal,
                        args: vec![
                            Expression::Literal(LiteralValue::Int32(1)),
                        ]
                    })),
                }
            }),
            input = r#"stage: {"$project": {
                                "_id": 0,
                                "foo": "$$ROOT",
                                "bar": "$bar",
                                "a": {"$add": [1, 2]},
                                "x": { "$literal": 0 },
                                "y": { "$literal": 1 },
            }}"#
        );
    }

    mod replace_with {
        use crate::{
            definitions::{
                Expression, Ref, ReplaceStage, Stage, UntaggedOperator, UntaggedOperatorName,
            },
            ROOT_NAME,
        };

        test_serde_stage!(
            simple,
            expected = Stage::ReplaceWith(ReplaceStage::Expression(Expression::Ref(
                Ref::FieldRef("a".to_string())
            ))),
            input = r#"stage: {"$replaceWith": "$a"}"#
        );

        test_serde_stage!(
            complex,
            expected = Stage::ReplaceWith(ReplaceStage::Expression(Expression::UntaggedOperator(
                UntaggedOperator {
                    op: UntaggedOperatorName::MergeObjects,
                    args: vec![
                        Expression::Ref(Ref::VariableRef(ROOT_NAME.to_string())),
                        Expression::Ref(Ref::FieldRef("as".to_string())),
                    ]
                }
            ))),
            input = r#"stage: {"$replaceWith": {"$mergeObjects": ["$$ROOT", "$as"]}}"#
        );

        test_serde_stage!(
            replace_root,
            expected = Stage::ReplaceWith(ReplaceStage::NewRoot(Expression::Ref(Ref::FieldRef(
                "n".to_string()
            )))),
            input = r#"stage: {"$replaceRoot": {"newRoot": "$n"}}"#
        );
    }

    mod elem_match {
        use crate::{
            definitions::{
                MatchArrayExpression, MatchArrayQuery, MatchBinaryOp, MatchElement,
                MatchExpression, MatchField, MatchLogical, MatchMisc, MatchStage, Ref, Stage,
            },
            map,
        };

        test_serde_stage!(
            elem_match_value,
            expected = Stage::Match(MatchStage {
                expr: vec![MatchExpression::Misc(MatchMisc::Element(MatchElement {
                    field: Ref::FieldRef("x".to_string()),
                    query: MatchArrayExpression::Value(map! {
                        MatchBinaryOp::Gt => bson::Bson::Int32(1),
                        MatchBinaryOp::Lt => bson::Bson::Int32(3)
                    })
                }))]
            }),
            input = r#"stage: {$match: {x: {$elemMatch: {$gt: 1, $lt: 3}}}}"#
        );

        test_serde_stage!(
            elem_match_fields_binaries,
            expected = Stage::Match(MatchStage {
                expr: vec![MatchExpression::Misc(MatchMisc::Element(MatchElement {
                    field: Ref::FieldRef("x".to_string()),
                    query: MatchArrayExpression::Query(MatchArrayQuery {
                        query: vec![
                            MatchExpression::Field(MatchField {
                                field: Ref::FieldRef("bar".to_string()),
                                ops: map! { MatchBinaryOp::Eq =>  bson::Bson::Int32(1) }
                            }),
                            MatchExpression::Field(MatchField {
                                field: Ref::FieldRef("foo".to_string()),
                                ops: map! { MatchBinaryOp::Eq =>  bson::Bson::Int32(1) }
                            })
                        ]
                    })
                }))]
            }),
            input = r#"stage: {$match: {x: {$elemMatch: {'bar': {'$eq': 1}, 'foo': 1}}}}"#
        );

        test_serde_stage!(
            elem_match_fields_or,
            expected = Stage::Match(MatchStage {
                expr: vec![MatchExpression::Misc(MatchMisc::Element(MatchElement {
                    field: Ref::FieldRef("x".to_string()),
                    query: MatchArrayExpression::Query(MatchArrayQuery {
                        query: vec![MatchExpression::Logical(MatchLogical::Or(vec![
                            MatchExpression::Field(MatchField {
                                field: Ref::FieldRef("foo".to_string()),
                                ops: map! { MatchBinaryOp::Eq =>  bson::Bson::Int32(1) }
                            }),
                            MatchExpression::Field(MatchField {
                                field: Ref::FieldRef("bar".to_string()),
                                ops: map! { MatchBinaryOp::Eq =>  bson::Bson::Int32(32) }
                            })
                        ]))]
                    })
                }))]
            }),
            input = r#"stage: {$match: {x: {$elemMatch: {$or: [{foo: {$eq: 1}}, {bar: 32}]}}}}"#
        );
    }

    mod match_stage {
        use crate::{
            definitions::{
                Expression, LiteralValue, MatchArrayExpression, MatchBinaryOp, MatchComment,
                MatchExpr, MatchExpression, MatchField, MatchJsonSchema, MatchLogical, MatchMisc,
                MatchNot, MatchNotExpression, MatchRegex, MatchStage, MatchText, MatchTextContents,
                MatchWhere, Ref, Stage, UntaggedOperator, UntaggedOperatorName,
            },
            map,
        };

        test_serde_stage!(
            expr,
            expected = Stage::Match(MatchStage {
                expr: vec![MatchExpression::Expr(MatchExpr {
                    expr: Box::new(Expression::UntaggedOperator(UntaggedOperator {
                        op: UntaggedOperatorName::SQLEq,
                        args: vec![
                            Expression::Ref(Ref::FieldRef("a".to_string())),
                            Expression::Ref(Ref::FieldRef("b".to_string())),
                        ]
                    }))
                })]
            }),
            input = r#"stage: {"$match": {"$expr": {"$sqlEq": ["$a", "$b"]}}}"#
        );

        test_serde_stage!(
            implicit_eq,
            expected = Stage::Match(MatchStage {
                expr: vec![MatchExpression::Field(MatchField {
                    field: Ref::FieldRef("a".to_string()),
                    ops: map! { MatchBinaryOp::Eq =>  bson::Bson::Int32(1) }
                })]
            }),
            input = r#"stage: {"$match": {"a": 1}}"#
        );

        test_match_bin_op!(
            explicit_eq,
            string_op = "$eq",
            expected_op = MatchBinaryOp::Eq
        );
        test_match_bin_op!(gt, string_op = "$gt", expected_op = MatchBinaryOp::Gt);
        test_match_bin_op!(gte, string_op = "$gte", expected_op = MatchBinaryOp::Gte);
        test_match_bin_op!(in_op, string_op = "$in", expected_op = MatchBinaryOp::In);
        test_match_bin_op!(lt, string_op = "$lt", expected_op = MatchBinaryOp::Lt);
        test_match_bin_op!(lte, string_op = "$lte", expected_op = MatchBinaryOp::Lte);
        test_match_bin_op!(ne, string_op = "$ne", expected_op = MatchBinaryOp::Ne);
        test_match_bin_op!(nin, string_op = "$nin", expected_op = MatchBinaryOp::Nin);
        test_match_bin_op!(
            exists,
            string_op = "$exists",
            expected_op = MatchBinaryOp::Exists
        );
        test_match_bin_op!(
            type_op,
            string_op = "$type",
            expected_op = MatchBinaryOp::Type
        );
        test_match_bin_op!(
            size_op,
            string_op = "$size",
            expected_op = MatchBinaryOp::Size
        );
        test_match_bin_op!(mod_op, string_op = "$mod", expected_op = MatchBinaryOp::Mod);
        test_match_bin_op!(
            bits_any_set,
            string_op = "$bitsAnySet",
            expected_op = MatchBinaryOp::BitsAnySet
        );
        test_match_bin_op!(
            bits_any_clear,
            string_op = "$bitsAnyClear",
            expected_op = MatchBinaryOp::BitsAnyClear
        );
        test_match_bin_op!(
            bits_all_set,
            string_op = "$bitsAllSet",
            expected_op = MatchBinaryOp::BitsAllSet
        );
        test_match_bin_op!(
            bits_all_clear,
            string_op = "$bitsAllClear",
            expected_op = MatchBinaryOp::BitsAllClear
        );
        test_match_bin_op!(all, string_op = "$all", expected_op = MatchBinaryOp::All);
        test_match_bin_op!(
            geo_intersects,
            string_op = "$geoIntersects",
            expected_op = MatchBinaryOp::GeoIntersects
        );
        test_match_bin_op!(
            geo_within,
            string_op = "$geoWithin",
            expected_op = MatchBinaryOp::GeoWithin
        );
        test_match_bin_op!(near, string_op = "$near", expected_op = MatchBinaryOp::Near);
        test_match_bin_op!(
            near_sphere,
            string_op = "$nearSphere",
            expected_op = MatchBinaryOp::NearSphere
        );

        test_serde_stage!(
            multi_conditions_on_field,
            expected = Stage::Match(MatchStage {
                expr: vec![MatchExpression::Field(MatchField {
                    field: Ref::FieldRef("a".to_string()),
                    ops: map! {
                        MatchBinaryOp::Eq =>  bson::Bson::Int32(1),
                        MatchBinaryOp::Ne =>  bson::Bson::String("hello".to_string())
                    }
                }),]
            }),
            input = r#"stage: {"$match": {"a": {"$eq": 1, "$ne": "hello"}}}"#
        );

        test_serde_stage!(
            multi_fields_in_match_stage,
            expected = Stage::Match(MatchStage {
                expr: vec![
                    MatchExpression::Field(MatchField {
                        field: Ref::FieldRef("a".to_string()),
                        ops: map! { MatchBinaryOp::Eq =>  bson::Bson::Int32(1) }
                    }),
                    MatchExpression::Field(MatchField {
                        field: Ref::FieldRef("b".to_string()),
                        ops: map! { MatchBinaryOp::Ne =>  bson::Bson::String("hello".to_string()) }
                    }),
                ]
            }),
            input = r#"stage: {"$match": {"a": {"$eq": 1}, "b": {"$ne": "hello"}}}"#
        );

        test_match_logical_vararg!(or, string_op = "$or", expected_op = MatchLogical::Or);
        test_match_logical_vararg!(and, string_op = "$and", expected_op = MatchLogical::And);
        test_match_logical_vararg!(nor, string_op = "$nor", expected_op = MatchLogical::Nor);

        test_serde_stage!(
            not_element,
            expected = Stage::Match(MatchStage {
                expr: vec![MatchExpression::Logical(MatchLogical::Not(MatchNot {
                    field: Ref::FieldRef("a".to_string()),
                    expr: MatchNotExpression::Element(MatchArrayExpression::Value(map! {
                        MatchBinaryOp::Gt => bson::Bson::Int32(3),
                        MatchBinaryOp::Eq => bson::Bson::Int32(5),
                    }))
                })),]
            }),
            input = r#"stage: {"$match": {"a": {"$not": {"$elemMatch": {"$gt": 3, "$eq": 5}}}}}"#
        );

        test_serde_stage!(
            not_query,
            expected = Stage::Match(MatchStage {
                expr: vec![MatchExpression::Logical(MatchLogical::Not(MatchNot {
                    field: Ref::FieldRef("bar".to_string()),
                    expr: MatchNotExpression::Query(map! {
                        MatchBinaryOp::Ne => bson::Bson::Int32(42),
                        MatchBinaryOp::Gt => bson::Bson::Int32(50)
                    })
                })),]
            }),
            input = r#"stage: {"$match": {"bar": {"$not": {$ne: 42, $gt: 50}}}}"#
        );

        test_serde_stage!(
            not_regex,
            expected = Stage::Match(MatchStage {
                expr: vec![MatchExpression::Logical(MatchLogical::Not(MatchNot {
                    field: Ref::FieldRef("bar".to_string()),
                    expr: MatchNotExpression::Regex(bson::Bson::String("hello world!".to_string())),
                })),]
            }),
            input = r#"stage: {"$match": {"bar": {"$not": "hello world!"}}}"#
        );

        test_serde_stage!(
            where_expr,
            expected = Stage::Match(MatchStage {
                expr: vec![MatchExpression::Misc(MatchMisc::Where(MatchWhere {
                    code: bson::Bson::String("function() { return this.isGood == 42 }".to_string()),
                })),]
            }),
            input = r#"stage: {"$match": {"$where": "function() { return this.isGood == 42 }"}}"#
        );

        test_serde_stage!(
            text,
            expected = Stage::Match(MatchStage {
                expr: vec![MatchExpression::Misc(MatchMisc::Text(MatchText {
                    expr: MatchTextContents {
                        search: "Coffee".to_string(),
                        language: Some("English".to_string()),
                        case_sensitive: Some(true),
                        diacritic_sensitive: Some(false),
                    }
                }))]
            }),
            input = r#"stage: {"$match":  {"$text": {"$search": "Coffee", "$language": "English", "$caseSensitive": true, "$diacriticSensitive": false }}}"#
        );

        test_serde_stage!(
            json_schema,
            expected = Stage::Match(MatchStage {
                expr: vec![MatchExpression::Misc(MatchMisc::JsonSchema(
                    MatchJsonSchema {
                        schema: bson::Bson::Document(
                            map! { "bsonType".to_string() => bson::Bson::String("object".to_string()) }
                        ),
                    }
                )),]
            }),
            input = r#"stage: {"$match": {"$jsonSchema": {"bsonType": "object"}}}"#
        );

        test_serde_stage!(
            regex_no_options,
            expected = Stage::Match(MatchStage {
                expr: vec![MatchExpression::Misc(MatchMisc::Regex(MatchRegex {
                    field: Ref::FieldRef("x".to_string()),
                    pattern: bson::Bson::String("hello".to_string()),
                    options: None,
                })),]
            }),
            input = r#"stage: {"$match": {"x": {"$regex": "hello"}}}"#
        );

        test_serde_stage!(
            regex_options,
            expected = Stage::Match(MatchStage {
                expr: vec![MatchExpression::Misc(MatchMisc::Regex(MatchRegex {
                    field: Ref::FieldRef("x".to_string()),
                    pattern: bson::Bson::String("hello".to_string()),
                    options: Some(bson::Bson::String("i".to_string())),
                })),]
            }),
            input = r#"stage: {"$match": {"x": {"$regex": "hello", "$options": "i"}}}"#
        );

        test_serde_stage!(
            mixed_match_top_level,
            expected = Stage::Match(MatchStage {
                expr: vec![
                    MatchExpression::Misc(MatchMisc::Comment(MatchComment {
                        comment: "hello!".to_string()
                    })),
                    MatchExpression::Misc(MatchMisc::Where(MatchWhere {
                        code: bson::Bson::String(
                            "function() { return this.isGood == 42 }".to_string()
                        ),
                    })),
                    MatchExpression::Field(MatchField {
                        field: Ref::FieldRef("foo".to_string()),
                        ops: map! { MatchBinaryOp::Eq =>  bson::Bson::Int32(1) }
                    }),
                    MatchExpression::Logical(MatchLogical::Not(MatchNot {
                        field: Ref::FieldRef("bar".to_string()),
                        expr: MatchNotExpression::Query(map! {
                            MatchBinaryOp::Ne => bson::Bson::Int32(42)
                        })
                    })),
                    MatchExpression::Logical(MatchLogical::Or(vec![
                        MatchExpression::Expr(MatchExpr {
                            expr: Expression::UntaggedOperator(UntaggedOperator {
                                op: UntaggedOperatorName::Eq,
                                args: vec![
                                    Expression::Ref(Ref::FieldRef("a".to_string())),
                                    Expression::Literal(LiteralValue::Int32(1))
                                ]
                            })
                            .into()
                        }),
                        MatchExpression::Field(MatchField {
                            field: Ref::FieldRef("b".to_string()),
                            ops: map! { MatchBinaryOp::Eq =>  bson::Bson::Int32(2) }
                        }),
                    ])),
                ]
            }),
            input = r#"stage: {"$match": {"$comment": "hello!", "$where": "function() { return this.isGood == 42 }", "foo": 1, "bar": {"$not": {$ne: 42}},  "$or": [{$expr: {$eq: [$a, 1]}}, {b: 2}]}}"#
        );
    }

    mod const_stages {
        use crate::definitions::Stage;

        test_serde_stage!(
            limit,
            expected = Stage::Limit(10),
            input = r#"stage: {"$limit": 10}"#
        );

        test_serde_stage!(
            skip,
            expected = Stage::Skip(100),
            input = r#"stage: {"$skip": 100}"#
        );

        test_serde_stage!(
            count,
            expected = Stage::Count("a".to_string()),
            input = r#"stage: {"$count": "a"}"#
        );
    }

    mod sort {
        use crate::{
            definitions::{Expression, Ref, Stage},
            map,
        };

        test_serde_stage!(
            empty,
            expected = Stage::Sort(map! {}),
            input = r#"stage: {"$sort": {}}"#
        );

        test_serde_stage!(
            singleton,
            expected = Stage::Sort(map! { "a".to_string() => 1 }),
            input = r#"stage: {"$sort": {"a": 1}}"#
        );

        test_serde_stage!(
            multiple_elements,
            expected = Stage::Sort(map! { "a".to_string() => 1, "b".to_string() => -1 }),
            input = r#"stage: {"$sort": {"a": 1, "b": -1}}"#
        );

        test_serde_stage!(
            sort_by_count,
            expected =
                Stage::SortByCount(Box::new(Expression::Ref(Ref::FieldRef("f".to_string())))),
            input = r#"stage: {"$sortByCount": "$f"}"#
        );
    }

    mod unwind {
        use crate::definitions::{Expression, Ref, Stage, Unwind, UnwindExpr};

        test_serde_stage!(
            unwind_field_ref,
            expected = Stage::Unwind(Unwind::FieldPath(Expression::Ref(Ref::FieldRef(
                "eca58228-b657-498a-b76e-f48a9161a404".to_string()
            )))),
            input = r#"stage: { "$unwind": "$eca58228-b657-498a-b76e-f48a9161a404" }"#
        );

        test_serde_stage!(
            unwind_document_no_options,
            expected = Stage::Unwind(Unwind::Document(UnwindExpr {
                path: Box::new(Expression::Ref(Ref::FieldRef("array".to_string()))),
                include_array_index: None,
                preserve_null_and_empty_arrays: None
            })),
            input = r#"stage: {"$unwind": {"path": "$array"}}"#
        );

        test_serde_stage!(
            unwind_document_all_options,
            expected = Stage::Unwind(Unwind::Document(UnwindExpr {
                path: Box::new(Expression::Ref(Ref::FieldRef("array".to_string()))),
                include_array_index: Some("i".to_string()),
                preserve_null_and_empty_arrays: Some(true)
            })),
            input = r#"stage: {"$unwind": {"path": "$array", "includeArrayIndex": "i", "preserveNullAndEmptyArrays": true }}"#
        );
    }

    mod join {
        use crate::{
            definitions::{
                Expression, Join, JoinType, LiteralValue, ProjectItem, ProjectStage, Ref, Stage,
                UntaggedOperator, UntaggedOperatorName,
            },
            map,
        };

        test_serde_stage!(
            inner_join,
            expected = Stage::Join(Box::new(Join {
                database: None,
                collection: Some("bar".to_string()),
                let_body: None,
                join_type: JoinType::Inner,
                pipeline: vec![],
                condition: None
            })),
            input =
                r#"stage: {"$join": {"collection": "bar", "joinType": "inner", "pipeline": [] }}"#
        );

        test_serde_stage!(
            left_join_with_db,
            expected = Stage::Join(Box::new(Join {
                database: Some("db".to_string()),
                collection: Some("bar".to_string()),
                let_body: None,
                join_type: JoinType::Left,
                pipeline: vec![],
                condition: None
            })),
            input = r#"stage: { "$join":
                  {
                    "database": "db",
                    "collection": "bar",
                    "joinType": "left",
                    "pipeline": [],
                  },
              }"#
        );

        test_serde_stage!(
            join_with_no_collection_and_pipeline,
            expected = Stage::Join(Box::new(Join {
                database: None,
                collection: None,
                let_body: None,
                join_type: JoinType::Inner,
                pipeline: vec![Stage::Documents(vec![
                    map! {"a".to_string() => Expression::Literal(LiteralValue::Int32(1)) },
                    map! {"a".to_string() => Expression::Literal(LiteralValue::Int32(2)) },
                    map! {"a".to_string() => Expression::Literal(LiteralValue::Int32(3)) },
                ])],
                condition: None
            })),
            input = r#"stage: {
                "$join":
                  {
                    "joinType": "inner",
                    "pipeline":
                      [{ "$documents": [{ "a": 1 }, { "a": 2 }, { "a": 3 }] }],
                  },
              }"#
        );

        test_serde_stage!(
            join_with_let_vars_and_condition,
            expected = Stage::Join(Box::new(Join {
                database: None,
                collection: Some("bar".to_string()),
                let_body: Some(map! {
                    "x".to_string() => Expression::Ref(Ref::FieldRef("x".to_string()))
                }),
                join_type: JoinType::Inner,
                pipeline: vec![Stage::Project(ProjectStage {
                    items: map! {
                        "_id".to_string() => ProjectItem::Exclusion,
                        "x".to_string() => ProjectItem::Inclusion,
                    }
                })],
                condition: Some(Expression::UntaggedOperator(UntaggedOperator {
                    op: UntaggedOperatorName::SQLEq,
                    args: vec![
                        Expression::Ref(Ref::VariableRef("x".to_string())),
                        Expression::Ref(Ref::FieldRef("x".to_string())),
                    ]
                })),
            })),
            input = r#"stage: {
                "$join":
                  {
                    "collection": "bar",
                    "joinType": "inner",
                    "let": { "x": "$x" },
                    "pipeline": [{ "$project": { "_id": 0, "x": 1 } }],
                    "condition":
                      { "$sqlEq": ["$$x", "$x"] },
                  },
              }"#
        );

        test_serde_stage!(
            nested_join,
            expected = Stage::Join(Box::new(Join {
                database: None,
                collection: Some("bar".to_string()),
                let_body: None,
                join_type: JoinType::Inner,
                pipeline: vec![Stage::Join(Box::new(Join {
                    database: None,
                    collection: Some("baz".to_string()),
                    join_type: JoinType::Inner,
                    let_body: None,
                    pipeline: vec![Stage::Join(Box::new(Join {
                        database: None,
                        collection: Some("car".to_string()),
                        join_type: JoinType::Inner,
                        let_body: None,
                        pipeline: vec![],
                        condition: None
                    }))],
                    condition: None
                }))],
                condition: None
            })),
            input = r#"stage: {
                "$join":
                  {
                    "collection": "bar",
                    "joinType": "inner",
                    "pipeline":
                      [
                        {
                          "$join":
                            {
                              "collection": "baz",
                              "joinType": "inner",
                              "pipeline":
                                [
                                  {
                                    "$join":
                                      {
                                        "collection": "car",
                                        "joinType": "inner",
                                        "pipeline": [],
                                      },
                                  },
                                ],
                            },
                        },
                      ],
                  },
              }"#
        );
    }

    mod lookup_test {
        use crate::{
            definitions::{
                ConciseSubqueryLookup, EqualityLookup, Expression, LiteralValue, Lookup,
                LookupFrom, MatchExpr, MatchExpression, MatchStage, Namespace, ProjectItem,
                ProjectStage, Ref, Stage, SubqueryLookup, UntaggedOperator, UntaggedOperatorName,
            },
            map,
        };

        test_serde_stage!(
            subquery_lookup_with_no_optional_fields,
            expected = Stage::Lookup(Lookup::Subquery(SubqueryLookup {
                from: None,
                let_body: None,
                pipeline: vec![],
                as_var: "as_var".to_string()
            })),
            input = r#"stage: {"$lookup": {"pipeline": [], "as": "as_var"}}"#
        );
        test_serde_stage!(
            subquery_lookup_from_collection,
            expected = Stage::Lookup(Lookup::Subquery(SubqueryLookup {
                from: Some(LookupFrom::Collection("from_coll".to_string())),
                let_body: None,
                pipeline: vec![],
                as_var: "as_var".to_string()
            })),
            input = r#"stage: {"$lookup": {"from": "from_coll", "pipeline": [], "as": "as_var"}}"#
        );

        test_serde_stage!(
            subquery_lookup_from_namespace,
            expected = Stage::Lookup(Lookup::Subquery(SubqueryLookup {
                from: Some(LookupFrom::Namespace(Namespace {
                    db: "from_db".to_string(),
                    coll: "from_coll".to_string()
                })),
                let_body: None,
                pipeline: vec![],
                as_var: "as_var".to_string()
            })),
            input = r#"stage: {"$lookup": {"from": {"db": "from_db", "coll": "from_coll"}, "pipeline": [], "as": "as_var"}}"#
        );

        test_serde_stage!(
            subquery_lookup_with_single_let_var,
            expected = Stage::Lookup(Lookup::Subquery(SubqueryLookup {
                from: Some(LookupFrom::Namespace(Namespace {
                    db: "from_db".to_string(),
                    coll: "from_coll".to_string()
                })),
                let_body: Some(map! {
                    "x".to_string() => Expression::Literal(LiteralValue::Int32(9))
                }),
                pipeline: vec![],
                as_var: "as_var".to_string()
            })),
            input = r#"stage: {"$lookup": {
                "from": {"db": "from_db", "coll": "from_coll"},
                "let": {"x": 9},
                "pipeline": [],
                "as": "as_var"
            }}"#
        );

        test_serde_stage!(
            subquery_lookup_with_multiple_let_vars,
            expected = Stage::Lookup(Lookup::Subquery(SubqueryLookup {
                from: Some(LookupFrom::Namespace(Namespace {
                    db: "from_db".to_string(),
                    coll: "from_coll".to_string()
                })),
                let_body: Some(map! {
                    "x".to_string() => Expression::Literal(LiteralValue::Int32(9)),
                    "y".to_string() => Expression::Ref(Ref::FieldRef("z".to_string())),
                }),
                pipeline: vec![],
                as_var: "as_var".to_string()
            })),
            input = r#"stage: {"$lookup": {
                "from": {"db": "from_db", "coll": "from_coll"},
                "let": {
                    "x": 9,
                    "y": "$z"
                },
                "pipeline": [],
                "as": "as_var"
            }}"#
        );

        test_serde_stage!(
            subquery_lookup_with_pipeline,
            expected = Stage::Lookup(Lookup::Subquery(SubqueryLookup {
                from: Some(LookupFrom::Namespace(Namespace {
                    db: "db".to_string(),
                    coll: "bar".to_string()
                })),
                let_body: Some(map! {
                    "foo_b_0".to_string() => Expression::Ref(Ref::FieldRef("b".to_string())),
                }),
                pipeline: vec![
                    Stage::Match(MatchStage {
                        expr: vec![MatchExpression::Expr(MatchExpr {
                            expr: Box::new(Expression::UntaggedOperator(UntaggedOperator {
                                op: UntaggedOperatorName::Eq,
                                args: vec![
                                    Expression::Ref(Ref::VariableRef("foo_b_0".to_string())),
                                    Expression::Ref(Ref::FieldRef("b".to_string()))
                                ]
                            }))
                        })]
                    }),
                    Stage::Project(ProjectStage {
                        items: map! {
                            "_id".to_string() => ProjectItem::Exclusion,
                            "a".to_string() => ProjectItem::Inclusion,
                        }
                    })
                ],
                as_var: "__subquery_result_0".to_string()
            })),
            input = r#"stage: {
                "$lookup":
                  {
                    "from": { "db": "db", "coll": "bar" },
                    "let": { "foo_b_0": "$b" },
                    "pipeline":
                      [
                        { "$match": { "$expr": { "$eq": ["$$foo_b_0", "$b"] } } },
                        { "$project": { "_id": 0, "a": 1 } },
                      ],
                    "as": "__subquery_result_0"
              }}"#
        );

        test_serde_stage!(
            concise_subquery_lookup_with_no_optional_fields,
            expected = Stage::Lookup(Lookup::ConciseSubquery(ConciseSubqueryLookup {
                from: None,
                let_body: None,
                pipeline: vec![],
                as_var: "as_var".to_string(),
                local_field: "foo".to_string(),
                foreign_field: "bar".to_string()
            })),
            input = r#"stage: {"$lookup": {"pipeline": [], "as": "as_var", "localField": "foo", "foreignField": "bar"}}"#
        );

        test_serde_stage!(
            concise_subquery_lookup_fully_specified,
            expected = Stage::Lookup(Lookup::ConciseSubquery(ConciseSubqueryLookup {
                from: Some(LookupFrom::Collection("coll".to_string())),
                let_body: Some(map! {
                    "foo_b_0".to_string() => Expression::Ref(Ref::FieldRef("b".to_string())),
                }),
                pipeline: vec![
                    Stage::Match(MatchStage {
                        expr: vec![MatchExpression::Expr(MatchExpr {
                            expr: Box::new(Expression::UntaggedOperator(UntaggedOperator {
                                op: UntaggedOperatorName::Eq,
                                args: vec![
                                    Expression::Ref(Ref::VariableRef("foo_b_0".to_string())),
                                    Expression::Ref(Ref::FieldRef("b".to_string()))
                                ]
                            }))
                        })]
                    }),
                    Stage::Project(ProjectStage {
                        items: map! {
                            "_id".to_string() => ProjectItem::Exclusion,
                            "a".to_string() => ProjectItem::Inclusion,
                        }
                    })
                ],
                as_var: "__subquery_result_0".to_string(),
                local_field: "foo".to_string(),
                foreign_field: "bar".to_string()
            })),
            input = r#"stage: {
                "$lookup":
                  {
                    "from": "coll",
                    "let": { "foo_b_0": "$b" },
                    "pipeline":
                      [
                        { "$match": { "$expr": { "$eq": ["$$foo_b_0", "$b"] } } },
                        { "$project": { "_id": 0, "a": 1 } },
                      ],
                    "as": "__subquery_result_0",
                    "localField": "foo",
                    "foreignField": "bar"
              }}"#
        );

        test_serde_stage!(
            equality_lookup,
            expected = Stage::Lookup(Lookup::Equality(EqualityLookup {
                from: LookupFrom::Collection("coll".to_string()),
                as_var: "__subquery_result_0".to_string(),
                local_field: "foo".to_string(),
                foreign_field: "bar".to_string()
            })),
            input = r#"stage: { "$lookup": { "from": "coll", "as": "__subquery_result_0", "localField": "foo", "foreignField": "bar" }}"#
        );
    }

    mod group_test {
        use crate::{
            definitions::{
                Expression, Group, GroupAccumulator, GroupAccumulatorExpr, GroupAccumulatorName,
                LiteralValue, Ref, Stage,
            },
            map,
        };

        test_serde_stage!(
            group_null_id_no_acc,
            expected = Stage::Group(Group {
                keys: Expression::Literal(LiteralValue::Null),
                aggregations: map! {}
            }),
            input = r#"stage: {"$group": {
                "_id": null,
            }}"#
        );

        test_serde_stage!(
            group_with_single_acc,
            expected = Stage::Group(Group {
                keys: Expression::Literal(LiteralValue::Null),
                aggregations: map! {
                    "acc".to_string() => GroupAccumulator {
                        function: GroupAccumulatorName::SQLSum,
                        expr: GroupAccumulatorExpr::SQLAccumulator { distinct: true, var: Box::new(Expression::Ref(Ref::FieldRef("a".to_string()))) }
                    }
                }
            }),
            input = r#"stage: {
                "$group":
                  {
                    "_id": null,
                    "acc": { "$sqlSum": { "var": "$a", "distinct": true } },
                  }
              }"#
        );

        test_serde_stage!(
            group_with_keys_and_multiple_acc,
            expected = Stage::Group(Group {
                keys: Expression::Document(map! {
                    "a".to_string() => Expression::Ref(Ref::FieldRef("a".to_string()))
                },),
                aggregations: map! {
                    "acc_one".to_string() => GroupAccumulator {
                        function: GroupAccumulatorName::SQLSum,
                        expr: GroupAccumulatorExpr::SQLAccumulator { distinct: true, var: Box::new(Expression::Ref(Ref::FieldRef("a".to_string()))) },
                    },
                    "acc_two".to_string() => GroupAccumulator {
                        function: GroupAccumulatorName::SQLAvg,
                        expr: GroupAccumulatorExpr::SQLAccumulator { distinct: true, var: Box::new(Expression::Ref(Ref::FieldRef("b".to_string()))) },
                    },
                }
            }),
            input = r#"stage: {
                "$group":
                {
                    "_id": {"a": "$a"},
                    "acc_one": { "$sqlSum": { "var": "$a", "distinct": true } },
                    "acc_two": { "$sqlAvg": { "var": "$b", "distinct": true } },
                }
            }"#
        );

        test_serde_stage!(
            group_with_non_sql_acc,
            expected = Stage::Group(Group {
                keys: Expression::Literal(LiteralValue::Null),
                aggregations: map! {
                    "acc".to_string() => GroupAccumulator {
                        function: GroupAccumulatorName::AddToSet,
                        expr: GroupAccumulatorExpr::NonSQLAccumulator(Expression::Ref(Ref::FieldRef("a".to_string()))),
                    }
                }
            }),
            input = r#"stage: { "$group": { "_id": null, "acc": { "$addToSet": "$a" } } }"#
        );
    }

    mod add_fields {
        use crate::{
            definitions::{Expression, LiteralValue, Stage},
            map,
        };

        test_serde_stage!(
            empty,
            expected = Stage::AddFields(map! {}),
            input = r#"stage: {"$addFields": {}}"#
        );

        test_serde_stage!(
            single_field,
            expected = Stage::AddFields(map! {
                "a".to_string() => Expression::Literal(LiteralValue::Int32(1)),
            }),
            input = r#"stage: {"$addFields": {"a": 1}}"#
        );

        test_serde_stage!(
            multiple_fields,
            expected = Stage::AddFields(map! {
                "a".to_string() => Expression::Literal(LiteralValue::Int32(1)),
                "b".to_string() => Expression::Literal(LiteralValue::Boolean(false)),
                "c".to_string() => Expression::Literal(LiteralValue::Double(2.4)),
            }),
            input = r#"stage: {"$addFields": {"a": 1, "b": false, "c": 2.4}}"#
        );

        test_serde_stage!(
            set_alias,
            expected = Stage::AddFields(map! {
                "a".to_string() => Expression::Literal(LiteralValue::Int32(1)),
                "b".to_string() => Expression::Literal(LiteralValue::Boolean(false)),
                "c".to_string() => Expression::Literal(LiteralValue::Double(2.4)),
            }),
            input = r#"stage: {"$set": {"a": 1, "b": false, "c": 2.4}}"#
        );
    }

    mod redact {
        use crate::{
            definitions::{Expression, Ref, Stage},
            PRUNE_NAME,
        };

        test_serde_stage!(
            empty,
            expected = Stage::Redact(Box::new(Expression::Ref(Ref::VariableRef(
                PRUNE_NAME.to_string()
            )))),
            input = r#"stage: {"$redact": "$$PRUNE"}"#
        );
    }

    mod unset {
        use crate::definitions::{Stage, Unset};

        test_serde_stage!(
            single,
            expected = Stage::Unset(Unset::Single("foo".to_string())),
            input = r#"stage: {"$unset": "foo"}"#
        );

        test_serde_stage!(
            multiple,
            expected = Stage::Unset(Unset::Multiple(vec![
                "foo".to_string(),
                "bar".to_string(),
                "baz".to_string()
            ])),
            input = r#"stage: {"$unset": ["foo", "bar", "baz"]}"#
        );
    }

    mod set_window_fields {
        use crate::{
            definitions::{
                Derivative, EmptyDoc, Expression, LiteralValue, SetWindowFields,
                SetWindowFieldsOutput, Stage, TaggedOperator, UntaggedOperator,
                UntaggedOperatorName, Window,
            },
            map,
        };
        use bson::Bson;

        test_serde_stage!(
            only_output_empty,
            expected = Stage::SetWindowFields(SetWindowFields {
                partition_by: None,
                sort_by: None,
                output: map! {},
            }),
            input = r#"stage: {"$setWindowFields": {"output": {}}}"#
        );

        test_serde_stage!(
            only_output_single,
            expected = Stage::SetWindowFields(SetWindowFields {
                partition_by: None,
                sort_by: None,
                output: map! {
                    "o1".to_string() => SetWindowFieldsOutput {
                        window_func: Box::new(Expression::UntaggedOperator(UntaggedOperator {
                            op: UntaggedOperatorName::Sum,
                            args: vec![Expression::Literal(LiteralValue::Int32(1))],
                        })),
                        window: None,
                    }
                },
            }),
            input = r#"stage: {"$setWindowFields": {
                                    "output": {
                                        "o1": {
                                            "$sum": 1,
                                        },
                                    }
            }}"#
        );

        // This test covers the various forms of outputs:
        //   - Without "window"
        //   - With "window.documents"
        //   - With "window.range"
        //   - With "window.unit"
        test_serde_stage!(
            only_output_multiple,
            expected = Stage::SetWindowFields(SetWindowFields {
                partition_by: None,
                sort_by: None,
                output: map! {
                    "documents".to_string() => SetWindowFieldsOutput {
                        window_func: Box::new(Expression::UntaggedOperator(UntaggedOperator {
                            op: UntaggedOperatorName::Sum,
                            args: vec![Expression::Literal(LiteralValue::Int32(1))],
                        })),
                        window: Some(Window {
                            documents: Some([Bson::Int64(-1), Bson::Int32(1)]),
                            range: None,
                            unit: None,
                        }),
                    },
                    "no_window".to_string() => SetWindowFieldsOutput {
                        window_func: Box::new(Expression::TaggedOperator(TaggedOperator::Derivative(Derivative {
                            input: Box::new(Expression::Literal(LiteralValue::Int32(1))),
                            unit: Some("seconds".to_string()),
                        }))),
                        window: None,
                    },
                    "range_and_unit".to_string() => SetWindowFieldsOutput {
                        window_func: Box::new(Expression::TaggedOperator(TaggedOperator::DenseRank(EmptyDoc {}))),
                        window: Some(Window {
                            documents: None,
                            range: Some([Bson::Int64(-10), Bson::Int32(10)]),
                            unit: Some("seconds".to_string()),
                        }),
                    },
                },
            }),
            input = r#"stage: {"$setWindowFields": {
                                    "output": {
                                        "documents": {
                                            "$sum": 1,
                                            "window": {
                                                "documents": [-1, 1],
                                            },
                                        },
                                        "no_window": {
                                            "$derivative": {
                                                "input": 1,
                                                "unit": "seconds",
                                            },
                                        },
                                        "range_and_unit": {
                                            "$denseRank": {},
                                            "window": {
                                                "range": [-10, 10],
                                                "unit": "seconds",
                                            },
                                        },
                                    }
            }}"#
        );

        test_serde_stage!(
            fully_specified,
            expected = Stage::SetWindowFields(SetWindowFields {
                partition_by: Some(Box::new(Expression::Literal(LiteralValue::Int32(1)))),
                sort_by: Some(map! {
                    "a".to_string() => 1,
                    "b".to_string() => -1,
                }),
                output: map! {
                    "o1".to_string() => SetWindowFieldsOutput {
                        window_func: Box::new(Expression::UntaggedOperator(UntaggedOperator {
                            op: UntaggedOperatorName::Sum,
                            args: vec![Expression::Literal(LiteralValue::Int32(1))],
                        })),
                        window: Some(Window {
                            documents: Some([Bson::Int32(1), Bson::Int32(2)]),
                            range: None,
                            unit: Some("seconds".to_string()),
                        })
                    }
                }
            }),
            input = r#"stage: {"$setWindowFields": {
                                    "partitionBy": 1,
                                    "sortBy": {
                                        "a": 1,
                                        "b": -1,
                                    },
                                    "output": {
                                        "o1": {
                                            "$sum": 1,
                                            "window": {
                                                "documents": [1, 2],
                                                "unit": "seconds"
                                            },
                                        },
                                    },
            }}"#
        );
    }

    mod bucket {
        use crate::{
            definitions::{
                Bucket, Expression, LiteralValue, Stage, UntaggedOperator, UntaggedOperatorName,
            },
            map,
        };
        use bson::Bson;

        test_serde_stage!(
            only_group_by_and_boundaries,
            expected = Stage::Bucket(Bucket {
                group_by: Box::new(Expression::Literal(LiteralValue::Int32(1))),
                boundaries: vec![Bson::Int32(0), Bson::Int32(5)],
                default: None,
                output: None,
            }),
            input = r#"stage: {"$bucket": {
                "groupBy": 1,
                "boundaries": [0, 5],
            }}"#
        );

        test_serde_stage!(
            with_default,
            expected = Stage::Bucket(Bucket {
                group_by: Box::new(Expression::Literal(LiteralValue::Int32(1))),
                boundaries: vec![Bson::Int32(0), Bson::Int32(5)],
                default: Some(Bson::Int32(10)),
                output: None,
            }),
            input = r#"stage: {"$bucket": {
                "groupBy": 1,
                "boundaries": [0, 5],
                "default": 10,
            }}"#
        );

        test_serde_stage!(
            fully_specified_with_one_output,
            expected = Stage::Bucket(Bucket {
                group_by: Box::new(Expression::Literal(LiteralValue::Int32(1))),
                boundaries: vec![Bson::Int32(0), Bson::Int32(5)],
                default: Some(Bson::Int32(10)),
                output: Some(map! {
                    "o1".to_string() => Expression::UntaggedOperator(UntaggedOperator {
                        op: UntaggedOperatorName::Sum,
                        args: vec![Expression::Literal(LiteralValue::Int32(1))]
                    })
                }),
            }),
            input = r#"stage: {"$bucket": {
                "groupBy": 1,
                "boundaries": [0, 5],
                "default": 10,
                "output": {
                    "o1": { "$sum": 1 },
                }
            }}"#
        );

        test_serde_stage!(
            fully_specified_with_multiple_output,
            expected = Stage::Bucket(Bucket {
                group_by: Box::new(Expression::Literal(LiteralValue::Int32(1))),
                boundaries: vec![Bson::Int32(0), Bson::Int32(5)],
                default: Some(Bson::Int32(10)),
                output: Some(map! {
                    "o1".to_string() => Expression::UntaggedOperator(UntaggedOperator {
                        op: UntaggedOperatorName::Sum,
                        args: vec![Expression::Literal(LiteralValue::Int32(1))]
                    }),
                    "o2".to_string() => Expression::UntaggedOperator(UntaggedOperator {
                        op: UntaggedOperatorName::Avg,
                        args: vec![Expression::Literal(LiteralValue::Int32(2))]
                    })
                }),
            }),
            input = r#"stage: {"$bucket": {
                "groupBy": 1,
                "boundaries": [0, 5],
                "default": 10,
                "output": {
                    "o1": { "$sum": 1 },
                    "o2": { "$avg": 2 },
                }
            }}"#
        );
    }

    mod bucket_auto {
        use crate::{
            definitions::{
                BucketAuto, Expression, LiteralValue, Stage, UntaggedOperator, UntaggedOperatorName,
            },
            map,
        };

        test_serde_stage!(
            only_group_by_and_buckets,
            expected = Stage::BucketAuto(BucketAuto {
                group_by: Box::new(Expression::Literal(LiteralValue::Int32(1))),
                buckets: 5,
                output: None,
                granularity: None,
            }),
            input = r#"stage: {"$bucketAuto": {
                "groupBy": 1,
                "buckets": 5,
            }}"#
        );

        test_serde_stage!(
            with_granularity,
            expected = Stage::BucketAuto(BucketAuto {
                group_by: Box::new(Expression::Literal(LiteralValue::Int32(1))),
                buckets: 10,
                output: None,
                granularity: Some("R5".to_string()),
            }),
            input = r#"stage: {"$bucketAuto": {
                "groupBy": 1,
                "buckets": 10,
                "granularity": "R5",
            }}"#
        );

        test_serde_stage!(
            fully_specified_with_one_output,
            expected = Stage::BucketAuto(BucketAuto {
                group_by: Box::new(Expression::Literal(LiteralValue::Int32(1))),
                buckets: 2,
                output: Some(map! {
                    "o1".to_string() => Expression::UntaggedOperator(UntaggedOperator {
                        op: UntaggedOperatorName::Sum,
                        args: vec![Expression::Literal(LiteralValue::Int32(1))]
                    })
                }),
                granularity: Some("R40".to_string()),
            }),
            input = r#"stage: {"$bucketAuto": {
                "groupBy": 1,
                "buckets": 2,
                "output": {
                    "o1": { "$sum": 1 },
                },
                "granularity": "R40",
            }}"#
        );

        test_serde_stage!(
            fully_specified_with_multiple_output,
            expected = Stage::BucketAuto(BucketAuto {
                group_by: Box::new(Expression::Literal(LiteralValue::Int32(1))),
                buckets: 3,
                output: Some(map! {
                    "o1".to_string() => Expression::UntaggedOperator(UntaggedOperator {
                        op: UntaggedOperatorName::Sum,
                        args: vec![Expression::Literal(LiteralValue::Int32(1))]
                    }),
                    "o2".to_string() => Expression::UntaggedOperator(UntaggedOperator {
                        op: UntaggedOperatorName::Avg,
                        args: vec![Expression::Literal(LiteralValue::Int32(2))]
                    })
                }),
                granularity: Some("E6".to_string()),
            }),
            input = r#"stage: {"$bucketAuto": {
                "groupBy": 1,
                "buckets": 3,
                "output": {
                    "o1": { "$sum": 1 },
                    "o2": { "$avg": 2 },
                },
                "granularity": "E6",
            }}"#
        );
    }

    mod densify {
        use crate::definitions::{Densify, DensifyRange, DensifyRangeBounds, Stage};
        use bson::Bson;

        test_serde_stage!(
            bounds_full,
            expected = Stage::Densify(Densify {
                field: "f".to_string(),
                partition_by_fields: None,
                range: DensifyRange {
                    step: Bson::Int32(1),
                    bounds: DensifyRangeBounds::Full,
                    unit: None,
                },
            }),
            input = r#"stage: {"$densify": {
                "field": "f",
                "range": {
                    "step": 1,
                    "bounds": "full",
                },
            }}"#
        );

        test_serde_stage!(
            bounds_partition,
            expected = Stage::Densify(Densify {
                field: "f".to_string(),
                partition_by_fields: None,
                range: DensifyRange {
                    step: Bson::Int32(1),
                    bounds: DensifyRangeBounds::Partition,
                    unit: None,
                },
            }),
            input = r#"stage: {"$densify": {
                "field": "f",
                "range": {
                    "step": 1,
                    "bounds": "partition",
                },
            }}"#
        );

        test_serde_stage!(
            bounds_array,
            expected = Stage::Densify(Densify {
                field: "f".to_string(),
                partition_by_fields: None,
                range: DensifyRange {
                    step: Bson::Int32(1),
                    bounds: DensifyRangeBounds::Array(Box::new([Bson::Int32(1), Bson::Int32(2)])),
                    unit: None,
                },
            }),
            input = r#"stage: {"$densify": {
                "field": "f",
                "range": {
                    "step": 1,
                    "bounds": [1, 2],
                },
            }}"#
        );

        test_serde_stage!(
            fully_specified,
            expected = Stage::Densify(Densify {
                field: "d".to_string(),
                partition_by_fields: Some(vec!["x".to_string(), "y".to_string(), "z".to_string()]),
                range: DensifyRange {
                    step: Bson::Int32(1),
                    bounds: DensifyRangeBounds::Full,
                    unit: Some("second".to_string()),
                },
            }),
            input = r#"stage: {"$densify": {
                "field": "d",
                partitionByFields: ["x", "y", "z"],
                "range": {
                    "step": 1,
                    "bounds": "full",
                    "unit": "second",
                },
            }}"#
        );
    }

    mod facet {
        use crate::{
            definitions::{ProjectItem, ProjectStage, Stage},
            map,
        };

        test_serde_stage!(
            empty,
            expected = Stage::Facet(map! {}),
            input = r#"stage: {"$facet": {}}"#
        );

        test_serde_stage!(
            single,
            expected = Stage::Facet(map! {
                "outputField1".to_string() => vec![Stage::Count("x".to_string())]
            }),
            input = r#"stage: {"$facet": {
                "outputField1": [{"$count": "x"}]
            }}"#
        );

        test_serde_stage!(
            multiple,
            expected = Stage::Facet(map! {
                "o1".to_string() => vec![Stage::Limit(10)],
                "outputField2".to_string() => vec![
                    Stage::Project(ProjectStage {
                        items: map! {
                            "_id".to_string() => ProjectItem::Exclusion,
                        },
                    }),
                    Stage::Count("x".to_string()),
                ],
            }),
            input = r#"stage: {"$facet": {
                "o1": [{"$limit": 10}],
                "outputField2": [{"$project": {"_id": 0}}, {"$count": "x"}],
            }}"#
        );
    }

    mod fill {
        use crate::{
            definitions::{Expression, Fill, FillOutput, FillOutputMethod, LiteralValue, Stage},
            map,
        };

        test_serde_stage!(
            with_partition_by,
            expected = Stage::Fill(Fill {
                partition_by: Some(Box::new(Expression::Literal(LiteralValue::Int32(10)))),
                partition_by_fields: None,
                sort_by: None,
                output: map! {
                    "x".to_string() => FillOutput::Value(Expression::Literal(LiteralValue::Int32(1))),
                }
            }),
            input = r#"stage: {"$fill": {
                "partitionBy": 10,
                "output": {
                    "x": {"value": 1},
                },
            }}"#
        );

        test_serde_stage!(
            with_partition_by_fields,
            expected = Stage::Fill(Fill {
                partition_by: None,
                partition_by_fields: Some(vec!["x".to_string(), "y".to_string()]),
                sort_by: None,
                output: map! {
                    "x".to_string() => FillOutput::Value(Expression::Literal(LiteralValue::Int32(1))),
                }
            }),
            input = r#"stage: {"$fill": {
                "partitionByFields": ["x", "y"],
                "output": {
                    "x": {"value": 1},
                },
            }}"#
        );

        test_serde_stage!(
            with_sort_by_linear,
            expected = Stage::Fill(Fill {
                partition_by: None,
                partition_by_fields: None,
                sort_by: Some(map! {
                    "x".to_string() => -1i8,
                }),
                output: map! {
                    "x".to_string() => FillOutput::Method(FillOutputMethod::Linear),
                }
            }),
            input = r#"stage: {"$fill": {
                "sortBy": {"x": -1},
                "output": {
                    "x": {"method": "linear"},
                },
            }}"#
        );

        test_serde_stage!(
            with_sort_by_locf,
            expected = Stage::Fill(Fill {
                partition_by: None,
                partition_by_fields: None,
                sort_by: Some(map! {
                    "x".to_string() => -1i8,
                }),
                output: map! {
                    "x".to_string() => FillOutput::Method(FillOutputMethod::Locf),
                }
            }),
            input = r#"stage: {"$fill": {
                "sortBy": {"x": -1},
                "output": {
                    "x": {"method": "locf"},
                },
            }}"#
        );
    }

    mod geo_near {
        use crate::{
            definitions::{
                GeoJSON, GeoNear, GeoNearPoint, MatchBinaryOp, MatchExpression, MatchField, Ref,
                Stage,
            },
            map,
        };
        use bson::Bson;

        test_serde_stage!(
            with_no_optional_fields,
            expected = Stage::GeoNear(GeoNear {
                distance_field: "f".to_string(),
                distance_multiplier: None,
                include_locs: None,
                key: None,
                max_distance: None,
                min_distance: None,
                near: GeoNearPoint::GeoJSON(GeoJSON {
                    r#type: "Point".to_string(),
                    coordinates: [Bson::Double(-73.856077), Bson::Double(40.848447)],
                }),
                query: None,
                spherical: None,
            }),
            input = r#"stage: {"$geoNear": {
                "distanceField": "f",
                "near": {
                    "type": "Point",
                    "coordinates": [-73.856077, 40.848447],
                }
            }}"#
        );

        test_serde_stage!(
            fully_specified,
            expected = Stage::GeoNear(GeoNear {
                distance_field: "f".to_string(),
                distance_multiplier: Some(Bson::Int32(3)),
                include_locs: Some("locs".to_string()),
                key: Some("idx".to_string()),
                max_distance: Some(Bson::Int32(100)),
                min_distance: Some(Bson::Int32(10)),
                near: GeoNearPoint::Legacy([Bson::Double(-51.634855), Bson::Double(51.959558)]),
                query: Some(MatchExpression::Field(MatchField {
                    field: Ref::FieldRef("x".to_string()),
                    ops: map! {
                        MatchBinaryOp::Eq => Bson::Int32(42),
                    },
                })),
                spherical: Some(true),
            }),
            input = r#"stage: {"$geoNear": {
                "distanceField": "f",
                "distanceMultiplier": 3,
                "includeLocs": "locs",
                "key": "idx",
                "maxDistance": 100,
                "minDistance": 10,
                "near": [-51.634855, 51.959558],
                "query": {"x": 42},
                "spherical": true,
            }}"#
        );
    }

    mod sample {
        use crate::definitions::{Sample, Stage};

        test_serde_stage!(
            simple,
            expected = Stage::Sample(Sample { size: 500 }),
            input = r#"stage: {"$sample": {"size": 500}}"#
        );
    }

    mod union_with {
        use crate::definitions::{Stage, UnionWith, UnionWithPipeline};

        test_serde_stage!(
            empty_pipeline,
            expected = Stage::UnionWith(UnionWith::Pipeline(UnionWithPipeline {
                collection: "empty".to_string(),
                pipeline: vec![],
            })),
            input = r#"stage: {"$unionWith": {
                "collection": "empty",
                "pipeline": []
            }}"#
        );

        test_serde_stage!(
            singleton_pipeline,
            expected = Stage::UnionWith(UnionWith::Pipeline(UnionWithPipeline {
                collection: "single".to_string(),
                pipeline: vec![Stage::Limit(10)],
            })),
            input = r#"stage: {"$unionWith": {
                "collection": "single",
                "pipeline": [{"$limit": 10}]
            }}"#
        );

        test_serde_stage!(
            multiple_element_pipeline,
            expected = Stage::UnionWith(UnionWith::Pipeline(UnionWithPipeline {
                collection: "multiple".to_string(),
                pipeline: vec![Stage::Skip(5), Stage::Limit(10)],
            })),
            input = r#"stage: {"$unionWith": {
                "collection": "multiple",
                "pipeline": [{"$skip": 5}, {"$limit": 10}]
            }}"#
        );

        test_serde_stage!(
            collection,
            expected = Stage::UnionWith(UnionWith::Collection("coll".to_string())),
            input = r#"stage: {"$unionWith": "coll"}"#
        );
    }

    mod search_stages {
        use crate::{
            definitions::{AtlasSearchStage, Expression, GraphLookup, LiteralValue, Ref, Stage},
            map,
        };

        test_serde_stage!(
            graph_lookup,
            expected = Stage::GraphLookup(GraphLookup {
                from: "start".to_string(),
                start_with: Box::new(Expression::Ref(Ref::FieldRef("start".to_string()))),
                connect_from_field: "start".to_string(),
                connect_to_field: "end".to_string(),
                r#as: "path".to_string(),
                max_depth: Some(5),
                depth_field: Some("depth".to_string()),
                restrict_search_with_match: Some(Box::new(Expression::Document(
                    map! { "sql".to_string() => Expression::Literal(LiteralValue::Boolean(true)) }
                ))),
            }),
            input = r#"stage: {"$graphLookup": {
                "from": "start",
                "startWith": "$start",
                "connectFromField": "start",
                "connectToField": "end",
                "as": "path",
                "maxDepth": 5,
                "depthField": "depth",
                "restrictSearchWithMatch": { "sql": true }
            }}"#
        );

        // testing every possible permutation of $search, $searchMeta, and $vectorSearch isn't something
        // we need to do since we do not have plans to inspect them
        test_serde_stage!(
            search,
            expected = Stage::AtlasSearchStage(AtlasSearchStage::Search(Box::new(
                Expression::Document(
                    map! {"autocomplete".to_string() => Expression::Document(map! {"query".to_string() => Expression::Literal(LiteralValue::String("off".to_string())), "path".to_string() => Expression::Literal(LiteralValue::String("title".to_string()))})}
                )
            ))),
            input = r#"stage: {"$search": {"autocomplete": {"query": "off", "path": "title"}}}"#
        );

        test_serde_stage!(
            search_meta,
            expected = Stage::AtlasSearchStage(AtlasSearchStage::SearchMeta(Box::new(
                Expression::Document(
                    map! {"searchTerm".to_string() => Expression::Literal(LiteralValue::String("off".to_string()))}
                )
            ))),
            input = r#"stage: {"$searchMeta": {"searchTerm": "off"}}"#
        );

        test_serde_stage!(
            vector_search,
            expected = Stage::AtlasSearchStage(AtlasSearchStage::VectorSearch(Box::new(
                Expression::Document(
                    map! {"vectorSearch".to_string() => Expression::Document(map! {"query".to_string() => Expression::Literal(LiteralValue::String("off".to_string())), "path".to_string() => Expression::Literal(LiteralValue::String("title".to_string()))})}
                )
            ))),
            input =
                r#"stage: {"$vectorSearch": {"vectorSearch": {"query": "off", "path": "title"}}}"#
        );
    }
}

mod expression_test {
    use crate::definitions::Expression;
    use serde::{Deserialize, Serialize};

    #[derive(Debug, PartialEq, Deserialize, Serialize)]
    struct TestExpr {
        expr: Expression,
    }

    mod literal {
        use crate::definitions::{Expression, LiteralValue};
        // These tests are complete for the bson types actually supported by the bson crate's
        // extended json parser. Other ones come back as untagged operators or, bizarrely for
        // generic binary, as an array of bytes.
        //
        // We may want to consider adding tests that test actual bson bytes, but there's no
        // reason to assume these won't work.

        test_serde_expr!(
            null,
            expected = Expression::Literal(LiteralValue::Null),
            input = r#"expr: null"#
        );

        test_serde_expr!(
            boolean_true,
            expected = Expression::Literal(LiteralValue::Boolean(true)),
            input = r#"expr: true"#
        );

        test_serde_expr!(
            boolean_false,
            expected = Expression::Literal(LiteralValue::Boolean(false)),
            input = r#"expr: false"#
        );

        test_serde_expr!(
            int,
            expected = Expression::Literal(LiteralValue::Int32(1)),
            input = r#"expr: 1"#
        );

        test_serde_expr!(
            long,
            expected = Expression::Literal(LiteralValue::Int64(2147483648)),
            input = r#"expr: 2147483648"#
        );

        test_serde_expr!(
            double,
            expected = Expression::Literal(LiteralValue::Double(1.5)),
            input = r#"expr: 1.5"#
        );

        test_serde_expr!(
            string,
            expected = Expression::Literal(LiteralValue::String("yes".to_string())),
            input = r#"expr: "yes""#
        );

        test_serde_expr!(
            oid,
            expected = Expression::Literal(LiteralValue::ObjectId(
                bson::oid::ObjectId::parse_str("5d505646cf6d4fe581014ab2").unwrap()
            )),
            input = r#"expr: {"$oid": "5d505646cf6d4fe581014ab2"}"#
        );

        test_serde_expr!(
            max_key,
            expected = Expression::Literal(LiteralValue::MaxKey),
            input = r#"expr: {"$maxKey": 1}"#
        );

        test_serde_expr!(
            min_key,
            expected = Expression::Literal(LiteralValue::MinKey),
            input = r#"expr: {"$minKey": 1}"#
        );

        test_serde_expr!(
            uuid,
            expected = Expression::Literal(LiteralValue::Binary(bson::Binary {
                subtype: bson::spec::BinarySubtype::Uuid,
                bytes: vec![
                    147, 109, 160, 31, 154, 189, 77, 157, 128, 199, 2, 175, 133, 200, 34, 168
                ],
            })),
            input = r#"expr: {"$uuid": "936da01f-9abd-4d9d-80c7-02af85c822a8"}"#
        );
    }

    mod string_or_ref {
        use crate::definitions::{Expression, LiteralValue, Ref};

        test_serde_expr!(
            string,
            expected = Expression::Literal(LiteralValue::String("yes".to_string())),
            input = r#"expr: "yes""#
        );

        test_serde_expr!(
            simple_field_ref,
            expected = Expression::Ref(Ref::FieldRef("a".to_string())),
            input = r#"expr: "$a""#
        );

        test_serde_expr!(
            nested_field_ref,
            expected = Expression::Ref(Ref::FieldRef("a.b.c".to_string())),
            input = r#"expr: "$a.b.c""#
        );

        test_serde_expr!(
            variable,
            expected = Expression::Ref(Ref::VariableRef("v".to_string())),
            input = r#"expr: "$$v""#
        );
    }

    mod array {
        use crate::definitions::{Expression, LiteralValue};

        test_serde_expr!(
            empty,
            expected = Expression::Array(vec![]),
            input = r#"expr: []"#
        );

        test_serde_expr!(
            singleton,
            expected = Expression::Array(vec![Expression::Literal(LiteralValue::Int32(1))]),
            input = r#"expr: [1]"#
        );

        test_serde_expr!(
            multiple_elements,
            expected = Expression::Array(vec![
                Expression::Literal(LiteralValue::Int32(1)),
                Expression::Literal(LiteralValue::String("yes".to_string())),
                Expression::Array(vec![
                    Expression::Literal(LiteralValue::Boolean(true)),
                    Expression::Literal(LiteralValue::Double(4.1)),
                ]),
            ]),
            input = r#"expr: [1, "yes", [true, 4.1]]"#
        );
    }

    mod document {
        use crate::{
            definitions::{Expression, LiteralValue},
            map,
        };

        test_serde_expr!(
            empty,
            expected = Expression::Document(map! {}),
            input = r#"expr: {}"#
        );

        test_serde_expr!(
            singleton,
            expected = Expression::Document(
                map! {"a".to_string() => Expression::Literal(LiteralValue::Int32(1))}
            ),
            input = r#"expr: {"a": 1}"#
        );

        test_serde_expr!(
            multiple_elements,
            expected = Expression::Document(map! {
                "a".to_string() => Expression::Literal(LiteralValue::Int32(1)),
                "b".to_string() => Expression::Literal(LiteralValue::String("two".to_string())),
                "c".to_string() => Expression::Document(map! {
                    "x".to_string() => Expression::Literal(LiteralValue::Boolean(false))
                }),
            }),
            input = r#"expr: {"a": 1, "b": "two", "c": {"x": false}}"#
        );

        test_serde_expr!(
            similar_to_op_but_no_dollarx,
            expected = Expression::Document(map! {
                "notOp".to_string() => Expression::Array(vec![
                    Expression::Literal(LiteralValue::Int32(1)),
                    Expression::Literal(LiteralValue::Int32(2)),
                    Expression::Literal(LiteralValue::Int32(3)),
                ])
            }),
            input = r#"expr: {"notOp": [1, 2, 3]}"#
        );
    }

    mod tagged_operators {
        use crate::{
            definitions::{
                Accumulator, Bottom, BottomN, Convert, DateAdd, DateDiff, DateExpression,
                DateFromParts, DateFromString, DateSubtract, DateToParts, DateToString, DateTrunc,
<<<<<<< HEAD
                Expression, Filter, Function, GetField, Let, Like, LiteralValue, Map, Median,
                NArrayOp, Percentile, ProjectItem, ProjectStage, Reduce, Ref, RegexFind,
                RegexFindAll, ReplaceAll, ReplaceOne, SQLConvert, SQLDivide, SetField, SortArray,
                SortArraySpec, Stage, Subquery, SubqueryComparison, SubqueryExists, Switch,
                SwitchCase, TaggedOperator, Top, TopN, Trim, UnsetField, UntaggedOperator,
                UntaggedOperatorName, Zip,
=======
                Expression, Filter, FirstN, Function, GetField, LastN, Let, Like, LiteralValue,
                Map, MaxNArrayElement, Median, MinNArrayElement, Percentile, ProjectItem,
                ProjectStage, Reduce, Ref, RegexAggExpression, Replace, SQLConvert, SQLDivide,
                SetField, SortArray, SortArraySpec, Stage, Subquery, SubqueryComparison,
                SubqueryExists, Switch, SwitchCase, TaggedOperator, Top, TopN, Trim, UnsetField,
                UntaggedOperator, UntaggedOperatorName, Zip,
>>>>>>> dec13a81
            },
            map,
        };

        test_serde_expr!(
            accumulator_all_args,
            expected = Expression::TaggedOperator(TaggedOperator::Accumulator(Accumulator {
                init: Box::new(Expression::Literal(LiteralValue::String(
                    "function (y) { return y; }".to_string()
                ))),
                init_args: Some(vec![Expression::Literal(LiteralValue::Int32(42))]),
                accumulate: Box::new(Expression::Literal(LiteralValue::String(
                    "function (acc, curr) { return acc + curr; }".to_string()
                ))),
                accumulate_args: vec![Expression::Ref(Ref::FieldRef("a".to_string()))],
                merge: Box::new(Expression::Literal(LiteralValue::String(
                    "function (a, b) { return a + b; }".to_string()
                ))),
                finalize: Some(Box::new(Expression::Literal(LiteralValue::String(
                    "function (_x) { return 42; }".to_string()
                )))),
                lang: "js".to_string()
            })),
            input = r#"expr: {"$accumulator": {
                                "init": "function (y) { return y; }",
                                "initArgs": [42],
                                "accumulate": "function (acc, curr) { return acc + curr; }",
                                "accumulateArgs": ["$a"],
                                "merge": "function (a, b) { return a + b; }",
                                "finalize": "function (_x) { return 42; }",
                                "lang": "js"
            }}"#
        );

        test_serde_expr!(
            accumulator_no_optional_args,
            expected = Expression::TaggedOperator(TaggedOperator::Accumulator(Accumulator {
                init: Box::new(Expression::Literal(LiteralValue::String(
                    "function (y) { return y; }".to_string()
                ))),
                init_args: None,
                accumulate: Box::new(Expression::Literal(LiteralValue::String(
                    "function (acc, curr) { return acc + curr; }".to_string()
                ))),
                accumulate_args: vec![Expression::Ref(Ref::FieldRef("a".to_string()))],
                merge: Box::new(Expression::Literal(LiteralValue::String(
                    "function (a, b) { return a + b; }".to_string()
                ))),
                finalize: None,
                lang: "js".to_string()
            })),
            input = r#"expr: {"$accumulator": {
                                "init": "function (y) { return y; }",
                                "accumulate": "function (acc, curr) { return acc + curr; }",
                                "accumulateArgs": ["$a"],
                                "merge": "function (a, b) { return a + b; }",
                                "lang": "js"
            }}"#
        );

        test_serde_expr!(
            function,
            expected = Expression::TaggedOperator(TaggedOperator::Function(Function {
                body: Box::new(Expression::Literal(LiteralValue::String(
                    "function (x) { return x + 1; }".to_string()
                ))),
                args: vec![
                    Expression::Literal(LiteralValue::Int32(1)),
                    Expression::Literal(LiteralValue::Int32(2)),
                ],
                lang: "js".to_string()
            })),
            input = r#"expr: {"$function": {
                                "body": "function (x) { return x + 1; }",
                                "args": [1, 2],
                                "lang": "js"
            }}"#
        );

        test_serde_expr!(
            get_field,
            expected = Expression::TaggedOperator(TaggedOperator::GetField(GetField {
                field: "x".to_string(),
                input: Box::new(Expression::Document(map! {
                    "x".to_string() => Expression::Literal(LiteralValue::Int32(1))
                }))
            })),
            input = r#"expr: {"$getField": {"field": "x", "input": {"x": 1}}}"#
        );

        test_serde_expr!(
            set_field,
            expected = Expression::TaggedOperator(TaggedOperator::SetField(SetField {
                field: "x".to_string(),
                input: Box::new(Expression::Document(map! {
                    "x".to_string() => Expression::Literal(LiteralValue::Int32(1))
                })),
                value: Box::new(Expression::Literal(LiteralValue::String("new".to_string())))
            })),
            input = r#"expr: {"$setField": {"field": "x", "input": {"x": 1}, "value": "new"}}"#
        );

        test_serde_expr!(
            unset_field,
            expected = Expression::TaggedOperator(TaggedOperator::UnsetField(UnsetField {
                field: "x".to_string(),
                input: Box::new(Expression::Document(map! {
                    "x".to_string() => Expression::Literal(LiteralValue::Int32(1))
                }))
            })),
            input = r#"expr: {"$unsetField": {"field": "x", "input": {"x": 1}}}"#
        );

        test_serde_expr!(
            switch,
            expected = Expression::TaggedOperator(TaggedOperator::Switch(Switch {
                branches: vec![
                    SwitchCase {
                        case: Box::new(Expression::Ref(Ref::FieldRef("a".to_string()))),
                        then: Box::new(Expression::Literal(LiteralValue::Int32(10))),
                    },
                    SwitchCase {
                        case: Box::new(Expression::Ref(Ref::FieldRef("b".to_string()))),
                        then: Box::new(Expression::Literal(LiteralValue::Int32(20))),
                    },
                ],
                default: Box::new(Expression::Literal(LiteralValue::Null))
            })),
            input = r#"expr: {"$switch": {
                                "branches": [
                                    {"case": "$a", "then": 10},
                                    {"case": "$b", "then": 20},
                                ],
                                "default": null
            }}"#
        );

        test_serde_expr!(
            let_expr,
            expected = Expression::TaggedOperator(TaggedOperator::Let(Let {
                vars: map! {
                    "a".to_string() => Expression::Literal(LiteralValue::Int32(1)),
                    "b".to_string() => Expression::Literal(LiteralValue::Int32(2)),
                },
                inside: Box::new(Expression::Literal(LiteralValue::String(
                    "body".to_string()
                )))
            })),
            input = r#"expr: {"$let": {
                                "vars": {"a": 1, "b": 2},
                                "in": "body"
            }}"#
        );

        test_serde_expr!(
            sql_convert,
            expected = Expression::TaggedOperator(TaggedOperator::SQLConvert(SQLConvert {
                input: Box::new(Expression::Literal(LiteralValue::String("1".to_string()))),
                to: "int".to_string(),
                on_null: Box::new(Expression::Literal(LiteralValue::Null)),
                on_error: Box::new(Expression::Literal(LiteralValue::Null)),
            })),
            input = r#"expr: {"$sqlConvert": {
                                "input": "1",
                                "to": "int",
                                "onNull": null,
                                "onError": null
            }}"#
        );

        test_serde_expr!(
            convert_no_options,
            expected = Expression::TaggedOperator(TaggedOperator::Convert(Convert {
                input: Box::new(Expression::Literal(LiteralValue::String("1".to_string()))),
                to: Box::new(Expression::Literal(LiteralValue::String("int".to_string()))),
                format: None,
                on_null: None,
                on_error: None,
            })),
            input = r#"expr: {"$convert": {
                                "input": "1",
                                "to": "int"
            }}"#
        );

        test_serde_expr!(
            convert_subtype,
            expected = Expression::TaggedOperator(TaggedOperator::Convert(Convert {
                input: Box::new(Expression::Literal(LiteralValue::Int32(123))),
                to: Box::new(Expression::Document(map! {
                    "type".to_string() => Expression::Literal(LiteralValue::String("binData".to_string())),
                    "subtype".to_string() => Expression::Literal(LiteralValue::Int32(0)),
                })),
                format: None,
                on_null: None,
                on_error: None,
            })),
            input = r#"expr: {"$convert": {
                                "input": 123,
                                "to": {"type": "binData", "subtype": 0},
            }}"#
        );

        test_serde_expr!(
            convert_fully_specified,
            expected = Expression::TaggedOperator(TaggedOperator::Convert(Convert {
                input: Box::new(Expression::Literal(LiteralValue::String("1".to_string()))),
                to: Box::new(Expression::Literal(LiteralValue::String("int".to_string()))),
                format: Some("hi".to_string()),
                on_null: Some(Box::new(Expression::Literal(LiteralValue::Null))),
                on_error: Some(Box::new(Expression::Literal(LiteralValue::Null))),
            })),
            input = r#"expr: {"$convert": {
                                "input": "1",
                                "to": "int",
                                "format": "hi",
                                "onNull": null,
                                "onError": null
            }}"#
        );

        test_serde_expr!(
            convert_null_options,
            expected = Expression::TaggedOperator(TaggedOperator::Convert(Convert {
                input: Box::new(Expression::Literal(LiteralValue::String("1".to_string()))),
                to: Box::new(Expression::Literal(LiteralValue::String(
                    "binData".to_string()
                ))),
                format: Some("format".to_string()),
                on_null: Some(Box::new(Expression::Literal(LiteralValue::Int32(1)))),
                on_error: Some(Box::new(Expression::Literal(LiteralValue::Int32(2)))),
            })),
            input = r#"expr: {"$convert": {
                                "input": "1",
                                "to": "binData",
                                "format": "format",
                                "onNull": 1,
                                "onError": 2
            }}"#
        );

        test_serde_expr!(
            like_with_escape,
            expected = Expression::TaggedOperator(TaggedOperator::Like(Like {
                input: Box::new(Expression::Literal(LiteralValue::String(
                    "x*yz".to_string()
                ))),
                pattern: Box::new(Expression::Literal(LiteralValue::String(
                    "x!*.*".to_string()
                ))),
                escape: Some('!')
            })),
            input = r#"expr: {"$like": {
                                "input": "x*yz",
                                "pattern": "x!*.*",
                                "escape": "!"
            }}"#
        );

        test_serde_expr!(
            like_without_escape,
            expected = Expression::TaggedOperator(TaggedOperator::Like(Like {
                input: Box::new(Expression::Literal(LiteralValue::String(
                    "x*yz".to_string()
                ))),
                pattern: Box::new(Expression::Literal(LiteralValue::String(
                    "x!*.*".to_string()
                ))),
                escape: None
            })),
            input = r#"expr: {"$like": {
                                "input": "x*yz",
                                "pattern": "x!*.*"
            }}"#
        );

        test_serde_expr!(
            sql_divide,
            expected = Expression::TaggedOperator(TaggedOperator::SQLDivide(SQLDivide {
                dividend: Box::new(Expression::Ref(Ref::FieldRef("a".to_string()))),
                divisor: Box::new(Expression::Literal(LiteralValue::Int32(2))),
                on_error: Box::new(Expression::Literal(LiteralValue::Null)),
            })),
            input = r#"expr: {"$sqlDivide": {
                                "dividend": "$a",
                                "divisor": 2,
                                "onError": null
            }}"#
        );

        test_serde_expr!(
            regex_find_with_options,
            expected = Expression::TaggedOperator(TaggedOperator::RegexFind(RegexAggExpression {
                input: Box::new(Expression::Ref(Ref::FieldRef("a".to_string()))),
                regex: Box::new(Expression::Literal(LiteralValue::String(
                    "pattern".to_string()
                ))),
                options: Some(Box::new(Expression::Literal(LiteralValue::String(
                    "imxs".to_string()
                )))),
            })),
            input = r#"expr: {"$regexFind": {
                                "input": "$a",
                                "regex": "pattern",
                                "options": "imxs"
            }}"#
        );

        test_serde_expr!(
            regex_find_without_options,
            expected = Expression::TaggedOperator(TaggedOperator::RegexFind(RegexAggExpression {
                input: Box::new(Expression::Ref(Ref::FieldRef("a".to_string()))),
                regex: Box::new(Expression::Literal(LiteralValue::String(
                    "/pattern/i".to_string()
                ))),
                options: None,
            })),
            input = r#"expr: {"$regexFind": {
                                "input": "$a",
                                "regex": "/pattern/i"
            }}"#
        );

        test_serde_expr!(
            regex_find_all_with_options,
            expected =
                Expression::TaggedOperator(TaggedOperator::RegexFindAll(RegexAggExpression {
                    input: Box::new(Expression::Ref(Ref::FieldRef("a".to_string()))),
                    regex: Box::new(Expression::Literal(LiteralValue::String(
                        "pattern".to_string()
                    ))),
                    options: Some(Box::new(Expression::Literal(LiteralValue::String(
                        "imxs".to_string()
                    )))),
                })),
            input = r#"expr: {"$regexFindAll": {
                                "input": "$a",
                                "regex": "pattern",
                                "options": "imxs"
            }}"#
        );

        test_serde_expr!(
            regex_find_all_without_options,
            expected =
                Expression::TaggedOperator(TaggedOperator::RegexFindAll(RegexAggExpression {
                    input: Box::new(Expression::Ref(Ref::FieldRef("a".to_string()))),
                    regex: Box::new(Expression::Literal(LiteralValue::String(
                        "/pattern/i".to_string()
                    ))),
                    options: None,
                })),
            input = r#"expr: {"$regexFindAll": {
                                "input": "$a",
                                "regex": "/pattern/i"
            }}"#
        );

        test_serde_expr!(
            replace_all,
            expected = Expression::TaggedOperator(TaggedOperator::ReplaceAll(Replace {
                input: Box::new(Expression::Ref(Ref::FieldRef("a".to_string()))),
                find: Box::new(Expression::Literal(LiteralValue::String(
                    "pattern".to_string()
                ))),
                replacement: Box::new(Expression::Literal(LiteralValue::String("new".to_string()))),
            })),
            input = r#"expr: {"$replaceAll": {
                                "input": "$a",
                                "find": "pattern",
                                "replacement": "new"
            }}"#
        );

        test_serde_expr!(
            replace_one,
            expected = Expression::TaggedOperator(TaggedOperator::ReplaceOne(Replace {
                input: Box::new(Expression::Ref(Ref::FieldRef("a".to_string()))),
                find: Box::new(Expression::Literal(LiteralValue::String(
                    "pattern".to_string()
                ))),
                replacement: Box::new(Expression::Literal(LiteralValue::String("new".to_string()))),
            })),
            input = r#"expr: {"$replaceOne": {
                                "input": "$a",
                                "find": "pattern",
                                "replacement": "new"
            }}"#
        );

        test_serde_expr!(
            sql_subquery,
            expected = Expression::TaggedOperator(TaggedOperator::Subquery(Subquery {
                db: Some("foo".to_string()),
                collection: Some("bar".to_string()),
                let_bindings: None,
                output_path: Some(vec!["x".to_string()]),
                pipeline: vec![Stage::Project(ProjectStage {
                    items: map! {"x".to_string() => ProjectItem::Inclusion}
                })]
            })),
            input = r#"expr: {"$subquery": {
                            "db": "foo",
                            "collection": "bar",
                            "outputPath": ["x"],
                            "pipeline": [
                              {
                                "$project": {
                                  "x": 1
                                }
                              }
                            ]
                          }}"#
        );

        test_serde_expr!(
            sql_subquery_comparison,
            expected = Expression::TaggedOperator(TaggedOperator::SubqueryComparison(
                SubqueryComparison {
                    op: "eq".to_string(),
                    modifier: "all".to_string(),
                    arg: Box::new(Expression::Literal(LiteralValue::Int32(42))),
                    subquery: Subquery {
                        db: Some("foo".to_string()),
                        collection: Some("bar".to_string()),
                        let_bindings: None,
                        output_path: Some(vec!["x".to_string()]),
                        pipeline: vec![
                            Stage::Documents(vec![]),
                            Stage::Project(ProjectStage {
                                items: map! {"x".to_string() => ProjectItem::Inclusion}
                            })
                        ]
                    }
                    .into()
                }
            )),
            input = r#"expr: {"$subqueryComparison": {
                            "op": "eq",
                            "modifier": "all",
                            "arg": 42,
                            "subquery": {
                                "db": "foo",
                                "collection": "bar",
                                "outputPath": ["x"],
                                "pipeline": [
                                    {"$documents": []},
                                    {
                                        "$project": {
                                            "x": 1
                                        }
                                    }
                                ]
                          }}}"#
        );

        test_serde_expr!(
            sql_subquery_exists,
            expected = Expression::TaggedOperator(TaggedOperator::SubqueryExists(SubqueryExists {
                db: Some("foo".to_string()),
                collection: Some("bar".to_string()),
                let_bindings: None,
                pipeline: vec![Stage::Project(ProjectStage {
                    items: map! {"x".to_string() => ProjectItem::Inclusion}
                })]
            })),
            input = r#"expr: {"$subqueryExists": {
                            "db": "foo",
                            "collection": "bar",
                            "pipeline": [
                              {
                                "$project": {
                                  "x": 1
                                }
                              }
                            ]
                          }}"#
        );

        // accumulator operators
        test_serde_expr!(
            bottom,
            expected = Expression::TaggedOperator(TaggedOperator::Bottom(Bottom {
                output: Box::new(Expression::Array(vec![
                    Expression::Ref(Ref::FieldRef("playerId".to_string())),
                    Expression::Ref(Ref::FieldRef("score".to_string()))
                ])),
                sort_by: Box::new(Expression::Document(map!(
                    "score".to_string() => Expression::Literal(LiteralValue::Int64(-1))
                )))
            })),
            input = r#"expr: { $bottom: {
                                output: [ "$playerId", "$score" ],
                                sortBy: { "score": -1 }
            }}"#
        );

        test_serde_expr!(
            bottom_n,
            expected = Expression::TaggedOperator(TaggedOperator::BottomN(BottomN {
                output: Box::new(Expression::Array(vec![
                    Expression::Ref(Ref::FieldRef("playerId".to_string())),
                    Expression::Ref(Ref::FieldRef("score".to_string()))
                ])),
                sort_by: Box::new(Expression::Document(map!(
                    "score".to_string() => Expression::Literal(LiteralValue::Int64(-1))
                ))),
                n: 3,
            })),
            input = r#"expr: { $bottomN: {
                                output: [ "$playerId", "$score" ],
                                sortBy: { "score": -1 },
                                n: 3
            }}"#
        );

        test_serde_expr!(
            median_numeric_input,
            expected = Expression::TaggedOperator(TaggedOperator::Median(Median {
                method: "approximate".to_string(),
                input: Box::new(Expression::Ref(Ref::FieldRef("test01".to_string())))
            })),
            input = r#"expr: { $median: {
                                input: "$test01",
                                method: 'approximate'
            }}"#
        );

        test_serde_expr!(
            median_vec_input,
            expected = Expression::TaggedOperator(TaggedOperator::Median(Median {
                method: "approximate".to_string(),
                input: Box::new(Expression::Array(vec![
                    Expression::Ref(Ref::FieldRef("test01".to_string())),
                    Expression::Ref(Ref::FieldRef("test02".to_string())),
                    Expression::Ref(Ref::FieldRef("test03".to_string())),
                ]))
            })),
            input = r#"expr: { $median: {
                                input: [ "$test01", "$test02", "$test03" ],
                                method: 'approximate'
            }}"#
        );

        test_serde_expr!(
            percentile_numeric_input,
            expected = Expression::TaggedOperator(TaggedOperator::Percentile(Percentile {
                method: "approximate".to_string(),
                input: Box::new(Expression::Ref(Ref::FieldRef("test01".to_string()))),
                p: vec![
                    Expression::Literal(LiteralValue::Double(0.9)),
                    Expression::Literal(LiteralValue::Double(0.5)),
                    Expression::Literal(LiteralValue::Double(0.75)),
                    Expression::Literal(LiteralValue::Double(0.95)),
                ]
            })),
            input = r#"expr: { $percentile: {
                                input: "$test01",
                                p: [ 0.9, 0.5, 0.75, 0.95 ],
                                method: 'approximate'
            }}"#
        );

        test_serde_expr!(
            percentile_vec_input,
            expected = Expression::TaggedOperator(TaggedOperator::Percentile(Percentile {
                method: "approximate".to_string(),
                input: Box::new(Expression::Array(vec![
                    Expression::Ref(Ref::FieldRef("test01".to_string())),
                    Expression::Ref(Ref::FieldRef("test02".to_string())),
                    Expression::Ref(Ref::FieldRef("test03".to_string())),
                ])),
                p: vec![
                    Expression::Literal(LiteralValue::Double(0.5)),
                    Expression::Literal(LiteralValue::Double(0.95)),
                ]
            })),
            input = r#"expr: { $percentile: {
                                input: [ "$test01", "$test02", "$test03" ],
                                p: [ 0.5, 0.95 ],
                                method: 'approximate'
            }}"#
        );

        test_serde_expr!(
            top,
            expected = Expression::TaggedOperator(TaggedOperator::Top(Top {
                output: Box::new(Expression::Array(vec![
                    Expression::Ref(Ref::FieldRef("playerId".to_string())),
                    Expression::Ref(Ref::FieldRef("score".to_string()))
                ])),
                sort_by: Box::new(Expression::Document(map!(
                    "score".to_string() => Expression::Literal(LiteralValue::Int64(-1))
                )))
            })),
            input = r#"expr: { $top: {
                                output: [ "$playerId", "$score" ],
                                sortBy: { "score": -1 }
            }}"#
        );

        test_serde_expr!(
            top_n,
            expected = Expression::TaggedOperator(TaggedOperator::TopN(TopN {
                output: Box::new(Expression::Array(vec![
                    Expression::Ref(Ref::FieldRef("playerId".to_string())),
                    Expression::Ref(Ref::FieldRef("score".to_string()))
                ])),
                sort_by: Box::new(Expression::Document(map!(
                    "score".to_string() => Expression::Literal(LiteralValue::Int64(-1))
                ))),
                n: 3,
            })),
            input = r#"expr: { $topN: {
                                output: [ "$playerId", "$score" ],
                                sortBy: { "score": -1 },
                                n: 3
            }}"#
        );

        // Array Operators
        test_serde_expr!(
            first_n,
            expected = Expression::TaggedOperator(TaggedOperator::FirstN(NArrayOp {
                input: Box::new(Expression::Ref(Ref::FieldRef("a".to_string()))),
                n: Box::new(Expression::Literal(LiteralValue::Int32(3))),
            })),
            input = r#"expr: {"$firstN": {
                                "input": "$a",
                                "n": 3
            }}"#
        );

        test_serde_expr!(
            last_n,
            expected = Expression::TaggedOperator(TaggedOperator::LastN(NArrayOp {
                input: Box::new(Expression::Ref(Ref::FieldRef("a".to_string()))),
                n: Box::new(Expression::Literal(LiteralValue::Int32(3))),
            })),
            input = r#"expr: {"$lastN": {
                                "input": "$a",
                                "n": 3
            }}"#
        );

        test_serde_expr!(
            filter_with_as,
            expected = Expression::TaggedOperator(TaggedOperator::Filter(Filter {
                input: Box::new(Expression::Ref(Ref::FieldRef("a".to_string()))),
                _as: Some("x".to_string()),
                cond: Box::new(Expression::Literal(LiteralValue::Int32(2))),
                limit: None,
            })),
            input = r#"expr: {"$filter": {
                                "input": "$a",
                                "as": "x",
                                "cond": 2
            }}"#
        );

        test_serde_expr!(
            filter_with_limit,
            expected = Expression::TaggedOperator(TaggedOperator::Filter(Filter {
                input: Box::new(Expression::Ref(Ref::FieldRef("a".to_string()))),
                _as: Some("x".to_string()),
                cond: Box::new(Expression::Literal(LiteralValue::Int32(2))),
                limit: Some(Box::new(Expression::UntaggedOperator(UntaggedOperator {
                    op: UntaggedOperatorName::Add,
                    args: vec![
                        Expression::Literal(LiteralValue::Int32(1)),
                        Expression::Literal(LiteralValue::Int32(2)),
                    ]
                }))),
            })),
            input = r#"expr: {"$filter": {
                                "input": "$a",
                                "as": "x",
                                "cond": 2,
                                limit: {"$add": [1 ,2]}
            }}"#
        );

        test_serde_expr!(
            map_with_as,
            expected = Expression::TaggedOperator(TaggedOperator::Map(Map {
                input: Box::new(Expression::Ref(Ref::FieldRef("a".to_string()))),
                _as: Some("x".to_string()),
                inside: Box::new(Expression::Literal(LiteralValue::Int32(2))),
            })),
            input = r#"expr: {"$map": {
                                "input": "$a",
                                "as": "x",
                                "in": 2
            }}"#
        );

        test_serde_expr!(
            map_without_as,
            expected = Expression::TaggedOperator(TaggedOperator::Map(Map {
                input: Box::new(Expression::Ref(Ref::FieldRef("a".to_string()))),
                _as: None,
                inside: Box::new(Expression::Literal(LiteralValue::Int32(2))),
            })),
            input = r#"expr: {"$map": {
                                "input": "$a",
                                "in": 2
            }}"#
        );

        test_serde_expr!(
            max_n_array_element,
            expected = Expression::TaggedOperator(TaggedOperator::MaxNArrayElement(NArrayOp {
                input: Box::new(Expression::Ref(Ref::FieldRef("a".to_string()))),
                n: Box::new(Expression::Literal(LiteralValue::Int32(2))),
            })),
            input = r#"expr: {"$maxN": {
                                "input": "$a",
                                "n": 2
            }}"#
        );

        test_serde_expr!(
            min_n_array_element,
            expected = Expression::TaggedOperator(TaggedOperator::MinNArrayElement(NArrayOp {
                input: Box::new(Expression::Ref(Ref::FieldRef("a".to_string()))),
                n: Box::new(Expression::Literal(LiteralValue::Int32(2))),
            })),
            input = r#"expr: {"$minN": {
                                "input": "$a",
                                "n": 2
            }}"#
        );

        test_serde_expr!(
            reduce,
            expected = Expression::TaggedOperator(TaggedOperator::Reduce(Reduce {
                input: Box::new(Expression::Ref(Ref::FieldRef("a".to_string()))),
                initial_value: Box::new(Expression::Literal(LiteralValue::Int32(2))),
                inside: Box::new(Expression::UntaggedOperator(UntaggedOperator {
                    op: UntaggedOperatorName::Add,
                    args: vec![
                        Expression::Ref(Ref::VariableRef("this".to_string())),
                        Expression::Literal(LiteralValue::Int32(2)),
                    ],
                })),
            })),
            input = r#"expr: {"$reduce": {
                                "input": "$a",
                                "initialValue": 2,
                                "in": {$add: ["$$this", 2]}
            }}"#
        );

        test_serde_expr!(
            sort_array,
            expected = Expression::TaggedOperator(TaggedOperator::SortArray(SortArray {
                input: Box::new(Expression::Ref(Ref::FieldRef("a".to_string()))),
                sort_by: SortArraySpec::Keys(map! {
                    "x".to_string() => -1,
                    "y".to_string() => 1,
                }),
            })),
            input = r#"expr: {"$sortArray": {
                                "input": "$a",
                                "sortBy": {"x": -1, "y": 1}
            }}"#
        );

        test_serde_expr!(
            sort_array_with_limit,
            expected = Expression::TaggedOperator(TaggedOperator::SortArray(SortArray {
                input: Box::new(Expression::Ref(Ref::FieldRef("a".to_string()))),
                sort_by: SortArraySpec::Value(-1),
            })),
            input = r#"expr: {"$sortArray": {
                                "input": "$a",
                                "sortBy": -1
            }}"#
        );

        test_serde_expr!(
            zip,
            expected = Expression::TaggedOperator(TaggedOperator::Zip(Zip {
                inputs: Box::new(Expression::Array(vec![Expression::Ref(Ref::FieldRef(
                    "a".to_string()
                ))])),
                use_longest_length: true,
                defaults: Some(Box::new(Expression::Array(vec![
                    Expression::Literal(LiteralValue::Int32(1)),
                    Expression::Literal(LiteralValue::Int32(2)),
                    Expression::Literal(LiteralValue::Int32(3)),
                ]))),
            })),
            input = r#"expr: {"$zip": {
                                "inputs": ["$a"],
                                "useLongestLength": true,
                                "defaults": [1, 2, 3]
            }}"#
        );

        test_serde_expr!(
            zip_default_false,
            expected = Expression::TaggedOperator(TaggedOperator::Zip(Zip {
                inputs: Box::new(Expression::Array(vec![Expression::Ref(Ref::FieldRef(
                    "a".to_string()
                ))])),
                use_longest_length: false,
                defaults: None,
            })),
            input = r#"expr: {"$zip": {
                                "inputs": ["$a"],
            }}"#
        );
        // date operators
        test_serde_expr!(
            hour_no_timezone,
            expected = Expression::TaggedOperator(TaggedOperator::Hour(DateExpression {
                date: Box::new(Expression::Ref(Ref::FieldRef("date".to_string()))),
                timezone: None
            })),
            input = r#"expr: {"$hour": "$date" }"#
        );

        test_serde_expr!(
            hour_fully_specified,
            expected = Expression::TaggedOperator(TaggedOperator::Hour(DateExpression {
                date: Box::new(Expression::Ref(Ref::FieldRef("date".to_string()))),
                timezone: Some(Box::new(Expression::Ref(Ref::FieldRef(
                    "timezone".to_string()
                ))))
            })),
            input = r#"expr: {"$hour": {date: "$date", timezone: "$timezone" } }"#
        );

        test_serde_expr!(
            hour_document_no_timezone,
            expected = Expression::TaggedOperator(TaggedOperator::Hour(DateExpression {
                date: Box::new(Expression::Ref(Ref::FieldRef("date".to_string()))),
                timezone: None
            })),
            input = r#"expr: {"$hour": {date: "$date" } }"#
        );

        test_serde_expr!(
            hour_document_timezone_null,
            expected = Expression::TaggedOperator(TaggedOperator::Hour(DateExpression {
                date: Box::new(Expression::Ref(Ref::FieldRef("date".to_string()))),
                timezone: Some(Box::new(Expression::Literal(LiteralValue::Null)))
            })),
            input = r#"expr: {"$hour": {date: "$date", timezone: null } }"#
        );

        test_serde_date_operator!(
            minute_fully_specified,
            string_op = "$minute",
            expected_op = TaggedOperator::Minute
        );

        test_serde_date_operator!(
            second_fully_specified,
            string_op = "$second",
            expected_op = TaggedOperator::Second
        );

        test_serde_date_operator!(
            millisecond_fully_specified,
            string_op = "$millisecond",
            expected_op = TaggedOperator::Millisecond
        );

        test_serde_date_operator!(
            week_fully_specified,
            string_op = "$week",
            expected_op = TaggedOperator::Week
        );

        test_serde_date_operator!(
            month_fully_specified,
            string_op = "$month",
            expected_op = TaggedOperator::Month
        );

        test_serde_date_operator!(
            year_fully_specified,
            string_op = "$year",
            expected_op = TaggedOperator::Year
        );

        test_serde_date_operator!(
            day_of_week_fully_specified,
            string_op = "$dayOfWeek",
            expected_op = TaggedOperator::DayOfWeek
        );

        test_serde_date_operator!(
            day_of_month_fully_specified,
            string_op = "$dayOfMonth",
            expected_op = TaggedOperator::DayOfMonth
        );

        test_serde_date_operator!(
            day_of_year_fully_specified,
            string_op = "$dayOfYear",
            expected_op = TaggedOperator::DayOfYear
        );

        test_serde_date_operator!(
            iso_day_of_week_fully_specified,
            string_op = "$isoDayOfWeek",
            expected_op = TaggedOperator::IsoDayOfWeek
        );

        test_serde_date_operator!(
            iso_week_fully_specified,
            string_op = "$isoWeek",
            expected_op = TaggedOperator::IsoWeek
        );

        test_serde_date_operator!(
            iso_week_year_fully_specified,
            string_op = "$isoWeekYear",
            expected_op = TaggedOperator::IsoWeekYear
        );

        test_serde_expr!(
            date_to_parts_no_options,
            expected = Expression::TaggedOperator(TaggedOperator::DateToParts(DateToParts {
                date: Box::new(Expression::Ref(Ref::FieldRef("date".to_string()))),
                timezone: None,
                iso8601: None
            })),
            input = r#"expr: {"$dateToParts": {date: "$date" } }"#
        );

        test_serde_expr!(
            date_to_parts_fully_specified,
            expected = Expression::TaggedOperator(TaggedOperator::DateToParts(DateToParts {
                date: Box::new(Expression::Ref(Ref::FieldRef("date".to_string()))),
                timezone: Some(Box::new(Expression::Ref(Ref::FieldRef(
                    "timezone".to_string()
                )))),
                iso8601: Some(true)
            })),
            input = r#"expr: {"$dateToParts": {date: "$date", timezone: "$timezone", iso8601: true } }"#
        );

        test_serde_expr!(
            date_from_parts_fully_specified,
            expected = Expression::TaggedOperator(TaggedOperator::DateFromParts(DateFromParts {
                year: Some(Box::new(Expression::Ref(Ref::FieldRef("year".to_string())))),
                month: Some(Box::new(Expression::Ref(Ref::FieldRef(
                    "month".to_string()
                )))),
                day: Some(Box::new(Expression::Ref(Ref::FieldRef("day".to_string())))),
                hour: Some(Box::new(Expression::Ref(Ref::FieldRef("hour".to_string())))),
                minute: Some(Box::new(Expression::Ref(Ref::FieldRef(
                    "minute".to_string()
                )))),
                second: Some(Box::new(Expression::Ref(Ref::FieldRef(
                    "second".to_string()
                )))),
                millisecond: Some(Box::new(Expression::Ref(Ref::FieldRef(
                    "millisecond".to_string()
                )))),
                timezone: Some(Box::new(Expression::Ref(Ref::FieldRef(
                    "timezone".to_string()
                )))),
                iso_day_of_week: None,
                iso_week: None,
                iso_week_year: None,
            })),
            input = r#"expr: {"$dateFromParts": {year: "$year", timezone: "$timezone", month: "$month", day: "$day", hour: "$hour", minute: "$minute", second: "$second", millisecond: "$millisecond" } }"#
        );

        test_serde_expr!(
            date_from_iso_parts,
            expected = Expression::TaggedOperator(TaggedOperator::DateFromParts(DateFromParts {
                year: None,
                month: None,
                day: None,
                hour: Some(Box::new(Expression::Ref(Ref::FieldRef("hour".to_string())))),
                minute: None,
                second: None,
                millisecond: None,
                timezone: None,
                iso_day_of_week: Some(Box::new(Expression::Ref(Ref::FieldRef(
                    "isoDayOfWeek".to_string()
                )))),
                iso_week: Some(Box::new(Expression::Ref(Ref::FieldRef(
                    "isoWeek".to_string()
                )))),
                iso_week_year: Some(Box::new(Expression::Ref(Ref::FieldRef(
                    "isoWeekYear".to_string()
                )))),
            })),
            input = r#"expr: {"$dateFromParts": {isoWeekYear: "$isoWeekYear", isoWeek: "$isoWeek", isoDayOfWeek: "$isoDayOfWeek", hour: "$hour" } }"#
        );

        test_serde_expr!(
            date_from_parts_all_specified_null,
            expected = Expression::TaggedOperator(TaggedOperator::DateFromParts(DateFromParts {
                year: Some(Box::new(Expression::Literal(LiteralValue::Null))),
                month: Some(Box::new(Expression::Literal(LiteralValue::Null))),
                day: Some(Box::new(Expression::Literal(LiteralValue::Null))),
                hour: Some(Box::new(Expression::Literal(LiteralValue::Null))),
                minute: Some(Box::new(Expression::Literal(LiteralValue::Null))),
                second: Some(Box::new(Expression::Literal(LiteralValue::Null))),
                millisecond: Some(Box::new(Expression::Literal(LiteralValue::Null))),
                timezone: Some(Box::new(Expression::Literal(LiteralValue::Null))),
                iso_day_of_week: Some(Box::new(Expression::Literal(LiteralValue::Null))),
                iso_week: Some(Box::new(Expression::Literal(LiteralValue::Null))),
                iso_week_year: Some(Box::new(Expression::Literal(LiteralValue::Null))),
            })),
            input = r#"expr: {"$dateFromParts": {year: null, month: null, day: null, isoWeekYear: null, isoWeek: null, isoDayOfWeek: null, hour: null, minute: null, second: null, millisecond: null, timezone: null} }"#
        );

        test_serde_expr!(
            date_from_string_no_options,
            expected = Expression::TaggedOperator(TaggedOperator::DateFromString(DateFromString {
                date_string: Box::new(Expression::Ref(Ref::FieldRef("date".to_string()))),
                format: None,
                timezone: None,
                on_error: None,
                on_null: None,
            })),
            input = r#"expr: {"$dateFromString": {dateString: "$date" } }"#
        );

        test_serde_expr!(
            date_from_string_fully_specified,
            expected = Expression::TaggedOperator(TaggedOperator::DateFromString(DateFromString {
                date_string: Box::new(Expression::Ref(Ref::FieldRef("date".to_string()))),
                format: Some(Box::new(Expression::Ref(Ref::FieldRef(
                    "format".to_string()
                )))),
                timezone: Some(Box::new(Expression::Ref(Ref::FieldRef(
                    "timezone".to_string()
                )))),
                on_error: Some(Box::new(Expression::Ref(Ref::FieldRef(
                    "onError".to_string()
                )))),
                on_null: Some(Box::new(Expression::Ref(Ref::FieldRef(
                    "onNull".to_string()
                )))),
            })),
            input = r#"expr: {"$dateFromString": { dateString: "$date", timezone: "$timezone", format: "$format", onError: "$onError", onNull: "$onNull" } }"#
        );

        test_serde_expr!(
            date_from_string_optional_params_explicitly_null,
            expected = Expression::TaggedOperator(TaggedOperator::DateFromString(DateFromString {
                date_string: Box::new(Expression::Ref(Ref::FieldRef("date".to_string()))),
                format: Some(Box::new(Expression::Literal(LiteralValue::Null))),
                timezone: Some(Box::new(Expression::Literal(LiteralValue::Null))),
                on_error: Some(Box::new(Expression::Literal(LiteralValue::Null))),
                on_null: Some(Box::new(Expression::Literal(LiteralValue::Null))),
            })),
            input = r#"expr: {"$dateFromString": { dateString: "$date", timezone: null, format: null, onError: null, onNull: null } }"#
        );

        test_serde_expr!(
            date_to_string_no_options,
            expected = Expression::TaggedOperator(TaggedOperator::DateToString(DateToString {
                date: Box::new(Expression::Ref(Ref::FieldRef("date".to_string()))),
                format: None,
                timezone: None,
                on_null: None,
            })),
            input = r#"expr: {"$dateToString": {date: "$date" } }"#
        );

        test_serde_expr!(
            date_to_string_fully_specified,
            expected = Expression::TaggedOperator(TaggedOperator::DateToString(DateToString {
                date: Box::new(Expression::Ref(Ref::FieldRef("date".to_string()))),
                format: Some(Box::new(Expression::Literal(LiteralValue::String(
                    "format".to_string()
                )))),
                timezone: Some(Box::new(Expression::Ref(Ref::FieldRef(
                    "timezone".to_string()
                )))),
                on_null: Some(Box::new(Expression::Ref(Ref::FieldRef(
                    "onNull".to_string()
                )))),
            })),
            input = r#"expr: {"$dateToString": {date: "$date", timezone: "$timezone", format: "format", onNull: "$onNull" } }"#
        );

        test_serde_expr!(
            date_to_string_optional_params_explicitly_null,
            expected = Expression::TaggedOperator(TaggedOperator::DateToString(DateToString {
                date: Box::new(Expression::Ref(Ref::FieldRef("date".to_string()))),
                format: Some(Box::new(Expression::Literal(LiteralValue::Null))),
                timezone: Some(Box::new(Expression::Literal(LiteralValue::Null))),
                on_null: Some(Box::new(Expression::Literal(LiteralValue::Null))),
            })),
            input = r#"expr: {"$dateToString": {date: "$date", "format": null, "timezone": null, "onNull": null } }"#
        );

        test_serde_expr!(
            date_add_no_options,
            expected = Expression::TaggedOperator(TaggedOperator::DateAdd(DateAdd {
                start_date: Box::new(Expression::Ref(Ref::FieldRef("date".to_string()))),
                unit: Box::new(Expression::Literal(LiteralValue::String(
                    "year".to_string()
                ))),
                amount: Box::new(Expression::Literal(LiteralValue::Int32(1))),
                timezone: None,
            })),
            input = r#"expr: {"$dateAdd": {startDate: "$date", unit: "year", amount: 1 } }"#
        );

        test_serde_expr!(
            date_add_fully_specified,
            expected = Expression::TaggedOperator(TaggedOperator::DateAdd(DateAdd {
                start_date: Box::new(Expression::Ref(Ref::FieldRef("date".to_string()))),
                unit: Box::new(Expression::Literal(LiteralValue::String(
                    "year".to_string()
                ))),
                amount: Box::new(Expression::Literal(LiteralValue::Int32(1))),
                timezone: Some(Box::new(Expression::Ref(Ref::FieldRef(
                    "timezone".to_string()
                )))),
            })),
            input = r#"expr: {"$dateAdd": {startDate: "$date", unit: "year", amount: 1, timezone: "$timezone" } }"#
        );

        test_serde_expr!(
            date_subtract_no_options,
            expected = Expression::TaggedOperator(TaggedOperator::DateSubtract(DateSubtract {
                start_date: Box::new(Expression::Ref(Ref::FieldRef("date".to_string()))),
                unit: Box::new(Expression::Literal(LiteralValue::String(
                    "year".to_string()
                ))),
                amount: Box::new(Expression::Literal(LiteralValue::Int32(1))),
                timezone: None,
            })),
            input = r#"expr: {"$dateSubtract": {startDate: "$date", unit: "year", amount: 1 } }"#
        );

        test_serde_expr!(
            date_subtract_fully_specified,
            expected = Expression::TaggedOperator(TaggedOperator::DateSubtract(DateSubtract {
                start_date: Box::new(Expression::Ref(Ref::FieldRef("date".to_string()))),
                unit: Box::new(Expression::Literal(LiteralValue::String(
                    "year".to_string()
                ))),
                amount: Box::new(Expression::Literal(LiteralValue::Int32(1))),
                timezone: Some(Box::new(Expression::Ref(Ref::FieldRef(
                    "timezone".to_string()
                )))),
            })),
            input = r#"expr: {"$dateSubtract": {startDate: "$date", unit: "year", amount: 1, timezone: "$timezone" } }"#
        );

        test_serde_expr!(
            date_diff_no_options,
            expected = Expression::TaggedOperator(TaggedOperator::DateDiff(DateDiff {
                start_date: Box::new(Expression::Ref(Ref::FieldRef("startDate".to_string()))),
                end_date: Box::new(Expression::Ref(Ref::FieldRef("endDate".to_string()))),
                unit: Box::new(Expression::Literal(LiteralValue::String(
                    "year".to_string()
                ))),
                timezone: None,
                start_of_week: None
            })),
            input = r#"expr: {"$dateDiff": {startDate: "$startDate", endDate: "$endDate", unit: "year" } }"#
        );

        test_serde_expr!(
            date_diff_fully_specified,
            expected = Expression::TaggedOperator(TaggedOperator::DateDiff(DateDiff {
                start_date: Box::new(Expression::Ref(Ref::FieldRef("startDate".to_string()))),
                end_date: Box::new(Expression::Ref(Ref::FieldRef("endDate".to_string()))),
                unit: Box::new(Expression::Literal(LiteralValue::String(
                    "year".to_string()
                ))),
                timezone: Some(Box::new(Expression::Ref(Ref::FieldRef(
                    "timezone".to_string()
                )))),
                start_of_week: Some(Box::new(Expression::Ref(Ref::FieldRef(
                    "startOfWeek".to_string()
                ))))
            })),
            input = r#"expr: {"$dateDiff": {startDate: "$startDate", endDate: "$endDate", unit: "year", timezone: "$timezone", startOfWeek: "$startOfWeek" } }"#
        );

        test_serde_expr!(
            date_trunc_no_options,
            expected = Expression::TaggedOperator(TaggedOperator::DateTrunc(DateTrunc {
                date: Box::new(Expression::Ref(Ref::FieldRef("date".to_string()))),
                unit: Box::new(Expression::Literal(LiteralValue::String(
                    "year".to_string()
                ))),
                timezone: None,
                start_of_week: None,
                bin_size: None
            })),
            input = r#"expr: {"$dateTrunc": {date: "$date", unit: "year" } }"#
        );

        test_serde_expr!(
            date_trunc_fully_specified,
            expected = Expression::TaggedOperator(TaggedOperator::DateTrunc(DateTrunc {
                date: Box::new(Expression::Ref(Ref::FieldRef("date".to_string()))),
                unit: Box::new(Expression::Literal(LiteralValue::String(
                    "year".to_string()
                ))),
                timezone: Some(Box::new(Expression::Ref(Ref::FieldRef(
                    "timezone".to_string()
                )))),
                start_of_week: Some(Box::new(Expression::Ref(Ref::FieldRef(
                    "startOfWeek".to_string()
                )))),
                bin_size: Some(Box::new(Expression::Ref(Ref::FieldRef(
                    "binSize".to_string()
                ))))
            })),
            input = r#"expr: {"$dateTrunc": {date: "$date", unit: "year", timezone: "$timezone", startOfWeek: "$startOfWeek", binSize: "$binSize" } }"#
        );

        test_serde_expr!(
            trim_no_chars,
            expected = Expression::TaggedOperator(TaggedOperator::Trim(Trim {
                input: Box::new(Expression::Literal(LiteralValue::String(
                    "hello".to_string()
                ))),
                chars: None
            })),
            input = r#"expr: {"$trim": {input: "hello" } }"#
        );

        test_serde_expr!(
            trim_chars_null,
            expected = Expression::TaggedOperator(TaggedOperator::Trim(Trim {
                input: Box::new(Expression::Literal(LiteralValue::String(
                    "hello".to_string()
                ))),
                chars: Some(Box::new(Expression::Literal(LiteralValue::Null)))
            })),
            input = r#"expr: {"$trim": {input: "hello", "chars": null } }"#
        );

        test_serde_expr!(
            trim_chars,
            expected = Expression::TaggedOperator(TaggedOperator::Trim(Trim {
                input: Box::new(Expression::Literal(LiteralValue::String(
                    "hello".to_string()
                ))),
                chars: Some(Box::new(Expression::Literal(LiteralValue::String(
                    "world".to_string()
                ))))
            })),
            input = r#"expr: {"$trim": {input: "hello", chars: "world" } }"#
        );

        mod window_functions {
            use crate::definitions::{
                Derivative, EmptyDoc, ExpMovingAvg, ExpMovingAvgOpt, Expression, Integral,
                LiteralValue, Shift, TaggedOperator,
            };

            test_serde_expr!(
                dense_rank,
                expected = Expression::TaggedOperator(TaggedOperator::DenseRank(EmptyDoc {})),
                input = r#"expr: {"$denseRank": {}}"#
            );

            test_serde_expr!(
                derivative_no_unit,
                expected = Expression::TaggedOperator(TaggedOperator::Derivative(Derivative {
                    input: Box::new(Expression::Literal(LiteralValue::Int32(1))),
                    unit: None,
                })),
                input = r#"expr: {"$derivative": {
                                    "input": 1,
                }}"#
            );

            test_serde_expr!(
                derivative_unit,
                expected = Expression::TaggedOperator(TaggedOperator::Derivative(Derivative {
                    input: Box::new(Expression::Literal(LiteralValue::Int32(1))),
                    unit: Some("day".to_string()),
                })),
                input = r#"expr: {"$derivative": {
                                    "input": 1,
                                    "unit": "day",
                }}"#
            );

            test_serde_expr!(
                document_number,
                expected = Expression::TaggedOperator(TaggedOperator::DocumentNumber(EmptyDoc {})),
                input = r#"expr: {"$documentNumber": {}}"#
            );

            test_serde_expr!(
                exp_moving_avg_n,
                expected = Expression::TaggedOperator(TaggedOperator::ExpMovingAvg(ExpMovingAvg {
                    input: Box::new(Expression::Literal(LiteralValue::Int32(1))),
                    opt: ExpMovingAvgOpt::N(1),
                })),
                input = r#"expr: {"$expMovingAvg": {
                                    "input": 1,
                                    "N": 1,
                }}"#
            );

            test_serde_expr!(
                exp_moving_avg_alpha,
                expected = Expression::TaggedOperator(TaggedOperator::ExpMovingAvg(ExpMovingAvg {
                    input: Box::new(Expression::Literal(LiteralValue::Int32(1))),
                    opt: ExpMovingAvgOpt::Alpha(1.5),
                })),
                input = r#"expr: {"$expMovingAvg": {
                                    "input": 1,
                                    "alpha": 1.5,
                }}"#
            );

            test_serde_expr!(
                integral_no_unit,
                expected = Expression::TaggedOperator(TaggedOperator::Integral(Integral {
                    input: Box::new(Expression::Literal(LiteralValue::Int32(1))),
                    unit: None,
                })),
                input = r#"expr: {"$integral": {
                                    "input": 1,
                }}"#
            );

            test_serde_expr!(
                integral_unit,
                expected = Expression::TaggedOperator(TaggedOperator::Integral(Integral {
                    input: Box::new(Expression::Literal(LiteralValue::Int32(1))),
                    unit: Some("day".to_string()),
                })),
                input = r#"expr: {"$integral": {
                                    "input": 1,
                                    "unit": "day",
                }}"#
            );

            test_serde_expr!(
                rank,
                expected = Expression::TaggedOperator(TaggedOperator::Rank(EmptyDoc {})),
                input = r#"expr: {"$rank": {}}"#
            );

            test_serde_expr!(
                shift_no_default,
                expected = Expression::TaggedOperator(TaggedOperator::Shift(Shift {
                    output: Box::new(Expression::Literal(LiteralValue::Int32(1))),
                    by: 1,
                    default: None,
                })),
                input = r#"expr: {"$shift": {
                                    "output": 1,
                                    "by": 1,
                }}"#
            );

            test_serde_expr!(
                shift_default,
                expected = Expression::TaggedOperator(TaggedOperator::Shift(Shift {
                    output: Box::new(Expression::Literal(LiteralValue::Int32(1))),
                    by: 1,
                    default: Some(Box::new(Expression::Literal(LiteralValue::Int32(1)))),
                })),
                input = r#"expr: {"$shift": {
                                    "output": 1,
                                    "by": 1,
                                    "default": 1,
                }}"#
            );
        }

        mod cond {
            use crate::definitions::{Cond, Expression, LiteralValue, TaggedOperator};

            test_serde_expr!(
                tagged_input,
                expected = Expression::TaggedOperator(TaggedOperator::Cond(Cond {
                    r#if: Box::new(Expression::Literal(LiteralValue::Boolean(true))),
                    then: Box::new(Expression::Literal(LiteralValue::Int32(1))),
                    r#else: Box::new(Expression::Literal(LiteralValue::Null)),
                })),
                input = r#"expr: {"$cond": {
                                    "if": true,
                                    "then": 1,
                                    "else": null,
                }}"#
            );

            test_serde_expr!(
                untagged_input,
                expected = Expression::TaggedOperator(TaggedOperator::Cond(Cond {
                    r#if: Box::new(Expression::Literal(LiteralValue::Boolean(false))),
                    then: Box::new(Expression::Literal(LiteralValue::Int32(0))),
                    r#else: Box::new(Expression::Literal(LiteralValue::String("x".to_string()))),
                })),
                input = r#"expr: {"$cond": [false, 0, "x"]}"#
            );
        }
    }

    mod untagged_operators {
        use crate::{
            definitions::{Expression, LiteralValue, Ref, UntaggedOperator, UntaggedOperatorName},
            map,
        };

        test_serde_expr!(
            one_argument_non_array,
            expected = Expression::UntaggedOperator(UntaggedOperator {
                op: UntaggedOperatorName::SQLSqrt,
                args: vec![Expression::Ref(Ref::FieldRef("x".to_string()))]
            }),
            input = r#"expr: {"$sqlSqrt": "$x"}"#
        );

        test_serde_expr!(
            one_argument,
            expected = Expression::UntaggedOperator(UntaggedOperator {
                op: UntaggedOperatorName::SQLSqrt,
                args: vec![Expression::Ref(Ref::FieldRef("x".to_string()))]
            }),
            input = r#"expr: {"$sqlSqrt": ["$x"]}"#
        );

        test_serde_expr!(
            multiple_arguments,
            expected = Expression::UntaggedOperator(UntaggedOperator {
                op: UntaggedOperatorName::Add,
                args: vec![
                    Expression::Ref(Ref::FieldRef("x".to_string())),
                    Expression::Ref(Ref::FieldRef("y".to_string())),
                    Expression::Ref(Ref::FieldRef("z".to_string())),
                ]
            }),
            input = r#"expr: {"$add": ["$x", "$y", "$z"]}"#
        );

        test_serde_expr!(
            literal,
            expected = Expression::UntaggedOperator(UntaggedOperator {
                op: UntaggedOperatorName::Literal,
                args: vec![Expression::Literal(LiteralValue::Int32(1))]
            }),
            input = r#"expr: {"$literal": 1}"#
        );

        test_serde_expr!(
            empty_document_argument,
            expected = Expression::UntaggedOperator(UntaggedOperator {
                op: UntaggedOperatorName::Count,
                args: vec![Expression::Document(map!())]
            }),
            input = r#"expr: {"$count": {}}"#
        );

        test_serde_expr!(
            empty_vec_argument,
            expected = Expression::UntaggedOperator(UntaggedOperator {
                op: UntaggedOperatorName::Rand,
                args: vec![]
            }),
            input = r#"expr: {"$rand": []}"#
        );
    }
}<|MERGE_RESOLUTION|>--- conflicted
+++ resolved
@@ -2174,21 +2174,11 @@
             definitions::{
                 Accumulator, Bottom, BottomN, Convert, DateAdd, DateDiff, DateExpression,
                 DateFromParts, DateFromString, DateSubtract, DateToParts, DateToString, DateTrunc,
-<<<<<<< HEAD
                 Expression, Filter, Function, GetField, Let, Like, LiteralValue, Map, Median,
-                NArrayOp, Percentile, ProjectItem, ProjectStage, Reduce, Ref, RegexFind,
-                RegexFindAll, ReplaceAll, ReplaceOne, SQLConvert, SQLDivide, SetField, SortArray,
-                SortArraySpec, Stage, Subquery, SubqueryComparison, SubqueryExists, Switch,
-                SwitchCase, TaggedOperator, Top, TopN, Trim, UnsetField, UntaggedOperator,
-                UntaggedOperatorName, Zip,
-=======
-                Expression, Filter, FirstN, Function, GetField, LastN, Let, Like, LiteralValue,
-                Map, MaxNArrayElement, Median, MinNArrayElement, Percentile, ProjectItem,
-                ProjectStage, Reduce, Ref, RegexAggExpression, Replace, SQLConvert, SQLDivide,
-                SetField, SortArray, SortArraySpec, Stage, Subquery, SubqueryComparison,
+                NArrayOp, Percentile, ProjectItem, ProjectStage, Reduce, Ref, SQLConvert,
+                SQLDivide, SetField, SortArray, SortArraySpec, Stage, Subquery, SubqueryComparison,
                 SubqueryExists, Switch, SwitchCase, TaggedOperator, Top, TopN, Trim, UnsetField,
-                UntaggedOperator, UntaggedOperatorName, Zip,
->>>>>>> dec13a81
+                UntaggedOperator, UntaggedOperatorName, Zip, RegexAggExpression, Replace
             },
             map,
         };
