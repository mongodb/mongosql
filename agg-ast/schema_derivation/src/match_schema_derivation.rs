--- conflicted
+++ resolved
@@ -5,16 +5,10 @@
     Result, ResultSetState,
 };
 use agg_ast::definitions::{
-<<<<<<< HEAD
     DateExpression, DateFromParts, DateFromString, DateToParts, DateToString, Expression, Filter,
     Let, Map, MatchBinaryOp, MatchExpr, MatchExpression, MatchField, MatchLogical,
-    MatchNotExpression, MatchStage, Median, NArrayOp, Reduce, Ref, SortArray,
-    Switch, TaggedOperator, UntaggedOperator, Zip,
-=======
-    DateExpression, DateFromParts, DateFromString, DateToParts, DateToString, Expression, Let,
-    MatchBinaryOp, MatchExpr, MatchExpression, MatchField, MatchLogical, MatchNotExpression,
-    MatchStage, Ref, RegexAggExpression, Replace, Switch, TaggedOperator, Trim, UntaggedOperator,
->>>>>>> dec13a81
+    MatchNotExpression, MatchStage, Median, NArrayOp, Reduce, Ref, RegexAggExpression, Replace,
+    SortArray, Switch, TaggedOperator, Trim, UntaggedOperator, Zip,
 };
 use bson::Bson;
 use mongosql::{
@@ -1463,7 +1457,7 @@
             Ok(())
         }
 
-        fn match_derive_first_last(u: &UntaggedOperator, state: &mut ResultSetState) {
+        fn match_derive_first_last(u: &UntaggedOperator, state: &mut ResultSetState) -> Result<()> {
             if let Expression::Ref(reference) = u.args[0].clone() {
                 match state.null_behavior {
                     Satisfaction::Not => {
@@ -1486,44 +1480,46 @@
                     }
                 };
             } else {
-                u.args[0].match_derive_schema(state);
-            }
-        }
-
-        fn match_derive_array_op(u: &UntaggedOperator, state: &mut ResultSetState) {
-            u.args.iter().for_each(|arg| {
+                u.args[0].match_derive_schema(state)?;
+            }
+            Ok(())
+        }
+
+        fn match_derive_array_op(u: &UntaggedOperator, state: &mut ResultSetState) -> Result<()> {
+           for arg in u.args.iter() {
                 if let Expression::Ref(r) = arg {
                     match state.null_behavior {
                         Satisfaction::Not => {
-                            intersect_if_exists(&r, state, Schema::Array(Box::new(Schema::Any)));
+                            intersect_if_exists(r, state, Schema::Array(Box::new(Schema::Any)));
                         }
                         Satisfaction::May => {
                             intersect_if_exists(
-                                &r,
+                                r,
                                 state,
                                 NULLISH.clone().union(&Schema::Array(Box::new(Schema::Any))),
                             );
                         }
                         Satisfaction::Must => {
-                            intersect_if_exists(&r, state, NULLISH.clone());
+                            intersect_if_exists(r, state, NULLISH.clone());
                         }
                     }
                 } else {
-                    arg.match_derive_schema(state);
-                }
-            })
-        }
-
-        fn match_derive_zip(z: &Zip, state: &mut ResultSetState) {
+                    arg.match_derive_schema(state)?;
+                }
+            };
+            Ok(())
+        }
+
+        fn match_derive_zip(z: &Zip, state: &mut ResultSetState) -> Result<()> {
             if let Expression::Array(v) = z.inputs.as_ref() {
                 v.iter().for_each(|input| {
                     if let Expression::Ref(r) = input {
                         match state.null_behavior {
                             Satisfaction::Not => {
-                                intersect_if_exists(&r, state, Schema::Array(Box::new(Schema::Any)))
+                                intersect_if_exists(r, state, Schema::Array(Box::new(Schema::Any)))
                             }
                             Satisfaction::May | Satisfaction::Must => intersect_if_exists(
-                                &r,
+                                r,
                                 state,
                                 Schema::AnyOf(set!(
                                     Schema::Array(Box::new(Schema::Any)),
@@ -1540,7 +1536,7 @@
                     v.iter().for_each(|input| {
                         if let Expression::Ref(r) = input {
                             intersect_if_exists(
-                                &r,
+                                r,
                                 state,
                                 Schema::AnyOf(set!(
                                     Schema::Array(Box::new(Schema::Any)),
@@ -1552,32 +1548,41 @@
                     });
                 }
             }
-        }
-
-        fn match_derive_non_nullish_array_ops(u: &UntaggedOperator, state: &mut ResultSetState) {
-            u.args.iter().for_each(|arg| {
+            Ok(())
+        }
+
+        fn match_derive_non_nullish_array_ops(
+            u: &UntaggedOperator,
+            state: &mut ResultSetState,
+        ) -> Result<()> {
+            for arg in u.args.iter() {
                 if let Expression::Ref(r) = arg {
-                    intersect_if_exists(&r, state, Schema::Array(Box::new(Schema::Any)));
+                    intersect_if_exists(r, state, Schema::Array(Box::new(Schema::Any)));
                 } else {
-                    arg.match_derive_schema(state);
-                }
-            })
-        }
-
-        fn match_derive_n_array_op(n: &NArrayOp, state: &mut ResultSetState) {
+                    arg.match_derive_schema(state)?;
+                }
+            };
+            Ok(())
+        }
+
+        fn match_derive_n_array_op(n: &NArrayOp, state: &mut ResultSetState) -> Result<()> {
             if let Expression::Ref(r) = n.input.as_ref() {
-                intersect_if_exists(&r, state, Schema::Array(Box::new(Schema::Any)));
+                intersect_if_exists(r, state, Schema::Array(Box::new(Schema::Any)));
             } else {
-                n.input.match_derive_schema(state);
+                n.input.match_derive_schema(state)?;
             }
             if let Expression::Ref(r) = n.n.as_ref() {
-                intersect_if_exists(&r, state, NUMERIC.clone());
+                intersect_if_exists(r, state, NUMERIC.clone());
             } else {
-                n.input.match_derive_schema(state);
-            }
-        }
-
-        fn match_derive_index_of_array(u: &UntaggedOperator, state: &mut ResultSetState) {
+                n.input.match_derive_schema(state)?;
+            }
+            Ok(())
+        }
+
+        fn match_derive_index_of_array(
+            u: &UntaggedOperator,
+            state: &mut ResultSetState,
+        ) -> Result<()> {
             if let Expression::Ref(r) = u.args[0].clone() {
                 match state.null_behavior {
                     Satisfaction::Not => {
@@ -1595,11 +1600,11 @@
                     Satisfaction::Must => intersect_if_exists(&r, state, NULLISH.clone()),
                 }
             }
-            u.args[1].match_derive_schema(state);
-            u.args[2..].iter().for_each(|arg| {
+            u.args[1].match_derive_schema(state)?;
+            for arg in u.args[2..].iter() {
                 if let Expression::Ref(r) = arg {
                     intersect_if_exists(
-                        &r,
+                        r,
                         state,
                         Schema::AnyOf(set!(
                             Schema::Atomic(Atomic::Integer),
@@ -1607,12 +1612,16 @@
                         )),
                     );
                 } else {
-                    arg.match_derive_schema(state);
-                }
-            });
-        }
-
-        fn match_derive_all_elements_true(u: &UntaggedOperator, state: &mut ResultSetState) {
+                    arg.match_derive_schema(state)?;
+                }
+            };
+            Ok(())
+        }
+
+        fn match_derive_all_elements_true(
+            u: &UntaggedOperator,
+            state: &mut ResultSetState,
+        ) -> Result<()> {
             match u.args[0].clone() {
                 Expression::Array(a) => {
                     for expr in a {
@@ -1629,21 +1638,26 @@
                     intersect_if_exists(&r, state, Schema::Array(Box::new(Schema::Any)));
                 }
                 expr => {
-                    expr.match_derive_schema(state);
-                }
-            }
-        }
-
-        fn match_derive_in(u: &UntaggedOperator, state: &mut ResultSetState) {
-            u.args[0].match_derive_schema(state);
+                    expr.match_derive_schema(state)?;
+                }
+            }
+            Ok(())
+        }
+
+        fn match_derive_in(u: &UntaggedOperator, state: &mut ResultSetState) -> Result<()> {
+            u.args[0].match_derive_schema(state)?;
             if let Expression::Ref(r) = u.args[1].clone() {
                 intersect_if_exists(&r, state, Schema::Array(Box::new(Schema::Any)));
             } else {
-                u.args[1].match_derive_schema(state);
-            }
-        }
-
-        fn match_derive_array_elem_at(u: &UntaggedOperator, state: &mut ResultSetState) {
+                u.args[1].match_derive_schema(state)?;
+            }
+            Ok(())
+        }
+
+        fn match_derive_array_elem_at(
+            u: &UntaggedOperator,
+            state: &mut ResultSetState,
+        ) -> Result<()> {
             if let Expression::Ref(r) = u.args[0].clone() {
                 let mut schema = Schema::Array(Box::new(Schema::Any));
                 if state.null_behavior != Satisfaction::Not {
@@ -1651,7 +1665,7 @@
                 }
                 intersect_if_exists(&r, state, schema);
             } else {
-                u.args[0].match_derive_schema(state);
+                u.args[0].match_derive_schema(state)?;
             }
             if let Expression::Ref(r) = u.args[1].clone() {
                 let schema = match state.null_behavior {
@@ -1660,11 +1674,15 @@
                 };
                 intersect_if_exists(&r, state, schema);
             } else {
-                u.args[1].match_derive_schema(state);
-            }
-        }
-
-        fn match_derive_array_to_object(u: &UntaggedOperator, state: &mut ResultSetState) {
+                u.args[1].match_derive_schema(state)?;
+            }
+            Ok(())
+        }
+
+        fn match_derive_array_to_object(
+            u: &UntaggedOperator,
+            state: &mut ResultSetState,
+        ) -> Result<()> {
             if let Expression::Ref(r) = u.args[0].clone() {
                 match state.null_behavior {
                     Satisfaction::Not => {
@@ -1690,11 +1708,15 @@
                     }
                 }
             } else {
-                u.args[0].match_derive_schema(state);
-            }
-        }
-
-        fn match_derive_merge_objects(u: &UntaggedOperator, state: &mut ResultSetState) {
+                u.args[0].match_derive_schema(state)?;
+            }
+            Ok(())
+        }
+
+        fn match_derive_merge_objects(
+            u: &UntaggedOperator,
+            state: &mut ResultSetState,
+        ) -> Result<()> {
             if let Expression::Ref(r) = u.args[0].clone() {
                 intersect_if_exists(
                     &r,
@@ -1705,18 +1727,19 @@
                     )),
                 );
             } else {
-                u.args[0].match_derive_schema(state);
-            }
-        }
-
-        fn match_derive_sort_array(s: &SortArray, state: &mut ResultSetState) {
+                u.args[0].match_derive_schema(state)?;
+            }
+            Ok(())
+        }
+
+        fn match_derive_sort_array(s: &SortArray, state: &mut ResultSetState) -> Result<()> {
             if let Expression::Ref(r) = s.input.as_ref() {
                 match state.null_behavior {
                     Satisfaction::Not => {
-                        intersect_if_exists(&r, state, Schema::Array(Box::new(Schema::Any)))
+                        intersect_if_exists(r, state, Schema::Array(Box::new(Schema::Any)))
                     }
                     Satisfaction::May => intersect_if_exists(
-                        &r,
+                        r,
                         state,
                         Schema::AnyOf(set!(
                             Schema::Array(Box::new(Schema::Any)),
@@ -1724,19 +1747,20 @@
                             Schema::Missing
                         )),
                     ),
-                    Satisfaction::Must => intersect_if_exists(&r, state, NULLISH.clone()),
-                }
-            }
-        }
-
-        fn match_derive_filter(f: &Filter, state: &mut ResultSetState) {
+                    Satisfaction::Must => intersect_if_exists(r, state, NULLISH.clone()),
+                }
+            }
+            Ok(())
+        }
+
+        fn match_derive_filter(f: &Filter, state: &mut ResultSetState) -> Result<()> {
             if let Expression::Ref(r) = f.input.as_ref() {
                 match state.null_behavior {
                     Satisfaction::Not => {
-                        intersect_if_exists(&r, state, Schema::Array(Box::new(Schema::Any)))
+                        intersect_if_exists(r, state, Schema::Array(Box::new(Schema::Any)))
                     }
                     Satisfaction::May => intersect_if_exists(
-                        &r,
+                        r,
                         state,
                         Schema::AnyOf(set!(
                             Schema::Array(Box::new(Schema::Any)),
@@ -1744,19 +1768,20 @@
                             Schema::Missing
                         )),
                     ),
-                    Satisfaction::Must => intersect_if_exists(&r, state, NULLISH.clone()),
-                }
-            }
-        }
-
-        fn match_derive_map(m: &Map, state: &mut ResultSetState) {
+                    Satisfaction::Must => intersect_if_exists(r, state, NULLISH.clone()),
+                }
+            }
+            Ok(())
+        }
+
+        fn match_derive_map(m: &Map, state: &mut ResultSetState) -> Result<()> {
             if let Expression::Ref(r) = m.input.as_ref() {
                 match state.null_behavior {
                     Satisfaction::Not => {
-                        intersect_if_exists(&r, state, Schema::Array(Box::new(Schema::Any)))
+                        intersect_if_exists(r, state, Schema::Array(Box::new(Schema::Any)))
                     }
                     Satisfaction::May => intersect_if_exists(
-                        &r,
+                        r,
                         state,
                         Schema::AnyOf(set!(
                             Schema::Array(Box::new(Schema::Any)),
@@ -1764,19 +1789,20 @@
                             Schema::Missing
                         )),
                     ),
-                    Satisfaction::Must => intersect_if_exists(&r, state, NULLISH.clone()),
-                }
-            }
-        }
-
-        fn match_derive_median(m: &Median, state: &mut ResultSetState) {
+                    Satisfaction::Must => intersect_if_exists(r, state, NULLISH.clone()),
+                }
+            }
+            Ok(())
+        }
+
+        fn match_derive_median(m: &Median, state: &mut ResultSetState) -> Result<()> {
             if let Expression::Ref(r) = m.input.as_ref() {
                 match state.null_behavior {
                     Satisfaction::Not => {
-                        intersect_if_exists(&r, state, Schema::Array(Box::new(Schema::Any)))
+                        intersect_if_exists(r, state, Schema::Array(Box::new(Schema::Any)))
                     }
                     Satisfaction::May | Satisfaction::Must => intersect_if_exists(
-                        &r,
+                        r,
                         state,
                         Schema::AnyOf(set!(
                             Schema::Array(Box::new(Schema::Any)),
@@ -1786,17 +1812,18 @@
                     ),
                 }
             }
-        }
-
-        fn match_derive_reduce(r: &Reduce, state: &mut ResultSetState) {
+            Ok(())
+        }
+
+        fn match_derive_reduce(r: &Reduce, state: &mut ResultSetState) -> Result<()> {
             println!("here");
             if let Expression::Ref(r) = r.input.as_ref() {
                 match state.null_behavior {
                     Satisfaction::Not => {
-                        intersect_if_exists(&r, state, Schema::Array(Box::new(Schema::Any)))
+                        intersect_if_exists(r, state, Schema::Array(Box::new(Schema::Any)))
                     }
                     Satisfaction::May | Satisfaction::Must => intersect_if_exists(
-                        &r,
+                        r,
                         state,
                         Schema::AnyOf(set!(
                             Schema::Array(Box::new(Schema::Any)),
@@ -1806,9 +1833,10 @@
                     ),
                 }
             }
-        }
-
-        fn match_reduce_slice(u: &UntaggedOperator, state: &mut ResultSetState) {
+            Ok(())
+        }
+
+        fn match_reduce_slice(u: &UntaggedOperator, state: &mut ResultSetState) -> Result<()> {
             if let Expression::Ref(r) = u.args[0].clone() {
                 let mut schema = Schema::Array(Box::new(Schema::Any));
                 if state.null_behavior != Satisfaction::Not {
@@ -1820,14 +1848,15 @@
                 if let Expression::Ref(r) = arg {
                     match state.null_behavior {
                         Satisfaction::Not => {
-                            intersect_if_exists(&r, state, NUMERIC.clone());
+                            intersect_if_exists(r, state, NUMERIC.clone());
                         }
                         Satisfaction::May | Satisfaction::Must => {
-                            intersect_if_exists(&r, state, NUMERIC_OR_NULLISH.clone());
-                        }
-                    }
-                }
-            }
+                            intersect_if_exists(r, state, NUMERIC_OR_NULLISH.clone());
+                        }
+                    }
+                }
+            }
+            Ok(())
         }
 
         use agg_ast::definitions::UntaggedOperatorName;
@@ -1848,28 +1877,21 @@
                 | TaggedOperator::Hour(d)
                 | TaggedOperator::Minute(d)
                 | TaggedOperator::Second(d)
-<<<<<<< HEAD
-                | TaggedOperator::Millisecond(d) => match_derive_date_expression(d, state),
-                TaggedOperator::DateToParts(d) => match_derive_date_to_parts(d, state),
-                TaggedOperator::DateFromParts(d) => match_derive_date_from_parts(d, state),
-                TaggedOperator::DateFromString(d) => match_derive_date_from_string(d, state),
-                TaggedOperator::DateToString(d) => match_derive_date_to_string(d, state),
-                TaggedOperator::Zip(z) => match_derive_zip(z, state),
-                TaggedOperator::FirstN(n)
-                | TaggedOperator::LastN(n)
-                | TaggedOperator::MaxNArrayElement(n)
-                | TaggedOperator::MinNArrayElement(n) => match_derive_n_array_op(n, state),
-                TaggedOperator::SortArray(s) => match_derive_sort_array(s, state),
-                TaggedOperator::Filter(f) => match_derive_filter(f, state),
-                TaggedOperator::Map(m) => match_derive_map(m, state),
-                TaggedOperator::Median(m) => match_derive_median(m, state),
-                TaggedOperator::Reduce(r) => match_derive_reduce(r, state),
-=======
                 | TaggedOperator::Millisecond(d) => match_derive_date_expression(d, state)?,
                 TaggedOperator::DateToParts(d) => match_derive_date_to_parts(d, state)?,
                 TaggedOperator::DateFromParts(d) => match_derive_date_from_parts(d, state)?,
                 TaggedOperator::DateFromString(d) => match_derive_date_from_string(d, state)?,
                 TaggedOperator::DateToString(d) => match_derive_date_to_string(d, state)?,
+                TaggedOperator::Zip(z) => match_derive_zip(z, state)?,
+                TaggedOperator::FirstN(n)
+                | TaggedOperator::LastN(n)
+                | TaggedOperator::MaxNArrayElement(n)
+                | TaggedOperator::MinNArrayElement(n) => match_derive_n_array_op(n, state)?,
+                TaggedOperator::SortArray(s) => match_derive_sort_array(s, state)?,
+                TaggedOperator::Filter(f) => match_derive_filter(f, state)?,
+                TaggedOperator::Map(m) => match_derive_map(m, state)?,
+                TaggedOperator::Median(m) => match_derive_median(m, state)?,
+                TaggedOperator::Reduce(r) => match_derive_reduce(r, state)?,
                 TaggedOperator::ReplaceOne(r) | TaggedOperator::ReplaceAll(r) => {
                     match_derive_replace(r, state)?
                 }
@@ -1880,7 +1902,6 @@
                 TaggedOperator::Trim(t) | TaggedOperator::LTrim(t) | TaggedOperator::RTrim(t) => {
                     match_derive_trim(t, state)?
                 }
->>>>>>> dec13a81
                 _ => todo!(),
             },
 
@@ -1923,14 +1944,13 @@
                 | UntaggedOperatorName::Tanh
                 | UntaggedOperatorName::Trunc
                 | UntaggedOperatorName::Ceil
-<<<<<<< HEAD
-                | UntaggedOperatorName::Floor => match_derive_numeric(u, state),
+                | UntaggedOperatorName::Floor => match_derive_numeric(u, state)?,
                 // array ops
                 UntaggedOperatorName::First | UntaggedOperatorName::Last => {
-                    match_derive_first_last(u, state)
+                    match_derive_first_last(u, state)?
                 }
                 UntaggedOperatorName::ConcatArrays | UntaggedOperatorName::ReverseArray => {
-                    match_derive_array_op(u, state)
+                    match_derive_array_op(u, state)?
                 }
                 UntaggedOperatorName::AnyElementTrue
                 | UntaggedOperatorName::IsArray
@@ -1939,26 +1959,18 @@
                 | UntaggedOperatorName::SetIntersection
                 | UntaggedOperatorName::SetIsSubset
                 | UntaggedOperatorName::SetUnion
-                | UntaggedOperatorName::Size => match_derive_non_nullish_array_ops(u, state),
-                UntaggedOperatorName::IndexOfArray => match_derive_index_of_array(u, state),
-                UntaggedOperatorName::AllElementsTrue => match_derive_all_elements_true(u, state),
-                UntaggedOperatorName::In => match_derive_in(u, state),
-                UntaggedOperatorName::ArrayElemAt => match_derive_array_elem_at(u, state),
-                UntaggedOperatorName::ArrayToObject => match_derive_array_to_object(u, state),
-                UntaggedOperatorName::MergeObjects => match_derive_merge_objects(u, state),
-                UntaggedOperatorName::Slice => match_reduce_slice(u, state),
-                // misc ops
-                UntaggedOperatorName::Add => match_derive_add(u, state),
-                UntaggedOperatorName::Subtract => match_derive_subtract(u, state),
-                UntaggedOperatorName::ObjectToArray => match_derive_object_to_array(u, state),
-=======
-                | UntaggedOperatorName::Floor => match_derive_numeric(u, state)?,
+                | UntaggedOperatorName::Size => match_derive_non_nullish_array_ops(u, state)?,
+                UntaggedOperatorName::IndexOfArray => match_derive_index_of_array(u, state)?,
+                UntaggedOperatorName::AllElementsTrue => match_derive_all_elements_true(u, state)?,
+                UntaggedOperatorName::In => match_derive_in(u, state)?,
+                UntaggedOperatorName::ArrayElemAt => match_derive_array_elem_at(u, state)?,
+                UntaggedOperatorName::ArrayToObject => match_derive_array_to_object(u, state)?,
+                UntaggedOperatorName::MergeObjects => match_derive_merge_objects(u, state)?,
+                UntaggedOperatorName::Slice => match_reduce_slice(u, state)?,
                 // misc ops
                 UntaggedOperatorName::Add => match_derive_add(u, state)?,
                 UntaggedOperatorName::Subtract => match_derive_subtract(u, state)?,
-                UntaggedOperatorName::Sum => {}
                 UntaggedOperatorName::ObjectToArray => match_derive_object_to_array(u, state)?,
->>>>>>> dec13a81
                 UntaggedOperatorName::Max | UntaggedOperatorName::Min => {
                     match_derive_max_min(u, state)?
                 }
@@ -1972,15 +1984,6 @@
                 UntaggedOperatorName::ToInt
                 | UntaggedOperatorName::ToDouble
                 | UntaggedOperatorName::ToDecimal
-<<<<<<< HEAD
-                | UntaggedOperatorName::ToLong => match_derive_numeric_conversion(u, state),
-                UntaggedOperatorName::Concat => match_derive_string_operation(u, state),
-                UntaggedOperatorName::CovariancePop
-                | UntaggedOperatorName::CovarianceSamp
-                | UntaggedOperatorName::StdDevPop
-                | UntaggedOperatorName::StdDevSamp
-                | UntaggedOperatorName::Sum => {}
-=======
                 | UntaggedOperatorName::ToLong => match_derive_numeric_conversion(u, state)?,
                 UntaggedOperatorName::Concat
                 | UntaggedOperatorName::Strcasecmp
@@ -1997,8 +2000,7 @@
                 UntaggedOperatorName::IndexOfCP | UntaggedOperatorName::IndexOfBytes => {
                     match_derive_index_of(u, state)?
                 }
->>>>>>> dec13a81
-                _ => todo!(),
+                _ => todo!()
             },
             _ => {}
         }
