use crate::{
    array_element_schema_or_error, get_or_create_schema_for_path_mut, maybe_any_of,
    negative_normalize::{NegativeNormalize, DECIMAL_ZERO},
    promote_missing, schema_difference, schema_for_bson, schema_for_type_str, DeriveSchema, Error,
    Result, ResultSetState,
};
use agg_ast::definitions::{
    DateAdd, DateDiff, DateExpression, DateFromParts, DateFromString, DateSubtract, DateToParts,
    DateToString, DateTrunc, Expression, Filter, Let, Map, MatchBinaryOp, MatchExpr,
    MatchExpression, MatchField, MatchLogical, MatchMisc, MatchNotExpression, MatchStage, Median,
    NArrayOp, Reduce, Ref, RegexAggExpression, Replace, SortArray, Switch, TaggedOperator, Trim,
    UntaggedOperator, Zip,
};
use bson::Bson;
use mongosql::{
    json_schema::Schema as JsonSchema,
    schema::{
        Atomic, Document, Satisfaction, Schema, BITS_APPLICABLE, DATE_COERCIBLE,
        DATE_COERCIBLE_OR_NULLISH, GEO, INTEGER_LONG_OR_NULLISH, NULLISH, NUMERIC,
        NUMERIC_OR_NULLISH, STRING_OR_NULLISH, UNFOLDED_ANY,
    },
    set,
};
use std::collections::BTreeSet;

fn is_unitary_schema(schema: &Schema) -> bool {
    matches!(
        schema,
        Schema::Atomic(Atomic::Null)
            | Schema::Missing
            | Schema::Atomic(Atomic::MinKey)
            | Schema::Atomic(Atomic::MaxKey)
            | Schema::Atomic(Atomic::Undefined)
    )
}

// is_exists_true_bson returns true if the BSON value is considered to truthy in exist in a match
// operation.
fn is_exists_true_bson(bson: &Bson) -> bool {
    match bson {
        Bson::Null => false,
        Bson::Boolean(b) => *b,
        Bson::Int32(i) => *i != 0,
        Bson::Int64(i) => *i != 0,
        Bson::Double(d) => *d != 0.0,
        Bson::Decimal128(d) => *d != *DECIMAL_ZERO,
        _ => true,
    }
}

// schema_for_match_bson_literal generates the proper schema for a Bson object used in a $match.
// This is a bit complicated in that mongodb will allow a 1 integer, for instance, to match all
// numeric types but something like 1.5 can only match double and decimal128, but a 1.0 Decimal128
// or Double can match an integer 1.
fn schema_for_match_bson_literal(bson: &Bson, include_missing: bool) -> Schema {
    // helper to handle doubles
    let schema_for_match_double = |d: f64| {
        if d.fract() == 0.0 {
            NUMERIC.clone()
        } else {
            Schema::AnyOf(set![
                Schema::Atomic(Atomic::Double),
                Schema::Atomic(Atomic::Decimal),
            ])
        }
    };
    match bson {
        Bson::Int32(_) | Bson::Int64(_) => NUMERIC.clone(),
        Bson::Double(d) => schema_for_match_double(*d),
        Bson::Decimal128(d) => {
            let d = d.to_string().parse::<f64>();
            match d {
                Ok(d) => schema_for_match_double(d),
                // If this can't be parsed into a double, we can clearly only match Decimal128
                Err(_) => Schema::Atomic(Atomic::Decimal),
            }
        }
        // Missing is considered equivalent to Null in $match
        Bson::Null => {
            if include_missing {
                Schema::AnyOf(set![Schema::Atomic(Atomic::Null), Schema::Missing])
            } else {
                Schema::Atomic(Atomic::Null)
            }
        }
        Bson::Array(_) => Schema::Array(Box::new(Schema::Any)),
        b => schema_for_bson(b),
    }
}

// schema_for_type_expr generates a schema for a type expression used in a $type match operation.
fn schema_for_type_expr(bson: &Bson) -> Schema {
    match bson {
        Bson::String(s) => schema_for_type_str(s),
        Bson::Array(values) => {
            let schemas = values
                .iter()
                .map(|v| match v {
                    Bson::String(s) => schema_for_type_str(s),
                    _ => unreachable!(),
                })
                .collect::<BTreeSet<_>>();
            maybe_any_of!(schemas)
        }
        // this should never happen because this should result in a statically unacceptable query
        _ => Schema::Any,
    }
}

// schema_for_array_bson_values generates a schema for an array of BSON values used in a match
// operation. This currently only happens in the cases of $in, $nin, and $all. While $type takes
// an array, it is array of type name strings and must be handled separately.
fn schema_for_array_bson_values(bson: &Bson, include_missing: bool) -> Schema {
    match bson {
        Bson::Array(values) => {
            let schemas = values
                .iter()
                .map(|x| schema_for_match_bson_literal(x, include_missing))
                .collect::<BTreeSet<_>>();
            maybe_any_of!(schemas)
        }
        // this should never happen because this should result in a statically unacceptable query
        _ => Schema::Any,
    }
}

// result_set_schema_difference wraps schema_difference to operate on field refs and variables within the
// result set state. This is specifically for applying constraints via match.
fn result_set_schema_difference(
    reference: &agg_ast::definitions::Ref,
    state: &mut ResultSetState,
    to_remove: BTreeSet<Schema>,
) {
    let ref_schema: Option<&mut Schema> = match reference {
        agg_ast::definitions::Ref::FieldRef(reference) => {
            let path = reference
                .as_str()
                .split('.')
                .map(|s| s.to_string())
                .collect();
            get_or_create_schema_for_path_mut(&mut state.result_set_schema, path)
        }
        agg_ast::definitions::Ref::VariableRef(v) => state.variables.get_mut(v),
    };
    if let Some(schema) = ref_schema {
        schema_difference(schema, to_remove);
    }
}

impl DeriveSchema for MatchStage {
    fn derive_schema(&self, state: &mut ResultSetState) -> Result<Schema> {
        state.result_set_schema = promote_missing(&state.result_set_schema);
        for expr in self.expr.iter() {
            let expr = expr.get_negative_normal_form();
            expr.match_derive_schema(state)?;
        }
        Ok(state.result_set_schema.clone())
    }
}

pub(crate) trait MatchConstrainSchema {
    // match_derive_schema does not need to return Schema because it only applies constraints
    // to already existing Schema. It also does not need to return a Result because it is infallible
    // (modulo a panic that can only result due to programmer error).
    fn match_derive_schema(&self, state: &mut ResultSetState) -> Result<()>;
}

impl MatchConstrainSchema for MatchExpression {
    fn match_derive_schema(&self, state: &mut ResultSetState) -> Result<()> {
        match self {
            MatchExpression::Expr(e) => e.match_derive_schema(state),
            MatchExpression::Misc(m) => m.match_derive_schema(state),
            MatchExpression::Logical(l) => l.match_derive_schema(state),
            MatchExpression::Field(f) => f.match_derive_schema(state),
        }
    }
}

impl MatchConstrainSchema for MatchLogical {
    fn match_derive_schema(&self, state: &mut ResultSetState) -> Result<()> {
        match self {
            MatchLogical::And(exprs) => {
                for expr in exprs.iter() {
                    expr.match_derive_schema(state)?;
                }
            }
            MatchLogical::Or(exprs) => {
                let mut states = Vec::new();
                for expr in exprs.iter() {
                    let mut state = state.clone();
                    expr.match_derive_schema(&mut state)?;
                    states.push(state);
                }
                let mut schema = Schema::Unsat;
                for state in states.into_iter() {
                    schema = schema.union(&state.result_set_schema);
                }
                state.result_set_schema = schema;
            }
            MatchLogical::Nor(_) => {
                panic!(
                    "found $nor in match_derive_schema, this means negative normalization did not occur"
                )
            }
            MatchLogical::Not(n) => {
                // The only operator left with $not after negative normalization that can inform
                // types is $type. We originally had the idea of just negating the type set for
                // $type, but there is no type name for missing, so that does not handle missing
                // correctly. All other operators left with $not currently do not have an affect on
                // schema. For instance geo ops will fail to match if the field is an incorrect geo
                // coordinate or if it is _any other type_.
                if let MatchNotExpression::Query(ref ops) = n.expr {
                    // ops must be length one after negative normalization
                    if ops.len() == 1 {
                        let (op, b) = ops.iter().next().unwrap();
                        if let MatchBinaryOp::Type = op {
                            let to_remove_schema = schema_for_type_expr(b);
                            match to_remove_schema {
                                Schema::AnyOf(schemas) => {
                                    result_set_schema_difference(&n.field, state, schemas);
                                }
                                _ => result_set_schema_difference(
                                    &n.field,
                                    state,
                                    set![to_remove_schema],
                                ),
                            }
                        }
                    }
                }
            }
        }
        Ok(())
    }
}

impl MatchConstrainSchema for MatchField {
    fn match_derive_schema(&self, state: &mut ResultSetState) -> Result<()> {
        self.ops.iter().for_each(|(op, b)| {
            match_derive_schema_for_op(&self.field, *op, b, state);
        });
        Ok(())
    }
}

impl MatchConstrainSchema for MatchMisc {
    fn match_derive_schema(&self, state: &mut ResultSetState) -> Result<()> {
        match self {
            MatchMisc::Regex(_) => Ok(()),
            // We could probably do something for MatchElement, but it's rather tedious, and doing
            // nothing is conservatively correct.
            MatchMisc::Element(_) => Ok(()),
            MatchMisc::Where(_) => Ok(()),
            MatchMisc::JsonSchema(s) => {
                let Bson::Document(ref d) = s.schema else {
                    return Err(Error::InvalidJsonSchema);
                };
                let schema: Schema = JsonSchema::from_document(d)
                    .map_err(|_| Error::InvalidJsonSchema)?
                    .try_into()
                    .map_err(|_| Error::InvalidJsonSchema)?;
                state.result_set_schema = state.result_set_schema.intersection(&schema);
                Ok(())
            }
            MatchMisc::Text(_) => Ok(()),
            MatchMisc::Comment(_) => Ok(()),
        }
    }
}

// this function simply applies the intersection to a field if it exists, otherwise does nothing..
// this is useful for applying the constraints of certain match operations to the overall result set schema
fn intersect_if_exists(reference: &Ref, state: &mut ResultSetState, input_schema: Schema) {
    let ref_schema: Option<&mut Schema> = match reference {
        Ref::FieldRef(reference) => {
            let path = reference
                .as_str()
                .split('.')
                .map(|s| s.to_string())
                .collect();
            get_or_create_schema_for_path_mut(&mut state.result_set_schema, path)
        }
        Ref::VariableRef(v) => {
            // variables are treated as paths, so if we have a . separated path, we need to split it
            // and get the nested schema from the variable map
            if v.contains(".") {
                let path: Vec<String> = v.as_str().split('.').map(|s| s.to_string()).collect();
                state
                    .variables
                    .get_mut(&path[0])
                    .and_then(|doc| get_or_create_schema_for_path_mut(doc, path[1..].to_vec()))
            } else {
                state.variables.get_mut(v)
            }
        }
    };
    if let Some(schema) = ref_schema {
        *schema = schema.intersection(&input_schema);
    }
}

// match_derive_schema_for_op derives the schema for a single match operation, since a given field
// may be nested above multiple match operations. This is a helper function for MatchField::match_derive_schema.
fn match_derive_schema_for_op(
    reference: &Ref,
    op: MatchBinaryOp,
    b: &Bson,
    state: &mut ResultSetState,
) {
    match op {
        MatchBinaryOp::Eq | MatchBinaryOp::Gte | MatchBinaryOp::Lte => {
            let schema = schema_for_match_bson_literal(b, true);
            intersect_if_exists(reference, state, schema);
        }
        MatchBinaryOp::Gt | MatchBinaryOp::Lt => {
            let schema = schema_for_match_bson_literal(b, false);
            intersect_if_exists(reference, state, schema);
        }
        // Ne actually does not tell us anything about Schema except for types that are
        // unitary-valued: Null, MinKey, MaxKey, Undefined.
        MatchBinaryOp::Ne => {
            let schema = schema_for_match_bson_literal(b, true);
            if is_unitary_schema(&schema) {
                result_set_schema_difference(reference, state, set![schema]);
            } else if let Schema::AnyOf(schemas) = schema {
                let to_remove = schemas.into_iter().filter(is_unitary_schema).collect();
                result_set_schema_difference(reference, state, to_remove);
            }
        }
        MatchBinaryOp::Exists => {
            if is_exists_true_bson(b) {
                result_set_schema_difference(reference, state, set![Schema::Missing]);
            } else {
                intersect_if_exists(reference, state, Schema::Missing);
            }
        }
        MatchBinaryOp::Type => {
            let schema = schema_for_type_expr(b);
            intersect_if_exists(reference, state, schema);
        }
        MatchBinaryOp::In => {
            let schema = schema_for_array_bson_values(b, true);
            intersect_if_exists(reference, state, schema);
        }
        MatchBinaryOp::Nin => {
            let schema = schema_for_array_bson_values(b, true);
            if is_unitary_schema(&schema) {
                result_set_schema_difference(reference, state, set![schema]);
            } else if let Schema::AnyOf(schemas) = schema {
                let to_remove = schemas
                    .iter()
                    .cloned()
                    .flat_map(|schema| {
                        if let Schema::AnyOf(schemas) = schema {
                            schemas
                        } else {
                            set! {schema}
                        }
                    })
                    .filter(is_unitary_schema)
                    .collect();
                result_set_schema_difference(reference, state, to_remove);
            }
        }
        MatchBinaryOp::Mod => {
            intersect_if_exists(reference, state, NUMERIC.clone());
        }
        MatchBinaryOp::Size => {
            let schema = Schema::Array(Box::new(Schema::Any));
            intersect_if_exists(reference, state, schema);
        }
        MatchBinaryOp::All => {
            let schema = Schema::Array(Box::new(schema_for_array_bson_values(b, false)));
            intersect_if_exists(reference, state, schema);
        }
        MatchBinaryOp::BitsAllClear
        | MatchBinaryOp::BitsAnyClear
        | MatchBinaryOp::BitsAllSet
        | MatchBinaryOp::BitsAnySet => {
            intersect_if_exists(reference, state, BITS_APPLICABLE.clone());
        }
        MatchBinaryOp::Near
        | MatchBinaryOp::GeoWithin
        | MatchBinaryOp::NearSphere
        | MatchBinaryOp::GeoIntersects => {
            intersect_if_exists(reference, state, GEO.clone());
        }
    }
}

impl MatchConstrainSchema for Expression {
    fn match_derive_schema(&self, state: &mut ResultSetState) -> Result<()> {
        /// date operators such as $dateAdd return null if _any_ of their arguments are null.
        /// Thus, we should constrain the appropriate non-null type specified by basic_schema,
        /// and allow for null if null_behavior is possible. Even if null behavior is Must, we
        /// only constrain that the arg _may_ be null, because a different arg could be null instead.
        macro_rules! handle_date_operator_arg {
            ($exp:expr, $basic_schema:expr, $state:expr) => {
                if let Expression::Ref(ref reference) = $exp {
                    match $state.null_behavior {
                        Satisfaction::Not => {
                            intersect_if_exists(reference, $state, $basic_schema);
                        }
                        Satisfaction::May | Satisfaction::Must => {
                            let schema = $basic_schema.union(&NULLISH.clone());
                            intersect_if_exists(reference, $state, schema);
                        }
                    }
                } else {
                    $exp.match_derive_schema($state)?;
                }
            };
        }

        /// handle_reference_arg will constrain a field or variable ref within the result
        /// set schema if relevant, and if not, will recurse on the arg in case it contains
        /// nested field refs we can constrain.
        macro_rules! handle_reference_arg {
            ($input:expr, $sch:expr, $state:expr) => {
                if let Expression::Ref(ref reference) = $input {
                    intersect_if_exists(reference, $state, $sch);
                } else {
                    $input.match_derive_schema($state)?;
                }
            };
        }

        /// handle_optional_reference_arg functions the same as handle_reference_arg, dealing
        /// with field refs and recursing otherwise, except that it works on optional arguments
        macro_rules! handle_optional_reference_arg {
            ( $e:expr, $schema:expr, $state:expr ) => {
                if let Some(e) = $e {
                    if let Expression::Ref(reference) = e.as_ref() {
                        intersect_if_exists(reference, $state, $schema);
                    } else {
                        e.match_derive_schema($state)?;
                    }
                }
            };
        }

        /// match_date_derive_common is a helper for constraining result set schema for the date portions
        /// of common date operators (like $hour or $minute) as well as $dateToParts. It constrains any field
        /// refs in the date expression to be date coercible and, if present, the timezone to be a string, handling
        /// null behavior appropriately.
        fn match_date_derive_common(
            d: &Expression,
            timezone: &Option<Box<Expression>>,
            state: &mut ResultSetState,
        ) -> Result<()> {
            let (date_schema, tz_schema) = match (state.null_behavior, timezone) {
                (Satisfaction::Not, _) => (DATE_COERCIBLE.clone(), Schema::Atomic(Atomic::String)),
                (Satisfaction::May, _) => {
                    (DATE_COERCIBLE_OR_NULLISH.clone(), STRING_OR_NULLISH.clone())
                }
                (Satisfaction::Must, Some(_)) => {
                    (DATE_COERCIBLE_OR_NULLISH.clone(), STRING_OR_NULLISH.clone())
                }
                (Satisfaction::Must, None) => (NULLISH.clone(), Schema::Any),
            };
            if let Expression::Ref(reference) = d {
                intersect_if_exists(reference, state, date_schema);
            } else {
                d.match_derive_schema(state)?;
            }
            if let Some(e) = timezone {
                if let Expression::Ref(reference) = e.as_ref() {
                    intersect_if_exists(reference, state, tz_schema);
                } else {
                    e.match_derive_schema(state)?;
                }
            }
            Ok(())
        }

        /// match_derive_date_expression constrains the result set schema for date part operators
        /// such as $minute or $hour. See match_derive_date_common for details.
        fn match_derive_date_expression(
            d: &DateExpression,
            state: &mut ResultSetState,
        ) -> Result<()> {
            let DateExpression { date, timezone } = d;
            match_date_derive_common(date, timezone, state)
        }

        /// match_derive_date_to_parts constrains result set schema for a $dateToParts operator.
        /// See match_date_derive_common for details.
        fn match_derive_date_to_parts(d: &DateToParts, state: &mut ResultSetState) -> Result<()> {
            let DateToParts { date, timezone, .. } = d;
            match_date_derive_common(date, timezone, state)
        }

        /// match_derive_date_from_parts constrains the result set schema for a $dateFromParts operator.
        /// we unpack the date args and handle them all as numeric, besides timezone, which would be a string.
        fn match_derive_date_from_parts(
            d: &DateFromParts,
            state: &mut ResultSetState,
        ) -> Result<()> {
            let (most_part_schema, tz_schema) = match state.null_behavior {
                Satisfaction::Not => (NUMERIC.clone(), Schema::Atomic(Atomic::String)),
                Satisfaction::May | Satisfaction::Must => {
                    (NUMERIC_OR_NULLISH.clone(), STRING_OR_NULLISH.clone())
                }
            };
            // Since there are so many fields and all of them are optional (ish), we are not going
            // to do the MUST be NULLISH we see in other date operators because it's combimatorially
            // expensive for little gain in precision. It's very rare that we would be in a
            // situation where DateFromParts has exactly one field defined and it must be NULLISH.
            let DateFromParts {
                iso_week,
                iso_week_year,
                iso_day_of_week,
                year,
                month,
                day,
                hour,
                minute,
                second,
                millisecond,
                timezone,
            } = d;
            // Note that the reason we use macros here is that the clone will be lazy and only occur,
            // if the expression is Some and is a Reference.
            for e in [
                iso_week,
                iso_week_year,
                iso_day_of_week,
                year,
                month,
                day,
                hour,
                minute,
                second,
                millisecond,
            ]
            .into_iter()
            .flatten()
            {
                if let Expression::Ref(ref reference) = e.as_ref() {
                    intersect_if_exists(reference, state, most_part_schema.clone());
                } else {
                    e.match_derive_schema(state)?;
                }
            }
            handle_optional_reference_arg!(timezone, tz_schema, state);
            Ok(())
        }

        /// match_derive_date_from_string constrains the result set schema for a $dateFromString operator.
        /// date_string, if it is a reference, is date coercible; format and timezone, if references, are strings.
        fn match_derive_date_from_string(
            d: &DateFromString,
            state: &mut ResultSetState,
        ) -> Result<()> {
            let DateFromString {
                date_string,
                format,
                timezone,
                on_error,
                on_null,
            } = d;

            let string_schema = match (state.null_behavior, on_null) {
                (Satisfaction::Not, None) => Schema::Atomic(Atomic::String),
                (Satisfaction::Must, None)
                    if format.is_none() && timezone.is_none() && on_error.is_none() =>
                {
                    NULLISH.clone()
                }
                _ => STRING_OR_NULLISH.clone(),
            };
            if let Expression::Ref(reference) = date_string.as_ref() {
                intersect_if_exists(reference, state, string_schema.clone());
            } else {
                date_string.match_derive_schema(state)?;
            }
            handle_optional_reference_arg!(format, string_schema.clone(), state);
            handle_optional_reference_arg!(timezone, string_schema, state);
            Ok(())
        }

        /// match_derive_date_to_string constrains the result set schema for a $dateToString operator.
        /// date, if it is a reference, can be constrained to date coercible, while format and timezone
        /// can be constrained to strings.
        fn match_derive_date_to_string(d: &DateToString, state: &mut ResultSetState) -> Result<()> {
            let DateToString {
                date,
                format,
                timezone,
                on_null,
            } = d;

            let (date_schema, string_schema) = match (state.null_behavior, on_null) {
                // if we have an onNull expression, we actually can't be specific on the
                // nullability of Schemas because it's possible for onNull to be NULL or the
                // other expressions to be NULL as long as they aren't NULL for the same document.
                (Satisfaction::Not, Some(_)) => {
                    // This may not be completely precise, but it is conservative.
                    (DATE_COERCIBLE_OR_NULLISH.clone(), STRING_OR_NULLISH.clone())
                }
                (Satisfaction::Not, None) => {
                    (DATE_COERCIBLE.clone(), Schema::Atomic(Atomic::String))
                }
                (Satisfaction::Must, None) if format.is_none() && timezone.is_none() => {
                    (NULLISH.clone(), /*will be unused*/ Schema::Any)
                }
                _ => (DATE_COERCIBLE_OR_NULLISH.clone(), STRING_OR_NULLISH.clone()),
            };
            if let Expression::Ref(reference) = date.as_ref() {
                intersect_if_exists(reference, state, date_schema);
            } else {
                date.match_derive_schema(state)?;
            }
            handle_optional_reference_arg!(format, string_schema.clone(), state);
            handle_optional_reference_arg!(timezone, string_schema, state);
            Ok(())
        }

        /// match_derive_string_operation constrains result set schema for generic untagged string
        /// operators such as $toLower or $substr. args, if references, can be constrained to string types.
        fn match_derive_string_operation(
            u: &UntaggedOperator,
            state: &mut ResultSetState,
        ) -> Result<()> {
            let schema = match state.null_behavior {
                Satisfaction::Not => Schema::Atomic(Atomic::String),
                Satisfaction::May => STRING_OR_NULLISH.clone(),
                Satisfaction::Must => {
                    if u.args.len() == 1 {
                        NULLISH.clone()
                    } else {
                        STRING_OR_NULLISH.clone()
                    }
                }
            };
            for arg in u.args.iter() {
                if let Expression::Ref(reference) = arg {
                    intersect_if_exists(reference, state, schema.clone());
                } else {
                    arg.match_derive_schema(state)?;
                }
            }
            Ok(())
        }

        /// match_derive_and constrains the result set schema for $and operators. We evaluate
        /// each sub expression, further constraining the same result set schema. This is run
        /// to fixed point because ordering of operations can impact the resulting schema.
        fn match_derive_and(u: &UntaggedOperator, state: &mut ResultSetState) -> Result<()> {
            let mut initial_schema = state.result_set_schema.clone();
            loop {
                for arg in u.args.iter() {
                    arg.match_derive_schema(state)?;
                }
                if initial_schema == state.result_set_schema {
                    break;
                }
                initial_schema = state.result_set_schema.clone();
            }
            Ok(())
        }

        /// match_derive_or constraints the result set schema for $or operators in match. We evaluate each condition independently and
        /// union the constrained schemas, resulting in a schema representing any possible value from any of the branches.
        fn match_derive_or(u: &UntaggedOperator, state: &mut ResultSetState) -> Result<()> {
            // because the conditions of $or are not additive, we need to create a fresh copy of the incoming result set schema for
            // each. This avoids us applying the constraints of one operand to another.
            let mut schema: Option<Schema> = None;
            for arg in u.args.iter() {
                let mut tmp_state = state.clone();
                tmp_state.null_behavior = Satisfaction::Not;
                arg.match_derive_schema(&mut tmp_state)?;
                match schema {
                    None => schema = Some(tmp_state.result_set_schema),
                    Some(s) => schema = Some(s.union(&tmp_state.result_set_schema)),
                }
            }
            if let Some(schema) = schema {
                state.result_set_schema = schema;
            }
            Ok(())
        }

        /// match_derive_eq constrains the result_set_schema for $eq operators in match. We broadly
        /// constrain both sides of the equality by considering the intersection of types that could
        /// evaluate to be equal. That is, if one argument is numeric and the other is AnyOf(String, Int),
        /// we know match will not return a value if the second argument is a string, so we can remove that type.
        fn match_derive_eq(u: &UntaggedOperator, state: &mut ResultSetState) -> Result<()> {
            let null_behavior = state.null_behavior;
            if u.args.len() == 2 {
                // we first check each argument's schema using Satisfaction::May to get the full schema these operators
                // can return. For example, two operators may only overlap if they both are null, in which case we'd use null_behavior=Must
                state.null_behavior = Satisfaction::May;
                let lhs_schema = u.args[0].derive_schema(state)?;
                let rhs_schema = u.args[1].derive_schema(state)?;
                let mut schema_intersection = lhs_schema.intersection(&rhs_schema);
                // this covers the fact that numerics are all comparable in equality (eg, an integer can equal a decimal)
                if schema_intersection.satisfies(&NUMERIC.clone()) != Satisfaction::Not {
                    schema_intersection = schema_intersection.union(&NUMERIC.clone());
                }
                state.null_behavior = schema_intersection.satisfies(&NULLISH.clone());
                for arg in u.args.iter() {
                    match arg {
                        Expression::Ref(reference) => {
                            intersect_if_exists(reference, state, schema_intersection.clone());
                        }
                        _ => {
                            arg.match_derive_schema(state)?;
                        }
                    };
                }
                state.null_behavior = null_behavior;
            }
            Ok(())
        }

        /// match_derive_ne constrains the result set schema for $ne in match. The only real constraint
        /// we can do is for unitary types (i.e. $x != null)
        fn match_derive_ne(u: &UntaggedOperator, state: &mut ResultSetState) -> Result<()> {
            // we can only constrain the schema for ne with unitary types, for example ne null
            if u.args.len() == 2 {
                let lhs_schema = u.args[0].derive_schema(state)?;
                let rhs_schema = u.args[1].derive_schema(state)?;
                match (&u.args[0], &u.args[1], &lhs_schema, &rhs_schema) {
                    (
                        Expression::Ref(left_ref),
                        Expression::Ref(right_ref),
                        Schema::Atomic(left_atomic),
                        Schema::Atomic(right_atomic),
                    ) => {
                        // if we have an ne that is strictly unsatisfiable, set the schemas for these fields to be unsat
                        if left_atomic == right_atomic
                            && is_unitary_schema(&Schema::Atomic(*left_atomic))
                        {
                            intersect_if_exists(left_ref, state, Schema::Unsat);
                            intersect_if_exists(right_ref, state, Schema::Unsat);
                        }
                    }
                    (Expression::Ref(reference), _, _, Schema::Atomic(a))
                    | (_, Expression::Ref(reference), Schema::Atomic(a), _) => {
                        if is_unitary_schema(&Schema::Atomic(*a)) {
                            result_set_schema_difference(
                                reference,
                                state,
                                set!(Schema::Atomic(*a)),
                            );
                        }
                    }
                    (left, right, _, _) => {
                        // $ne does not tell us anything if we do not have unitary schemas, so we recurse on each sub-expression
                        // with null_behavior=May.
                        let null_behavior = state.null_behavior;
                        state.null_behavior = Satisfaction::May;
                        left.match_derive_schema(state)?;
                        right.match_derive_schema(state)?;
                        state.null_behavior = null_behavior;
                    }
                }
            }
            Ok(())
        }

        // this function is a helper for the comparison functions $lt, $lte, $gt, $gte. It is invoked
        // when we have a field reference to constrain that fields schemas. It assumes the field ref is the
        // lhs of the operation, and the input_schema is the schema of the rhs. That is, for a field "foo", with
        // operator $gt, and input schema bar, we are constraining the types of foo according to $foo > bar.
        fn constrain_schema_for_comparison_reference(
            reference: &Ref,
            op: UntaggedOperatorName,
            state: &mut ResultSetState,
            input_schema: Schema,
        ) {
            let ref_schema: Option<&mut Schema> = match reference {
                Ref::FieldRef(reference) => {
                    let path = reference
                        .as_str()
                        .split('.')
                        .map(|s| s.to_string())
                        .collect();
                    get_or_create_schema_for_path_mut(&mut state.result_set_schema, path)
                }
                Ref::VariableRef(v) => state.variables.get_mut(v),
            };
            // the limit is the maximum schema ($lt, $lte) or minimum schema ($gt, $gte) that the
            // given field reference can take on, given the schema we are comparing it to.
            let limit = match input_schema.clone() {
                Schema::Any => match op {
                    UntaggedOperatorName::Lt | UntaggedOperatorName::Lte => {
                        Schema::Atomic(Atomic::MaxKey)
                    }
                    _ => Schema::Atomic(Atomic::MinKey),
                },
                Schema::AnyOf(a) => match op {
                    UntaggedOperatorName::Lt | UntaggedOperatorName::Lte => a
                        .iter()
                        .max()
                        .unwrap_or(&Schema::Atomic(Atomic::MaxKey))
                        .clone(),
                    _ => a
                        .iter()
                        .min()
                        .unwrap_or(&Schema::Atomic(Atomic::MinKey))
                        .clone(),
                },
                _ => input_schema.clone(),
            };
            if let Some(schema) = ref_schema {
                if schema == &mut Schema::Any {
                    *schema = UNFOLDED_ANY.clone();
                }
                // use the limit to constrain which types the field reference can take on
                let mut updated_schema = match schema.clone() {
                    Schema::AnyOf(a) => Schema::AnyOf(
                        a.into_iter()
                            .filter(|x| match op {
                                UntaggedOperatorName::Lt => {
                                    x < &limit || (x == &limit && !is_unitary_schema(x))
                                }
                                UntaggedOperatorName::Lte => x <= &limit,
                                UntaggedOperatorName::Gt => {
                                    x > &limit || (x == &limit && !is_unitary_schema(x))
                                }
                                UntaggedOperatorName::Gte => x >= &limit,
                                _ => true,
                            })
                            .collect(),
                    ),
                    s => {
                        if (s < limit
                            && (op == UntaggedOperatorName::Lt || op == UntaggedOperatorName::Lte))
                            || (s > limit
                                && (op == UntaggedOperatorName::Gt
                                    || op == UntaggedOperatorName::Gte))
                            || (s == limit
                                && (op == UntaggedOperatorName::Lte
                                    || op == UntaggedOperatorName::Gte
                                    || !is_unitary_schema(&s)))
                        {
                            s.clone()
                        } else {
                            Schema::Unsat
                        }
                    }
                };
                // because all numerics are comparable, we must include them even if they are greater than the max type of the rhs
                if updated_schema.intersection(&NUMERIC.clone()) != Schema::Unsat {
                    updated_schema = updated_schema.union(&NUMERIC.clone().intersection(schema));
                }
                *schema = updated_schema;
            }
        }

<<<<<<< HEAD
        fn get_comparison_nullability(
            op: UntaggedOperatorName,
            schema: &Schema,
            other_schema: &Schema,
        ) -> Satisfaction {
            // if we get a comparison that is <= null, this is null or missing
=======
        /// get_comparison_nullability is a helper for $lt, $lte, $gt, $gte that determines whether or not the argument
        /// could be null. This allows us to recurse on any expressions with an understanding of what types it can take.
        fn get_comparison_nullability(op: UntaggedOperatorName, schema: Schema) -> Satisfaction {
            // if we get a comparison that is <= null, this is null or missing. Technically, < null is only missing.
            // but for the purposes of constraining null we will keep these the same
>>>>>>> d13c018c
            if (op == UntaggedOperatorName::Lt || op == UntaggedOperatorName::Lte)
                && other_schema.satisfies(&NULLISH.clone()) == Satisfaction::Must
                && schema.satisfies(&Schema::Atomic(Atomic::MinKey)) == Satisfaction::Not
            {
                Satisfaction::Must
            }
            // similarly, >= null would exclude missing but include null, but for the sake of constraining the schema
            // we will ignore gte to be safe since we don't handle missing separately.
            else if op == UntaggedOperatorName::Gt
                && other_schema.satisfies(&NULLISH.clone()) == Satisfaction::Not
            {
                Satisfaction::Not
            } else {
                Satisfaction::May
            }
        }

        /// match_derive_comparison is a helper for constraining the result_set_schema for comparison operators in match.
        /// To do so, we get the schema of both sides of the operation, and constrain the expressions according to the opposite's
        /// schema. That is: x > y becomes constrain (x > schema y) and constrain (y < schema x)
        fn match_derive_comparison(u: &UntaggedOperator, state: &mut ResultSetState) -> Result<()> {
            let null_behavior = state.null_behavior;
            if u.args.len() == 2 {
                let lhs_schema = u.args[0].derive_schema(state)?;
                let rhs_schema = u.args[1].derive_schema(state)?;
                if let Expression::Ref(reference) = &u.args[0] {
                    constrain_schema_for_comparison_reference(
                        reference,
                        u.op,
                        state,
                        rhs_schema.clone(),
                    );
                } else {
                    state.null_behavior =
                        get_comparison_nullability(u.op, &lhs_schema, &rhs_schema);
                    u.args[0].match_derive_schema(state)?;
                    state.null_behavior = null_behavior;
                }
                // we invert the operator, so that we can treat this field reference as the LHS of the comparison (in order to reuse the helper);
                // for example, if we want to constrain bar in the comparison foo < $bar, we can treat it as $bar > foo.
                let op = match u.op {
                    UntaggedOperatorName::Lt => UntaggedOperatorName::Gt,
                    UntaggedOperatorName::Lte => UntaggedOperatorName::Gte,
                    UntaggedOperatorName::Gt => UntaggedOperatorName::Lt,
                    UntaggedOperatorName::Gte => UntaggedOperatorName::Lte,
                    _ => return Ok(()),
                };
                if let Expression::Ref(reference) = &u.args[1] {
                    constrain_schema_for_comparison_reference(reference, op, state, lhs_schema);
                } else {
                    state.null_behavior = get_comparison_nullability(op, &rhs_schema, &lhs_schema);
                    u.args[1].match_derive_schema(state)?;
                    state.null_behavior = null_behavior;
                }
            }
            Ok(())
        }

        /// match_derive_numeric is a helper for constraining genenric numeric operators (like $log) in match.
        /// We treat the args as numeric, while factoring in null behavior.
        fn match_derive_numeric(u: &UntaggedOperator, state: &mut ResultSetState) -> Result<()> {
            for arg in u.args.iter() {
                if let Expression::Ref(reference) = arg {
                    match state.null_behavior {
                        Satisfaction::Not => {
                            intersect_if_exists(reference, state, NUMERIC.clone());
                        }
                        Satisfaction::May => {
                            intersect_if_exists(reference, state, NUMERIC_OR_NULLISH.clone());
                        }
                        Satisfaction::Must => {
                            intersect_if_exists(reference, state, NULLISH.clone());
                        }
                    };
                } else {
                    arg.match_derive_schema(state)?;
                }
            }
            Ok(())
        }

        /// match_derive_add constrains the result set schema for $add operators in match. The args, broadly,
        /// can be numeric or date, and can be null if any argument is null
        fn match_derive_add(u: &UntaggedOperator, state: &mut ResultSetState) -> Result<()> {
            for arg in u.args.iter() {
                if let Expression::Ref(reference) = arg {
                    match state.null_behavior {
                        Satisfaction::Not => {
                            intersect_if_exists(
                                reference,
                                state,
                                NUMERIC.clone().union(&Schema::Atomic(Atomic::Date)),
                            );
                        }
                        // we cannot infer that if $add must be null, a reference must be null, because it returns null if _any_
                        // argument is null. Thus, {$add: [$foo, null]} would yield null but tell us nothing about $foo. We could,
                        // in the future, examine if all other args cannot be null and then enforce something on foo.
                        Satisfaction::May | Satisfaction::Must => {
                            intersect_if_exists(
                                reference,
                                state,
                                NUMERIC_OR_NULLISH
                                    .clone()
                                    .union(&Schema::Atomic(Atomic::Date)),
                            );
                        }
                    }
                } else {
                    arg.match_derive_schema(state)?;
                }
            }
            Ok(())
        }

        /// match_derive_binary_size constrains the result set schema for $binarySize operators in match. The
        /// argument passed must be a string or bindata type
        fn match_derive_binary_size(
            u: &UntaggedOperator,
            state: &mut ResultSetState,
        ) -> Result<()> {
            if u.args.is_empty() {
                return Err(Error::NotEnoughArguments(u.op.to_string()));
            }
            if let Expression::Ref(ref reference) = u.args[0] {
                match state.null_behavior {
                    Satisfaction::Not => intersect_if_exists(
                        reference,
                        state,
                        Schema::AnyOf(set![
                            Schema::Atomic(Atomic::String),
                            Schema::Atomic(Atomic::BinData),
                        ]),
                    ),
                    Satisfaction::May => intersect_if_exists(
                        reference,
                        state,
                        Schema::AnyOf(set![
                            Schema::Atomic(Atomic::String),
                            Schema::Atomic(Atomic::BinData),
                            Schema::Missing,
                            Schema::Atomic(Atomic::Null)
                        ]),
                    ),
                    Satisfaction::Must => {
                        intersect_if_exists(reference, state, NULLISH.clone());
                    }
                }
            } else {
                u.args[0].match_derive_schema(state)?;
            }
            Ok(())
        }

        /// match_derive_index_of constrains the result set schema for $indexOf operators in match. The
        /// first two arguments are constrained to be string types, while the last argument must be an integer.
        fn match_derive_index_of(u: &UntaggedOperator, state: &mut ResultSetState) -> Result<()> {
            if u.args.len() < 2 {
                return Err(Error::NotEnoughArguments(u.op.to_string()));
            }
            let (input_schema, find_schema, number_schema) = match state.null_behavior {
                Satisfaction::Not => (
                    Schema::Atomic(Atomic::String),
                    Schema::Atomic(Atomic::String),
                    Schema::Atomic(Atomic::Integer),
                ),
                Satisfaction::May | Satisfaction::Must => {
                    // find schema can never be null, but input schema can be. Fun
                    (
                        STRING_OR_NULLISH.clone(),
                        Schema::Atomic(Atomic::String),
                        Schema::Atomic(Atomic::Integer),
                    )
                }
            };
            handle_reference_arg!(u.args[0], input_schema, state);
            handle_reference_arg!(u.args[1], find_schema, state);
            if u.args.len() == 3 {
                handle_reference_arg!(u.args[2], number_schema, state);
            } else if u.args.len() == 4 {
                // I don't like repeating the code, but it avoids a clone when there are only 3
                // args
                handle_reference_arg!(u.args[2], number_schema.clone(), state);
                handle_reference_arg!(u.args[3], number_schema, state);
            }
            Ok(())
        }

        /// match_derive_substr constrains the result set schema for $substr operators in match. The first
        /// argument is the string and is constrained as such; the second and third arguments, start and length,
        /// are constrained to be numeric.
        fn match_derive_substr(u: &UntaggedOperator, state: &mut ResultSetState) -> Result<()> {
            if u.args.len() < 3 {
                return Err(Error::NotEnoughArguments(u.op.to_string()));
            }

            let (string_schema, number_schema) = match state.null_behavior {
                Satisfaction::Not => (Schema::Atomic(Atomic::String), NUMERIC.clone()),
                Satisfaction::May | Satisfaction::Must => {
                    (STRING_OR_NULLISH.clone(), NUMERIC_OR_NULLISH.clone())
                }
            };
            handle_reference_arg!(u.args[0], string_schema, state);
            handle_reference_arg!(u.args[1], number_schema.clone(), state);
            handle_reference_arg!(u.args[2], number_schema, state);
            Ok(())
        }

        /// match_derive_subtract constrains the result set schema for $subtract operators in match.
        /// Similar to add, the arguments are numeric or date, and the operator can return null if any
        /// arg is null. However, the second argument cannot be a date unless the first argument is a date.
        fn match_derive_subtract(u: &UntaggedOperator, state: &mut ResultSetState) -> Result<()> {
            if u.args.len() == 2 {
                if let Expression::Ref(reference) = &u.args[0] {
                    match state.null_behavior {
                        Satisfaction::Not => {
                            intersect_if_exists(
                                reference,
                                state,
                                NUMERIC.clone().union(&Schema::Atomic(Atomic::Date)),
                            );
                        }
                        // we cannot infer that if $add must be null, a reference must be null, because it returns null if _any_
                        // argument is null. Thus, {$add: [$foo, null]} would yield null but tell us nothing about $foo. We could,
                        // in the future, examine if all other args cannot be null and then enforce something on foo.
                        Satisfaction::May | Satisfaction::Must => {
                            intersect_if_exists(
                                reference,
                                state,
                                NUMERIC_OR_NULLISH
                                    .clone()
                                    .union(&Schema::Atomic(Atomic::Date)),
                            );
                        }
                    }
                } else {
                    u.args[0].match_derive_schema(state)?;
                }
                if let Expression::Ref(reference) = &u.args[1] {
                    // iff the first argument can be a date, it is possible the second argument is a date, since subtract [<date>, <date>]
                    // is valid. Otherwise, the second argument must be numeric, becuase subtract [<int>, <date>] is invalid.
                    let can_be_date = u.args[0]
                        .derive_schema(state)?
                        .satisfies(&Schema::Atomic(Atomic::Date))
                        != Satisfaction::Not;
                    match state.null_behavior {
                        Satisfaction::Not => {
                            if can_be_date {
                                intersect_if_exists(
                                    reference,
                                    state,
                                    NUMERIC.clone().union(&Schema::Atomic(Atomic::Date)),
                                );
                            } else {
                                intersect_if_exists(reference, state, NUMERIC.clone());
                            }
                        }
                        // we cannot infer that if $add must be null, a reference must be null, because it returns null if _any_
                        // argument is null. Thus, {$add: [$foo, null]} would yield null but tell us nothing about $foo. We could,
                        // in the future, examine if all other args cannot be null and then enforce something on foo.
                        Satisfaction::May | Satisfaction::Must => {
                            if can_be_date {
                                intersect_if_exists(
                                    reference,
                                    state,
                                    NUMERIC_OR_NULLISH
                                        .clone()
                                        .union(&Schema::Atomic(Atomic::Date)),
                                );
                            } else {
                                intersect_if_exists(reference, state, NUMERIC_OR_NULLISH.clone());
                            }
                        }
                    }
                } else {
                    u.args[1].match_derive_schema(state)?;
                }
            }
            Ok(())
        }

        /// match_derive_object_to_array constrains the result set schema for $objectToArray operators in match.
        /// The argument is constrained to be of type document
        fn match_derive_object_to_array(
            u: &UntaggedOperator,
            state: &mut ResultSetState,
        ) -> Result<()> {
            for arg in u.args.iter() {
                if let Expression::Ref(reference) = arg {
                    match state.null_behavior {
                        Satisfaction::Not => {
                            intersect_if_exists(reference, state, Schema::Document(Document::any()))
                        }
                        Satisfaction::May => intersect_if_exists(
                            reference,
                            state,
                            Schema::AnyOf(set!(
                                Schema::Document(Document::any()),
                                Schema::Missing,
                                Schema::Atomic(Atomic::Null)
                            )),
                        ),
                        Satisfaction::Must => {
                            intersect_if_exists(reference, state, NULLISH.clone());
                        }
                    }
                } else {
                    arg.match_derive_schema(state)?;
                }
            }
            Ok(())
        }

        /// match_derive_let constrains the result set schema for $let operators in match.
        /// we copy the variable environment, add the newly specified variables, and then
        /// recurse on the expression.
        fn match_derive_let(l: &Let, state: &mut ResultSetState) -> Result<()> {
            let mut variables = state.variables.clone();
            for (var, expression) in l.vars.iter() {
                let schema = expression.derive_schema(state)?;
                state.variables.insert(var.to_string(), schema);
            }
            l.inside.match_derive_schema(state)?;
            for (var, expression) in l.vars.iter() {
                match expression {
                    Expression::Ref(Ref::FieldRef(field_ref)) => {
                        if let Some(v) = state.variables.get_mut(var) {
                            let path = field_ref
                                .as_str()
                                .split('.')
                                .map(|s| s.to_string())
                                .collect();
                            if let Some(f) = get_or_create_schema_for_path_mut(
                                &mut state.result_set_schema,
                                path,
                            ) {
                                *f = v.clone();
                            }
                        }
                    }
                    Expression::Ref(Ref::VariableRef(var_ref)) => {
                        if let Some(v) = state.variables.get(var) {
                            variables.insert(var_ref.clone(), v.clone());
                        }
                    }
                    expr => expr.match_derive_schema(state)?,
                }
            }
            state.variables = variables;
            Ok(())
        }

        /// match_derive_max_min constrains the result set schema for $max and $min operators in match.
        /// Because these expressions can take on any type, we are limited to just enforcing or removing
        /// null if the null behavior is Must or Not.
        fn match_derive_max_min(u: &UntaggedOperator, state: &mut ResultSetState) -> Result<()> {
            for arg in u.args.iter() {
                if let Expression::Ref(reference) = arg {
                    match state.null_behavior {
                        Satisfaction::Not => {
                            result_set_schema_difference(
                                reference,
                                state,
                                set!(Schema::Atomic(Atomic::Null), Schema::Missing),
                            );
                        }
                        Satisfaction::Must => {
                            intersect_if_exists(
                                reference,
                                state,
                                Schema::AnyOf(set!(
                                    Schema::Atomic(Atomic::Null),
                                    // array(any) is to handle the empty array case, which returns null.
                                    Schema::Array(Box::new(Schema::Any)),
                                    Schema::Missing
                                )),
                            );
                        }
                        Satisfaction::May => {}
                    }
                } else {
                    arg.match_derive_schema(state)?;
                }
            }
            Ok(())
        }

        /// match_derive_switch constrains the result set schema for $switch operators in match. The
        /// only constraining we can do is if one of the cases itself is a field reference, in which
        /// case it must be a boolean. We recurse otherwise.
        fn match_derive_switch(s: &Switch, state: &mut ResultSetState) -> Result<()> {
            for case in s.branches.iter() {
                if let Expression::Ref(reference) = case.case.as_ref() {
                    intersect_if_exists(reference, state, Schema::Atomic(Atomic::Boolean));
                } else {
                    case.case.match_derive_schema(state)?;
                }
                case.then.match_derive_schema(state)?;
            }
            s.default.match_derive_schema(state)
        }

        /// match_derive_bit_ops is a helper for constraining the result set schema for bit ops such as $bitAnd
        /// in match. The args to these functions must be integral typed.
        fn match_derive_bit_ops(u: &UntaggedOperator, state: &mut ResultSetState) -> Result<()> {
            for arg in u.args.iter() {
                if let Expression::Ref(reference) = arg {
                    match state.null_behavior {
                        Satisfaction::Not => {
                            intersect_if_exists(
                                reference,
                                state,
                                Schema::AnyOf(set!(
                                    Schema::Atomic(Atomic::Integer),
                                    Schema::Atomic(Atomic::Long),
                                )),
                            );
                        }
                        Satisfaction::May => {
                            intersect_if_exists(reference, state, INTEGER_LONG_OR_NULLISH.clone());
                        }
                        Satisfaction::Must => {
                            intersect_if_exists(reference, state, NULLISH.clone());
                        }
                    }
                } else {
                    arg.match_derive_schema(state)?;
                }
            }
            Ok(())
        }

        /// match_derive_is_number constrains the result set schema for $isNumber operators in match. Args
        /// to this function must be numeric type for it to return true.
        fn match_derive_is_number(u: &UntaggedOperator, state: &mut ResultSetState) -> Result<()> {
            if let Expression::Ref(reference) = &u.args[0] {
                match state.null_behavior {
                    Satisfaction::Not => {
                        intersect_if_exists(reference, state, NUMERIC.clone());
                    }
                    Satisfaction::Must => {
                        result_set_schema_difference(
                            reference,
                            state,
                            set!(
                                Schema::Atomic(Atomic::Decimal),
                                Schema::Atomic(Atomic::Double),
                                Schema::Atomic(Atomic::Integer),
                                Schema::Atomic(Atomic::Long),
                            ),
                        );
                    }
                    _ => {}
                };
            } else {
                for arg in u.args.iter() {
                    arg.match_derive_schema(state)?
                }
            }
            Ok(())
        }

        /// match_derive_range constrains the result set schema for $range operators in match. The
        /// args to this function (the start and end of the range) must be numeric
        fn match_derive_range(u: &UntaggedOperator, state: &mut ResultSetState) -> Result<()> {
            for arg in u.args.iter() {
                if let Expression::Ref(reference) = arg {
                    intersect_if_exists(reference, state, NUMERIC.clone());
                } else {
                    arg.match_derive_schema(state)?;
                }
            }
            Ok(())
        }

        /// match_derive_round constrains the result set schema for $round operators in match. The
        /// first arg to this function (the number to be rounded) can be any numeric; the subsequent
        /// arg (place) must be an integral type
        fn match_derive_round(u: &UntaggedOperator, state: &mut ResultSetState) -> Result<()> {
            if u.args.is_empty() {
                return Err(Error::NotEnoughArguments(u.op.to_string()));
            }

            if let Expression::Ref(ref reference) = u.args[0] {
                match state.null_behavior {
                    Satisfaction::Not => {
                        intersect_if_exists(reference, state, NUMERIC.clone());
                    }
                    Satisfaction::May => {
                        intersect_if_exists(reference, state, NUMERIC_OR_NULLISH.clone());
                    }
                    Satisfaction::Must => {
                        intersect_if_exists(reference, state, NULLISH.clone());
                    }
                };
            } else {
                u.args[0].match_derive_schema(state)?;
            }
            if u.args.len() > 1 {
                if let Expression::Ref(ref reference) = u.args[1] {
                    match state.null_behavior {
                        Satisfaction::Not => {
                            intersect_if_exists(
                                reference,
                                state,
                                Schema::AnyOf(set!(
                                    Schema::Atomic(Atomic::Integer),
                                    Schema::Atomic(Atomic::Long)
                                )),
                            );
                        }
                        Satisfaction::May => {
                            intersect_if_exists(reference, state, INTEGER_LONG_OR_NULLISH.clone());
                        }
                        Satisfaction::Must => {
                            intersect_if_exists(reference, state, NULLISH.clone());
                        }
                    };
                } else {
                    u.args[1].match_derive_schema(state)?;
                }
            }
            Ok(())
        }

        /// match_derive_numeric_conversion constrains the result set schema for numeric conversion operators
        /// such as $toDouble in match. The argument must be numeric coercibile.
        fn match_derive_numeric_conversion(
            u: &UntaggedOperator,
            state: &mut ResultSetState,
        ) -> Result<()> {
            if u.args.is_empty() {
                return Err(Error::NotEnoughArguments(u.op.to_string()));
            }
            if let Expression::Ref(ref reference) = u.args[0] {
                let numeric_convertible = Schema::AnyOf(set!(
                    Schema::Atomic(Atomic::Boolean),
                    Schema::Atomic(Atomic::Decimal),
                    Schema::Atomic(Atomic::Double),
                    Schema::Atomic(Atomic::Integer),
                    Schema::Atomic(Atomic::Long),
                    Schema::Atomic(Atomic::String),
                ));
                match state.null_behavior {
                    Satisfaction::Not => {
                        intersect_if_exists(reference, state, numeric_convertible);
                    }
                    Satisfaction::May => {
                        intersect_if_exists(
                            reference,
                            state,
                            numeric_convertible.union(&NULLISH.clone()),
                        );
                    }
                    Satisfaction::Must => {
                        intersect_if_exists(reference, state, NULLISH.clone());
                    }
                };
            } else {
                u.args[0].match_derive_schema(state)?;
            }
            Ok(())
        }

        /// match_derive_replace constrains the result set schema for $replace operators in match. The
        /// args must all be strings; the operator returns null if any arg is null.
        fn match_derive_replace(r: &Replace, state: &mut ResultSetState) -> Result<()> {
            let arg_schema = match state.null_behavior {
                Satisfaction::Not => Schema::Atomic(Atomic::String),
                Satisfaction::May | Satisfaction::Must => STRING_OR_NULLISH.clone(),
            };
            handle_reference_arg!(*r.input, arg_schema.clone(), state);
            handle_reference_arg!(*r.find, arg_schema.clone(), state);
            handle_reference_arg!(*r.replacement, arg_schema, state);
            Ok(())
        }

        /// match_derive_non_nullable_regex constrains the result set schema for regex operators such as $regexMatch
        /// and $regexFindAll, which return an empty array by default, in match. The string argument must be a string,
        /// while the regex argument can be a string or a regex. If options are provided, those must also be a string.
        fn match_derive_non_nullable_regex(
            r: &RegexAggExpression,
            state: &mut ResultSetState,
        ) -> Result<()> {
            // $regexMatch and $regexFindAll cannot ever be null, so the null_behavior is irrelevant
            let (string_schema, regex_schema) = (
                Schema::Atomic(Atomic::String),
                Schema::AnyOf(set![
                    Schema::Atomic(Atomic::String),
                    Schema::Atomic(Atomic::Regex)
                ]),
            );
            handle_reference_arg!(*r.input, string_schema.clone(), state);
            handle_reference_arg!(*r.regex, regex_schema, state);
            // options can always be NULL without producing NULL as an output, so
            // this behavior is regardless of null_behavior
            if let Some(options) = &r.options {
                handle_reference_arg!(*options.as_ref(), STRING_OR_NULLISH.clone(), state);
            }
            Ok(())
        }

        /// match_derive_regex_find constrains the result set schema for $regexFind operators in match.
        /// The string and options arguments must be a string, while the regex argument can be a string or regex.
        fn match_derive_regex_find(
            r: &RegexAggExpression,
            state: &mut ResultSetState,
        ) -> Result<()> {
            // $regexFind can be null, so the null_behavior is relevant
            let (string_schema, regex_schema) = match state.null_behavior {
                Satisfaction::Not => (
                    Schema::Atomic(Atomic::String),
                    Schema::AnyOf(set![
                        Schema::Atomic(Atomic::String),
                        Schema::Atomic(Atomic::Regex)
                    ]),
                ),
                Satisfaction::May | Satisfaction::Must => (
                    STRING_OR_NULLISH.clone(),
                    Schema::AnyOf(set![
                        Schema::Atomic(Atomic::String),
                        Schema::Atomic(Atomic::Regex),
                        Schema::Atomic(Atomic::Null),
                        Schema::Missing,
                    ]),
                ),
            };
            handle_reference_arg!(*r.input, string_schema.clone(), state);
            handle_reference_arg!(*r.regex, regex_schema, state);
            if let Some(options) = &r.options {
                // options can be NULLISH no matter the current null_behavior
                handle_reference_arg!(*options.as_ref(), STRING_OR_NULLISH.clone(), state);
            }
            Ok(())
        }

        /// match_derive_to_string constrains the result set schema for $toString operators in match. The
        /// argument must be string coercible.
        fn match_derive_to_string(u: &UntaggedOperator, state: &mut ResultSetState) -> Result<()> {
            if u.args.is_empty() {
                return Err(Error::NotEnoughArguments(u.op.to_string()));
            }
            if let Expression::Ref(reference) = &u.args[0] {
                let schema = match state.null_behavior {
                    Satisfaction::Not => Schema::AnyOf(set! {
                        Schema::Atomic(Atomic::BinData),
                        Schema::Atomic(Atomic::Boolean),
                        Schema::Atomic(Atomic::Double),
                        Schema::Atomic(Atomic::Decimal),
                        Schema::Atomic(Atomic::Integer),
                        Schema::Atomic(Atomic::Long),
                        Schema::Atomic(Atomic::ObjectId),
                        Schema::Atomic(Atomic::String),
                        Schema::Atomic(Atomic::Date),
                    }),
                    Satisfaction::May => Schema::AnyOf(set! {
                        Schema::Atomic(Atomic::BinData),
                        Schema::Atomic(Atomic::Boolean),
                        Schema::Atomic(Atomic::Double),
                        Schema::Atomic(Atomic::Decimal),
                        Schema::Atomic(Atomic::Integer),
                        Schema::Atomic(Atomic::Long),
                        Schema::Atomic(Atomic::ObjectId),
                        Schema::Atomic(Atomic::String),
                        Schema::Atomic(Atomic::Date),
                        Schema::Atomic(Atomic::Null),
                        Schema::Missing,
                    }),
                    Satisfaction::Must => NULLISH.clone(),
                };
                intersect_if_exists(reference, state, schema);
            } else {
                u.args[0].match_derive_schema(state)?;
            }
            Ok(())
        }

        /// match_derive_trim constrains the result set schema for $trim, $ltrim, and $trim operators in match.
        /// The string being trimmed and the chars being trimmed must be strings if provided.
        fn match_derive_trim(t: &Trim, state: &mut ResultSetState) -> Result<()> {
            let arg_schema = match state.null_behavior {
                Satisfaction::Not => Schema::Atomic(Atomic::String),
                Satisfaction::May | Satisfaction::Must => STRING_OR_NULLISH.clone(),
            };
            handle_reference_arg!(*t.input, arg_schema.clone(), state);
            if let Some(chars) = &t.chars {
                handle_reference_arg!(*chars.as_ref(), arg_schema, state);
            }
            Ok(())
        }

        /// match_derive_first_last constrains the result_set_schema for any field refs in
        /// $first or $last operators. These operators work on arrays, and can only return
        /// null if the field reference itself is null or if the array contains null values.
        fn match_derive_first_last(u: &UntaggedOperator, state: &mut ResultSetState) -> Result<()> {
            if let Expression::Ref(reference) = &u.args[0] {
                match state.null_behavior {
                    Satisfaction::Not => {
                        intersect_if_exists(reference, state, Schema::Array(Box::new(Schema::Any)));
                    }
                    Satisfaction::May | Satisfaction::Must => {
                        intersect_if_exists(
                            reference,
                            state,
                            Schema::AnyOf(set!(
                                Schema::Array(Box::new(Schema::Any)),
                                Schema::Atomic(Atomic::Null),
                                Schema::Missing
                            )),
                        );
                    }
                };
            } else {
                u.args[0].match_derive_schema(state)?;
            }
            Ok(())
        }

        /// match_derive_array_op generically constrains the result_set_schema for the group
        /// of array operators that can only return null when the input is null, and can
        /// only return a value when the input is an array (examples: $concatArrays)
        fn match_derive_array_op(u: &UntaggedOperator, state: &mut ResultSetState) -> Result<()> {
            for arg in u.args.iter() {
                if let Expression::Ref(reference) = arg {
                    match state.null_behavior {
                        Satisfaction::Not => {
                            intersect_if_exists(
                                reference,
                                state,
                                Schema::Array(Box::new(Schema::Any)),
                            );
                        }
                        Satisfaction::May => {
                            intersect_if_exists(
                                reference,
                                state,
                                NULLISH.clone().union(&Schema::Array(Box::new(Schema::Any))),
                            );
                        }
                        Satisfaction::Must => {
                            intersect_if_exists(reference, state, NULLISH.clone());
                        }
                    }
                } else {
                    arg.match_derive_schema(state)?;
                }
            }
            Ok(())
        }

        /// match_derive_zip constrains the result_set_schema for $zip operators in match.
        /// the inputs is a vec of arrays, but if any element of this vec is null, the whole
        /// operator can return null. Defaults can be any of an array or nullish
        fn match_derive_zip(z: &Zip, state: &mut ResultSetState) -> Result<()> {
            if let Expression::Array(v) = z.inputs.as_ref() {
                v.iter().for_each(|input| {
                    if let Expression::Ref(reference) = input {
                        let mut schema = Schema::Array(Box::new(Schema::Any));
                        if state.null_behavior != Satisfaction::Not {
                            schema = schema.union(&NULLISH.clone());
                        }
                        intersect_if_exists(reference, state, schema);
                    }
                });
            }
            if let Some(ref a) = z.defaults {
                if let Expression::Array(v) = a.as_ref() {
                    v.iter().for_each(|input| {
                        if let Expression::Ref(reference) = input {
                            intersect_if_exists(
                                reference,
                                state,
                                Schema::AnyOf(set!(
                                    Schema::Array(Box::new(Schema::Any)),
                                    Schema::Atomic(Atomic::Null),
                                    Schema::Missing
                                )),
                            )
                        }
                    });
                }
            }
            Ok(())
        }

        /// match_derive_non_nullish_array_ops constrains the result_set_schema for
        /// operators that only deal with arrays, independent of the expected matching type.
        fn match_derive_non_nullish_array_ops(
            u: &UntaggedOperator,
            state: &mut ResultSetState,
        ) -> Result<()> {
            for arg in u.args.iter() {
                if let Expression::Ref(reference) = arg {
                    intersect_if_exists(reference, state, Schema::Array(Box::new(Schema::Any)));
                } else {
                    arg.match_derive_schema(state)?;
                }
            }
            Ok(())
        }

        /// match_derive_n_array_op constraints the result_set_schema for operators that
        /// take a fixed number of elements from an array, such as $firstN. The input must
        /// be an array, and the number must be numeric, regargless of nullability.
        fn match_derive_n_array_op(n: &NArrayOp, state: &mut ResultSetState) -> Result<()> {
            if let Expression::Ref(reference) = n.input.as_ref() {
                intersect_if_exists(reference, state, Schema::Array(Box::new(Schema::Any)));
            } else {
                n.input.match_derive_schema(state)?;
            }
            if let Expression::Ref(reference) = n.n.as_ref() {
                intersect_if_exists(reference, state, NUMERIC.clone());
            } else {
                n.input.match_derive_schema(state)?;
            }
            Ok(())
        }

        /// match_derive_index_of_array constrains the result_set_schema for $indexOfArray
        /// operators. The first arg represents the array, and and must be null if the
        /// operator returns null. The third and fourth args represent the bounds to search
        /// and must be numeric.
        fn match_derive_index_of_array(
            u: &UntaggedOperator,
            state: &mut ResultSetState,
        ) -> Result<()> {
            if let Expression::Ref(reference) = &u.args[0] {
                match state.null_behavior {
                    Satisfaction::Not => {
                        intersect_if_exists(reference, state, Schema::Array(Box::new(Schema::Any)))
                    }
                    Satisfaction::May => intersect_if_exists(
                        reference,
                        state,
                        Schema::AnyOf(set!(
                            Schema::Array(Box::new(Schema::Any)),
                            Schema::Atomic(Atomic::Null),
                            Schema::Missing
                        )),
                    ),
                    Satisfaction::Must => intersect_if_exists(reference, state, NULLISH.clone()),
                }
            }
            u.args[1].match_derive_schema(state)?;
            for arg in u.args[2..].iter() {
                if let Expression::Ref(reference) = arg {
                    intersect_if_exists(
                        reference,
                        state,
                        Schema::AnyOf(set!(
                            Schema::Atomic(Atomic::Integer),
                            Schema::Atomic(Atomic::Long)
                        )),
                    );
                } else {
                    arg.match_derive_schema(state)?;
                }
            }
            Ok(())
        }

        /// match_derive_all_elements_true constrains the result_set_schema for the
        /// $allElementsTrue operator. If this operator must return true, then we can
        /// remove null and missing from the types the array can contain.
        fn match_derive_all_elements_true(
            u: &UntaggedOperator,
            state: &mut ResultSetState,
        ) -> Result<()> {
            match &u.args[0] {
                Expression::Array(a) => {
                    for expr in a {
                        if state.null_behavior == Satisfaction::Not {
                            if let Expression::Ref(reference) = expr {
                                result_set_schema_difference(
                                    reference,
                                    state,
                                    set!(Schema::Atomic(Atomic::Null), Schema::Missing),
                                );
                            } else {
                                expr.match_derive_schema(state)?;
                            }
                        } else {
                            expr.match_derive_schema(state)?;
                        }
                    }
                }
                Expression::Ref(reference) => match state.null_behavior {
                    Satisfaction::Not => {
                        intersect_if_exists(reference, state, Schema::Array(Box::new(Schema::Any)));
                    }
                    Satisfaction::May | Satisfaction::Must => {
                        intersect_if_exists(
                            reference,
                            state,
                            Schema::AnyOf(set!(
                                Schema::Array(Box::new(Schema::Any)),
                                Schema::Atomic(Atomic::Null),
                                Schema::Missing
                            )),
                        );
                    }
                },
                expr => {
                    expr.match_derive_schema(state)?;
                }
            }
            Ok(())
        }

        /// match_derive_in constrains the result_set_schema for $in operators. The second
        /// arg must be an array, while the first arg can be anything (the search expr)
        fn match_derive_in(u: &UntaggedOperator, state: &mut ResultSetState) -> Result<()> {
            u.args[0].match_derive_schema(state)?;
            if let Expression::Ref(reference) = &u.args[1] {
                intersect_if_exists(reference, state, Schema::Array(Box::new(Schema::Any)));
            } else {
                u.args[1].match_derive_schema(state)?;
            }
            Ok(())
        }

        /// match_derive_array_elem_at constrains the result_set_schema for $arrayElemAt
        /// operators. The first argument is the array, and the second is the index; either
        /// can be nullish if null is allowable.
        fn match_derive_array_elem_at(
            u: &UntaggedOperator,
            state: &mut ResultSetState,
        ) -> Result<()> {
            if let Expression::Ref(reference) = &u.args[0] {
                let mut schema = Schema::Array(Box::new(Schema::Any));
                if state.null_behavior != Satisfaction::Not {
                    schema = schema.union(&NULLISH.clone());
                }
                intersect_if_exists(reference, state, schema);
            } else {
                u.args[0].match_derive_schema(state)?;
            }
            if let Expression::Ref(reference) = &u.args[1] {
                let schema = match state.null_behavior {
                    Satisfaction::Not => NUMERIC.clone(),
                    Satisfaction::May | Satisfaction::Must => NUMERIC_OR_NULLISH.clone(),
                };
                intersect_if_exists(reference, state, schema);
            } else {
                u.args[1].match_derive_schema(state)?;
            }
            Ok(())
        }

        /// match_derive_date_arithmetic is a helper for constraining date arithmetic operators like $dateAdd and $dateSubtract
        /// in match. The date argument must be date coercible; the unit and timezone arguments must be strings; and the amount
        /// argument must be numeric.
        fn match_derive_date_arithmetic(
            start_date: &Expression,
            unit: &Expression,
            amount: &Expression,
            timezone: Option<&Expression>,
            state: &mut ResultSetState,
        ) -> Result<()> {
            handle_date_operator_arg!(
                start_date,
                Schema::AnyOf(set![
                    Schema::Atomic(Atomic::Date),
                    Schema::Atomic(Atomic::ObjectId),
                    Schema::Atomic(Atomic::Timestamp),
                ]),
                state
            );
            handle_date_operator_arg!(unit, Schema::Atomic(Atomic::String), state);
            handle_date_operator_arg!(amount, NUMERIC.clone(), state);
            if let Some(ref timezone) = timezone {
                handle_date_operator_arg!(timezone, Schema::Atomic(Atomic::String), state);
            }
            Ok(())
        }

        /// match_derive_date_diff constrains the result_set_schema for $dateAdd.
        /// See match_derive_date_arithmetic for details.
        fn match_derive_date_add(d: &DateAdd, state: &mut ResultSetState) -> Result<()> {
            let tz = d.timezone.as_ref().map(|tz| tz.as_ref());
            match_derive_date_arithmetic(
                d.start_date.as_ref(),
                d.unit.as_ref(),
                d.amount.as_ref(),
                tz,
                state,
            )
        }

        /// match_derive_date_subtract constrains the result_set_schema for $dateSubtract.
        /// See match_derive_date_arithmetic for details.
        fn match_derive_date_subtract(d: &DateSubtract, state: &mut ResultSetState) -> Result<()> {
            let tz = d.timezone.as_ref().map(|tz| tz.as_ref());
            match_derive_date_arithmetic(
                d.start_date.as_ref(),
                d.unit.as_ref(),
                d.amount.as_ref(),
                tz,
                state,
            )
        }

        /// match_derive_date_diff constrains the result_set_schema for $dateDiff. The operator
        /// can be null if any of the arguments are null, so we constrain the types any field reference
        /// can take on by both the null behavior and the argument it is passed as.
        fn match_derive_date_diff(d: &DateDiff, state: &mut ResultSetState) -> Result<()> {
            handle_date_operator_arg!(
                d.start_date.as_ref(),
                Schema::AnyOf(set![
                    Schema::Atomic(Atomic::Date),
                    Schema::Atomic(Atomic::ObjectId),
                    Schema::Atomic(Atomic::Timestamp),
                ]),
                state
            );
            handle_date_operator_arg!(
                d.end_date.as_ref(),
                Schema::AnyOf(set![
                    Schema::Atomic(Atomic::Date),
                    Schema::Atomic(Atomic::ObjectId),
                    Schema::Atomic(Atomic::Timestamp),
                ]),
                state
            );
            handle_date_operator_arg!(d.unit.as_ref(), Schema::Atomic(Atomic::String), state);
            if let Some(ref timezone) = d.timezone {
                handle_date_operator_arg!(timezone.as_ref(), Schema::Atomic(Atomic::String), state);
            }
            if let Some(ref start_of_week) = d.start_of_week {
                handle_date_operator_arg!(
                    start_of_week.as_ref(),
                    Schema::Atomic(Atomic::String),
                    state
                );
            }
            Ok(())
        }

        /// match_derive_date_trunc constrains the result_set_schema for $dateTrunc. The operator
        /// can be null if any of the arguments are null, so we constrain the types any field reference
        /// can take on by both the null behavior and the argument it is passed as.
        fn match_derive_date_trunc(d: &DateTrunc, state: &mut ResultSetState) -> Result<()> {
            handle_date_operator_arg!(
                d.date.as_ref(),
                Schema::AnyOf(set![
                    Schema::Atomic(Atomic::Date),
                    Schema::Atomic(Atomic::ObjectId),
                    Schema::Atomic(Atomic::Timestamp),
                ]),
                state
            );
            handle_date_operator_arg!(d.unit.as_ref(), Schema::Atomic(Atomic::String), state);
            if let Some(ref bin_size) = d.bin_size {
                handle_date_operator_arg!(bin_size.as_ref(), NUMERIC.clone(), state);
            }
            if let Some(ref timezone) = d.timezone {
                handle_date_operator_arg!(timezone.as_ref(), Schema::Atomic(Atomic::String), state);
            }
            if let Some(ref start_of_week) = d.start_of_week {
                handle_date_operator_arg!(
                    start_of_week.as_ref(),
                    Schema::Atomic(Atomic::String),
                    state
                );
            }
            Ok(())
        }

        /// match_derive_array_to_object constrains the result_set_schema for $arrayToObject
        /// oeprators. For this operator to return a non-null value, the input must be an
        /// array of arrays.
        fn match_derive_array_to_object(
            u: &UntaggedOperator,
            state: &mut ResultSetState,
        ) -> Result<()> {
            if let Expression::Ref(reference) = &u.args[0] {
                match state.null_behavior {
                    Satisfaction::Not => {
                        intersect_if_exists(
                            reference,
                            state,
                            Schema::Array(Box::new(Schema::Array(Box::new(Schema::Any)))),
                        );
                    }
                    Satisfaction::May => {
                        intersect_if_exists(
                            reference,
                            state,
                            Schema::AnyOf(set!(
                                Schema::Array(Box::new(Schema::Array(Box::new(Schema::Any)))),
                                Schema::Atomic(Atomic::Null),
                                Schema::Missing
                            )),
                        );
                    }
                    Satisfaction::Must => {
                        intersect_if_exists(reference, state, NULLISH.clone());
                    }
                }
            } else {
                u.args[0].match_derive_schema(state)?;
            }
            Ok(())
        }

        /// match_derive_merge_objects constrains the result_set_schema for $mergeObjects
        /// operators. The input must always be either a singular document or an array
        /// of documents.
        fn match_derive_merge_objects(
            u: &UntaggedOperator,
            state: &mut ResultSetState,
        ) -> Result<()> {
            if let Expression::Ref(reference) = &u.args[0] {
                intersect_if_exists(
                    reference,
                    state,
                    Schema::AnyOf(set!(
                        Schema::Array(Box::new(Schema::Document(Document::any()))),
                        Schema::Document(Document::any()),
                    )),
                );
            } else {
                u.args[0].match_derive_schema(state)?;
            }
            Ok(())
        }

        /// match_derive_sort_array constrains the result_set_schema for $sortArray
        /// operators. This functions the same as match_derive_array_op, however this is a
        /// tagged operator so needs its own implementation.
        fn match_derive_sort_array(s: &SortArray, state: &mut ResultSetState) -> Result<()> {
            if let Expression::Ref(reference) = s.input.as_ref() {
                match state.null_behavior {
                    Satisfaction::Not => {
                        intersect_if_exists(reference, state, Schema::Array(Box::new(Schema::Any)))
                    }
                    Satisfaction::May => intersect_if_exists(
                        reference,
                        state,
                        Schema::AnyOf(set!(
                            Schema::Array(Box::new(Schema::Any)),
                            Schema::Atomic(Atomic::Null),
                            Schema::Missing
                        )),
                    ),
                    Satisfaction::Must => intersect_if_exists(reference, state, NULLISH.clone()),
                }
            } else {
                s.input.match_derive_schema(state)?;
            }
            Ok(())
        }

        /// derive_map_filter_input is a macro used to constrain the result set schema for $map and $filter operators in match.
        /// the input must be an array. We then add any relevant context (namely, the variable) to the result set schema and recurse
        /// on the sub expressions in the input.
        macro_rules! derive_map_filter_input {
            ($input:expr, $state:expr, $inside:expr) => {
                if let Expression::Ref(reference) = $input.input.as_ref() {
                    match $state.null_behavior {
                        Satisfaction::Not => intersect_if_exists(
                            reference,
                            $state,
                            Schema::Array(Box::new(Schema::Any)),
                        ),
                        Satisfaction::May => intersect_if_exists(
                            reference,
                            $state,
                            Schema::AnyOf(set!(
                                Schema::Array(Box::new(Schema::Any)),
                                Schema::Atomic(Atomic::Null),
                                Schema::Missing
                            )),
                        ),
                        Satisfaction::Must => {
                            intersect_if_exists(reference, $state, NULLISH.clone())
                        }
                    }
                } else {
                    $input.input.match_derive_schema($state)?;
                }
                let variable_name = $input._as.clone().unwrap_or("this".to_string());
                let variable_schema = $input.input.derive_schema($state)?;
                $state
                    .variables
                    .insert(variable_name.clone(), variable_schema);
                $inside.match_derive_schema($state)?;
                $state.variables.remove(&variable_name);
            };
        }

        /// match_derive_filter constrains the result_set_schema for $filter operators. The
        /// input must be an array to return a non-null value, or nullish to return null.
        /// We then add the inputs schema to the variable environment before recursing on
        /// the other arguments to this operator.
        fn match_derive_filter(f: &Filter, state: &mut ResultSetState) -> Result<()> {
            derive_map_filter_input!(f, state, f.cond);
            if let Some(limit) = f.limit.as_ref() {
                limit.match_derive_schema(state)?;
            }
            Ok(())
        }

        /// match_derive_map constrains the result_set_schema for $map. It functions the
        /// same as $filter, checking the input and recursing on the additional args.
        fn match_derive_map(m: &Map, state: &mut ResultSetState) -> Result<()> {
            derive_map_filter_input!(m, state, m.inside);
            Ok(())
        }

        /// match_derive_median constrains the result_set_schema for $median. The input must
        /// be an array to return a non-null value, but can be an array or nullish to return
        /// null.
        fn match_derive_median(m: &Median, state: &mut ResultSetState) -> Result<()> {
            if let Expression::Ref(reference) = m.input.as_ref() {
                let mut schema = Schema::Array(Box::new(Schema::Any));
                if state.null_behavior != Satisfaction::Not {
                    schema = schema.union(&NULLISH.clone());
                }
                intersect_if_exists(reference, state, schema);
            } else {
                m.input.match_derive_schema(state)?;
            }
            Ok(())
        }

        /// match_derive_reduce constrains the result_set_schema for $reduce. The input must
        /// be an array to return a non-null value, but can be an array or nullish to return
        /// null. Other args can be expressions and so are recursed on.
        fn match_derive_reduce(r: &Reduce, state: &mut ResultSetState) -> Result<()> {
            if let Expression::Ref(reference) = r.input.as_ref() {
                let mut schema = Schema::Array(Box::new(Schema::Any));
                if state.null_behavior != Satisfaction::Not {
                    schema = schema.union(&NULLISH.clone());
                }
                intersect_if_exists(reference, state, schema);
            } else {
                r.input.match_derive_schema(state)?;
            }
            // if the input is null, there is no array to iterate over, so we can safely return
            let input_schema = r.input.derive_schema(state)?;
            if input_schema.satisfies(&NULLISH.clone()) == Satisfaction::Must {
                return Ok(());
            }
            let array_element_schema = array_element_schema_or_error!(input_schema, r.input);
            let initial_schema = r.initial_value.derive_schema(state)?;
            let initial_variables = state.variables.clone();
            state
                .variables
                .insert("this".to_string(), array_element_schema);
            state.variables.insert("value".to_string(), initial_schema);
            r.initial_value.match_derive_schema(state)?;
            r.inside.match_derive_schema(state)?;
            state.variables = initial_variables;
            Ok(())
        }

        /// match_derive_slice constrains the result_set_schema for $slice. The input must
        /// be an array to return a non-null value, but can be an array or nullish to return
        /// null. Other args represent bounds, and are thus constrained on as numeric.
        fn match_derive_slice(u: &UntaggedOperator, state: &mut ResultSetState) -> Result<()> {
            if let Expression::Ref(reference) = &u.args[0] {
                let mut schema = Schema::Array(Box::new(Schema::Any));
                if state.null_behavior != Satisfaction::Not {
                    schema = schema.union(&NULLISH.clone());
                }
                intersect_if_exists(reference, state, schema);
            } else {
                u.args[0].match_derive_schema(state)?;
            }
            for arg in u.args[1..].iter() {
                if let Expression::Ref(reference) = arg {
                    match state.null_behavior {
                        Satisfaction::Not => {
                            intersect_if_exists(reference, state, NUMERIC.clone());
                        }
                        Satisfaction::May | Satisfaction::Must => {
                            intersect_if_exists(reference, state, NUMERIC_OR_NULLISH.clone());
                        }
                    }
                } else {
                    arg.match_derive_schema(state)?;
                }
            }
            Ok(())
        }

        use agg_ast::definitions::UntaggedOperatorName;
        let null_behavior = state.null_behavior;
        match self {
            Expression::TaggedOperator(t) => match t {
                TaggedOperator::Let(l) => match_derive_let(l, state)?,
                TaggedOperator::Switch(s) => match_derive_switch(s, state)?,
                TaggedOperator::Year(d)
                | TaggedOperator::Month(d)
                | TaggedOperator::IsoWeekYear(d)
                | TaggedOperator::Week(d)
                | TaggedOperator::IsoWeek(d)
                | TaggedOperator::DayOfWeek(d)
                | TaggedOperator::IsoDayOfWeek(d)
                | TaggedOperator::DayOfYear(d)
                | TaggedOperator::DayOfMonth(d)
                | TaggedOperator::Hour(d)
                | TaggedOperator::Minute(d)
                | TaggedOperator::Second(d)
                | TaggedOperator::Millisecond(d) => match_derive_date_expression(d, state)?,
                TaggedOperator::DateToParts(d) => match_derive_date_to_parts(d, state)?,
                TaggedOperator::DateFromParts(d) => match_derive_date_from_parts(d, state)?,
                TaggedOperator::DateFromString(d) => match_derive_date_from_string(d, state)?,
                TaggedOperator::DateToString(d) => match_derive_date_to_string(d, state)?,
                TaggedOperator::Zip(z) => match_derive_zip(z, state)?,
                TaggedOperator::FirstN(n)
                | TaggedOperator::LastN(n)
                | TaggedOperator::MaxNArrayElement(n)
                | TaggedOperator::MinNArrayElement(n) => match_derive_n_array_op(n, state)?,
                TaggedOperator::SortArray(s) => match_derive_sort_array(s, state)?,
                TaggedOperator::Filter(f) => match_derive_filter(f, state)?,
                TaggedOperator::Map(m) => match_derive_map(m, state)?,
                TaggedOperator::Median(m) => match_derive_median(m, state)?,
                TaggedOperator::Reduce(r) => match_derive_reduce(r, state)?,
                TaggedOperator::ReplaceOne(r) | TaggedOperator::ReplaceAll(r) => {
                    match_derive_replace(r, state)?
                }
                TaggedOperator::RegexFind(r) => match_derive_regex_find(r, state)?,
                TaggedOperator::Regex(r) | TaggedOperator::RegexFindAll(r) => {
                    match_derive_non_nullable_regex(r, state)?
                }
                TaggedOperator::Trim(t) | TaggedOperator::LTrim(t) | TaggedOperator::RTrim(t) => {
                    match_derive_trim(t, state)?
                }
                TaggedOperator::DateAdd(d) => match_derive_date_add(d, state)?,
                TaggedOperator::DateDiff(d) => match_derive_date_diff(d, state)?,
                TaggedOperator::DateSubtract(d) => match_derive_date_subtract(d, state)?,
                TaggedOperator::DateTrunc(d) => match_derive_date_trunc(d, state)?,
                _ => {}
            },

            Expression::UntaggedOperator(u) => match u.op {
                // logical ops
                UntaggedOperatorName::And => match_derive_and(u, state)?,
                UntaggedOperatorName::Or => match_derive_or(u, state)?,
                // comparison ops
                UntaggedOperatorName::Eq => match_derive_eq(u, state)?,
                UntaggedOperatorName::Cmp | UntaggedOperatorName::Ne => match_derive_ne(u, state)?,
                UntaggedOperatorName::Gt
                | UntaggedOperatorName::Gte
                | UntaggedOperatorName::Lt
                | UntaggedOperatorName::Lte => match_derive_comparison(u, state)?,
                // numeric ops
                UntaggedOperatorName::Abs
                | UntaggedOperatorName::Acos
                | UntaggedOperatorName::Acosh
                | UntaggedOperatorName::Asin
                | UntaggedOperatorName::Asinh
                | UntaggedOperatorName::Atan
                | UntaggedOperatorName::Atan2
                | UntaggedOperatorName::Atanh
                | UntaggedOperatorName::Cos
                | UntaggedOperatorName::Cosh
                | UntaggedOperatorName::DegreesToRadians
                | UntaggedOperatorName::Divide
                | UntaggedOperatorName::Exp
                | UntaggedOperatorName::Ln
                | UntaggedOperatorName::Log
                | UntaggedOperatorName::Log10
                | UntaggedOperatorName::Mod
                | UntaggedOperatorName::Multiply
                | UntaggedOperatorName::Pow
                | UntaggedOperatorName::RadiansToDegrees
                | UntaggedOperatorName::Sin
                | UntaggedOperatorName::Sinh
                | UntaggedOperatorName::Sqrt
                | UntaggedOperatorName::Tan
                | UntaggedOperatorName::Tanh
                | UntaggedOperatorName::Trunc
                | UntaggedOperatorName::Ceil
                | UntaggedOperatorName::Floor => match_derive_numeric(u, state)?,
                // array ops
                UntaggedOperatorName::First | UntaggedOperatorName::Last => {
                    match_derive_first_last(u, state)?
                }
                UntaggedOperatorName::ConcatArrays | UntaggedOperatorName::ReverseArray => {
                    match_derive_array_op(u, state)?
                }
                UntaggedOperatorName::AnyElementTrue
                | UntaggedOperatorName::IsArray
                | UntaggedOperatorName::SetDifference
                | UntaggedOperatorName::SetEquals
                | UntaggedOperatorName::SetIntersection
                | UntaggedOperatorName::SetIsSubset
                | UntaggedOperatorName::SetUnion
                | UntaggedOperatorName::Size => match_derive_non_nullish_array_ops(u, state)?,
                UntaggedOperatorName::IndexOfArray => match_derive_index_of_array(u, state)?,
                UntaggedOperatorName::AllElementsTrue => match_derive_all_elements_true(u, state)?,
                UntaggedOperatorName::In => match_derive_in(u, state)?,
                UntaggedOperatorName::ArrayElemAt => match_derive_array_elem_at(u, state)?,
                UntaggedOperatorName::ArrayToObject => match_derive_array_to_object(u, state)?,
                UntaggedOperatorName::MergeObjects => match_derive_merge_objects(u, state)?,
                UntaggedOperatorName::Slice => match_derive_slice(u, state)?,
                // misc ops
                UntaggedOperatorName::Add => match_derive_add(u, state)?,
                UntaggedOperatorName::Subtract => match_derive_subtract(u, state)?,
                UntaggedOperatorName::Sum => {}
                UntaggedOperatorName::ObjectToArray => match_derive_object_to_array(u, state)?,
                UntaggedOperatorName::Max | UntaggedOperatorName::Min => {
                    match_derive_max_min(u, state)?
                }
                UntaggedOperatorName::BitAnd
                | UntaggedOperatorName::BitNot
                | UntaggedOperatorName::BitOr
                | UntaggedOperatorName::BitXor => match_derive_bit_ops(u, state)?,
                UntaggedOperatorName::IsNumber => match_derive_is_number(u, state)?,
                UntaggedOperatorName::Range => match_derive_range(u, state)?,
                UntaggedOperatorName::Round => match_derive_round(u, state)?,
                UntaggedOperatorName::ToInt
                | UntaggedOperatorName::ToDouble
                | UntaggedOperatorName::ToDecimal
                | UntaggedOperatorName::ToLong => match_derive_numeric_conversion(u, state)?,
                UntaggedOperatorName::Concat
                | UntaggedOperatorName::Strcasecmp
                | UntaggedOperatorName::StrLenCP
                | UntaggedOperatorName::StrLenBytes
                | UntaggedOperatorName::ToObjectId
                | UntaggedOperatorName::ToUpper
                | UntaggedOperatorName::ToLower => match_derive_string_operation(u, state)?,
                UntaggedOperatorName::Substr
                | UntaggedOperatorName::SubstrCP
                | UntaggedOperatorName::SubstrBytes => match_derive_substr(u, state)?,
                UntaggedOperatorName::BinarySize => match_derive_binary_size(u, state)?,
                UntaggedOperatorName::ToString => match_derive_to_string(u, state)?,
                UntaggedOperatorName::IndexOfCP | UntaggedOperatorName::IndexOfBytes => {
                    match_derive_index_of(u, state)?
                }
                _ => {}
            },
            _ => {}
        }
        state.null_behavior = null_behavior;
        Ok(())
    }
}

impl MatchConstrainSchema for MatchExpr {
    fn match_derive_schema(&self, state: &mut ResultSetState) -> Result<()> {
        self.expr.match_derive_schema(state)
    }
}<|MERGE_RESOLUTION|>--- conflicted
+++ resolved
@@ -850,20 +850,12 @@
             }
         }
 
-<<<<<<< HEAD
         fn get_comparison_nullability(
             op: UntaggedOperatorName,
             schema: &Schema,
             other_schema: &Schema,
         ) -> Satisfaction {
             // if we get a comparison that is <= null, this is null or missing
-=======
-        /// get_comparison_nullability is a helper for $lt, $lte, $gt, $gte that determines whether or not the argument
-        /// could be null. This allows us to recurse on any expressions with an understanding of what types it can take.
-        fn get_comparison_nullability(op: UntaggedOperatorName, schema: Schema) -> Satisfaction {
-            // if we get a comparison that is <= null, this is null or missing. Technically, < null is only missing.
-            // but for the purposes of constraining null we will keep these the same
->>>>>>> d13c018c
             if (op == UntaggedOperatorName::Lt || op == UntaggedOperatorName::Lte)
                 && other_schema.satisfies(&NULLISH.clone()) == Satisfaction::Must
                 && schema.satisfies(&Schema::Atomic(Atomic::MinKey)) == Satisfaction::Not
