--- conflicted
+++ resolved
@@ -599,7 +599,6 @@
                     Ok(state.result_set_schema.to_owned())
                 }
                 UnionWith::Pipeline(p) => {
-<<<<<<< HEAD
                     if p.coll.is_none() && p.pipeline.is_none() {
                         return Err(Error::NotEnoughArguments("$unionWith".to_string()));
                     }
@@ -613,19 +612,6 @@
                         }
                         // if we don't have a from collection, the unioned schema will be determined just by the pipeline
                         None => &Schema::default(),
-=======
-                    let from_ns = Namespace(state.current_db.clone(), p.coll.clone());
-                    let from_schema = state
-                        .catalog
-                        .get(&from_ns)
-                        .ok_or_else(|| Error::UnknownReference(from_ns.into()))?;
-                    let pipeline_state = &mut ResultSetState {
-                        catalog: state.catalog,
-                        variables: state.variables.clone(),
-                        result_set_schema: from_schema.clone(),
-                        current_db: state.current_db.clone(),
-                        null_behavior: state.null_behavior,
->>>>>>> a0277d85
                     };
                     // if we have a pipeline, union the schema it generates. This will use the schema from the previous
                     // step, which is the collection schema if one is specified, or empty if not.
