use crate::{
    array_element_schema_or_error, get_schema_for_path, get_schema_for_path_mut,
    insert_required_key_into_document, promote_missing, remove_field, schema_difference,
    schema_for_bson, schema_for_type_numeric, schema_for_type_str, Error, MatchConstrainSchema,
    Result,
};
use agg_ast::definitions::{
    AtlasSearchStage, Bucket, BucketAuto, ConciseSubqueryLookup, Densify, Documents,
    EqualityLookup, Expression, Fill, FillOutput, GraphLookup, Group, LiteralValue, Lookup,
    LookupFrom, ProjectItem, ProjectStage, Ref, SetWindowFields, Stage, SubqueryLookup,
    TaggedOperator, UnionWith, Unset, UntaggedOperator, UntaggedOperatorName, Unwind,
};
use linked_hash_map::LinkedHashMap;
use mongosql::{
    map,
    schema::{
        Atomic, Document, Satisfaction, Schema, ANY_DOCUMENT, DATE_OR_NULLISH, EMPTY_DOCUMENT,
        INTEGER_LONG_OR_NULLISH, INTEGRAL, NULLISH, NULLISH_OR_UNDEFINED, NUMERIC,
        NUMERIC_OR_NULLISH,
    },
    set,
};
use std::{
    collections::{BTreeMap, BTreeSet},
    fmt::{Display, Formatter},
    sync::LazyLock,
};

pub static SEARCH_META: LazyLock<Schema> = LazyLock::new(|| {
    Schema::Document(Document {
        keys: map! {
            "count".to_string() => Schema::Document(Document {
                keys: map! {
                    "total".to_string() => Schema::Atomic(Atomic::Long),
                    "lowerBound".to_string() => Schema::Atomic(Atomic::Long),
                },
                // one key is required, but the result will always include one or
                // the other, so we cannot say that either is required.
                required: set![],
                ..Default::default()
            }),
        },
        required: set!["count".to_string(),],
        ..Default::default()
    })
});

#[allow(dead_code)]
pub(crate) trait DeriveSchema {
    fn derive_schema(&self, state: &mut ResultSetState) -> Result<Schema>;
}

#[derive(Debug, Clone, PartialEq, Eq, PartialOrd, Ord, Hash)]
pub struct Namespace(pub String, pub String);

impl Display for Namespace {
    fn fmt(&self, f: &mut Formatter<'_>) -> std::fmt::Result {
        write!(f, "{}.{}", self.0, self.1)
    }
}

impl From<Namespace> for String {
    fn from(ns: Namespace) -> Self {
        ns.to_string()
    }
}

#[allow(dead_code)]
#[derive(Debug, Clone, PartialEq, Eq, PartialOrd, Ord)]
pub struct ResultSetState<'a> {
    pub catalog: &'a BTreeMap<Namespace, Schema>,
    pub variables: BTreeMap<String, Schema>,
    pub result_set_schema: Schema,
    pub current_db: String,
    // the null_behavior field allows us to keep track of what behavior we are expecting to be exhibited
    // by the rows returned by this query. This comes up in both normal schema derivation, where something like
    // $eq: [null, {$op: ...}] can influence the values returned by the operator), as well as in match schema derivation
    // where more broadly things like null field references or a falsifiable return type (e.g. {$eq: [{$op: ...}, 0])
    // may influcence they types of values the underlying result_set_schema can contain.
    pub null_behavior: Satisfaction,
}

pub fn derive_schema_for_pipeline(
    pipeline: Vec<Stage>,
    current_collection: Option<String>,
    state: &mut ResultSetState,
) -> Result<Schema> {
    // when this function is first called, we'd like to seed the result set schema with the collection
    // we are starting with, if specified. Any subsquent calls will not have a current_collection, so this
    // can only happen during the entrypoint to schema derivation
    if state.result_set_schema == Schema::Any {
        if let Some(collection) = current_collection {
            if let Some(schema) = state
                .catalog
                .get(&Namespace(state.current_db.clone(), collection.clone()))
            {
                state.result_set_schema = schema.clone()
            }
        }
    }
    pipeline.iter().try_for_each(|stage| {
        state.result_set_schema = stage.derive_schema(state)?;
        Ok(())
    })?;
    Ok(Schema::simplify(&std::mem::take(
        &mut state.result_set_schema,
    )))
}

impl DeriveSchema for Stage {
    fn derive_schema(&self, state: &mut ResultSetState) -> Result<Schema> {
        fn densify_derive_schema(densify: &Densify, state: &mut ResultSetState) -> Result<Schema> {
            // create a list of all the fields that densify references explicitly -- that is the partition by fields and
            // the actual field being densified.
            let mut paths: Vec<Vec<String>> = densify
                .partition_by_fields
                .clone()
                .unwrap_or_default()
                .iter()
                .map(|field| {
                    field
                        .split(".")
                        .map(|s| s.to_string())
                        .collect::<Vec<String>>()
                })
                .collect();
            paths.push(
                densify
                    .field
                    .split(".")
                    .map(|s| s.to_string())
                    .collect::<Vec<String>>(),
            );
            // we create a doc that contains all the required fields with their schemas, marking the full path to each
            // field as required. unioning this document with the existing schema will function like a mask on the required
            // fields, removing any field not part of the $densify as required (but preserving the required fields  that are part
            // of the stage). Fields that are part of the stage but not required do not become required, because the original documents
            // still persist.
            let mut required_doc = Schema::Document(Document {
                additional_properties: false,
                ..Default::default()
            });
            paths.into_iter().for_each(|path| {
                if let Some(field_schema) =
                    get_schema_for_path_mut(&mut state.result_set_schema, path.clone())
                {
                    insert_required_key_into_document(
                        &mut required_doc,
                        field_schema.clone(),
                        path.clone(),
                        true,
                    );
                }
            });
            Ok(state
                .result_set_schema
                .to_owned()
                .document_union(required_doc))
        }

        fn documents_derive_schema(
            documents: &Documents,
            state: &mut ResultSetState,
        ) -> Result<Schema> {
            match documents {
                Documents::Literals(docs) => {
                    // we use folding to get the schema for each document, and union them together, to get the resulting schema
                    let schema = docs.iter().try_fold(
                        None,
                        |schema: Option<Schema>, document: &LinkedHashMap<String, Expression>| {
                            // here we convert the map of field namespace - expression to a resulting map of
                            // field namespace - field schema. We collect in such a way that we can get the error from any derivation.
                            let doc_fields = document
                                .into_iter()
                                .map(|(field, expr)| {
                                    let field_schema = expr.derive_schema(state)?;
                                    Ok((field.clone(), field_schema))
                                })
                                .collect::<Result<BTreeMap<String, Schema>>>()?;
                            let doc_schema = Schema::Document(Document {
                                required: doc_fields.keys().cloned().collect(),
                                keys: doc_fields,
                                ..Default::default()
                            });
                            Ok(match schema {
                                None => Some(doc_schema),
                                Some(schema) => Some(schema.union(&doc_schema)),
                            })
                        },
                    );
                    Ok(schema?.unwrap_or(Schema::AnyOf(set!(
                        Schema::Missing,
                        Schema::Document(Document::any())
                    ))))
                }
                Documents::Expr(expr) => expr.derive_schema(state),
            }
        }

        fn facet_derive_schema(
            facet: &LinkedHashMap<String, Vec<Stage>>,
            state: &mut ResultSetState,
        ) -> Result<Schema> {
            // facet contains key - value pairs where the key is the field of a field in the output document,
            // and the value is an aggregation pipeline. We can use the same generic helper for aggregating over a whole pipeline
            // to get the schema for each field, cloning the incoming state.
            let facet_schema = facet
                .into_iter()
                .map(|(field, pipeline)| {
                    let mut field_state = state.clone();
                    let field_schema = Schema::Array(Box::new(derive_schema_for_pipeline(
                        pipeline.clone(),
                        None,
                        &mut field_state,
                    )?));
                    Ok((field.clone(), field_schema))
                })
                .collect::<Result<BTreeMap<String, Schema>>>()?;
            Ok(Schema::Document(Document {
                required: facet_schema.keys().cloned().collect(),
                keys: facet_schema,
                ..Default::default()
            }))
        }

        fn fill_derive_schema(fill: &Fill, state: &mut ResultSetState) -> Result<Schema> {
            for (path, fill_output) in fill.output.iter() {
                // Every key that appears in the output can no longer be missing, and can only be
                // null if the fill value is null.
                let path_vec = path
                    .split('.')
                    .map(|s| s.to_string())
                    .collect::<Vec<String>>();
                macro_rules! get_path_schema {
                    () => {{
                        // Unfortunately, the borrow checker requires us to compute path_schema in
                        // both branches because we have a mutable borrow on state when
                        // we compute the fill_schema in the Value case. This macro cleans up some
                        // duplication.
                        get_schema_for_path_mut(&mut state.result_set_schema, path_vec)
                            .ok_or_else(|| Error::UnknownReference(path.clone()))?
                    }};
                }
                match fill_output {
                    FillOutput::Value(e) => {
                        let fill_schema = e.derive_schema(state)?;
                        let path_schema = get_path_schema!();
                        // Null is possible if the value expression can evaluate to null, but
                        // missing will always be impossible. We subtract NULL so it can only be
                        // reintroduced via the union of the fill_schema
                        *path_schema = std::mem::take(path_schema)
                            .subtract_nullish()
                            .union(&fill_schema);
                    }
                    // The method does not matter, either of the currently supported methdos will
                    // remove null and missing from the schema, and cannot change the schema in
                    // any other meaningful way.
                    FillOutput::Method(_m) => {
                        let path_schema = get_path_schema!();
                        *path_schema = std::mem::take(path_schema).subtract_nullish();
                    }
                }
            }
            Ok(state.result_set_schema.to_owned())
        }

        fn graph_lookup_derive_schema(
            graph_lookup: &GraphLookup,
            state: &mut ResultSetState,
        ) -> Result<Schema> {
            // it is a bit annoying that we need to clone these Strings just to do a lookup, but I
            // don't think there is a way around that.
            let from_field = Namespace(state.current_db.clone(), graph_lookup.from.clone());
            let mut from_schema = state
                .catalog
                .get(&from_field)
                .ok_or_else(|| Error::UnknownReference(from_field.to_string()))?
                .clone();
            if let Some(ref depth_field) = graph_lookup.depth_field {
                insert_required_key_into_document(
                    &mut from_schema,
                    Schema::Atomic(Atomic::Long),
                    depth_field
                        .as_str()
                        .split('.')
                        .map(|s| s.to_string())
                        .collect(),
                    true,
                );
            }
            insert_required_key_into_document(
                &mut state.result_set_schema,
                Schema::Array(Box::new(from_schema.clone())),
                graph_lookup
                    .as_var
                    .as_str()
                    .split('.')
                    .map(|s| s.to_string())
                    .collect(),
                true,
            );
            Ok(state.result_set_schema.to_owned())
        }

        fn group_derive_schema(group: &Group, state: &mut ResultSetState) -> Result<Schema> {
            // group is a map of field namespace to expression. We can derive the schema for each expression
            // and then union them together to get the resulting schema.
            let mut keys = group
                .aggregations
                .iter()
                .map(|(k, e)| {
                    let field_schema = e.derive_schema(state)?.upconvert_missing_to_null();
                    Ok((k.to_string(), field_schema))
                })
                .collect::<Result<BTreeMap<String, Schema>>>()?;
            keys.insert("_id".to_string(), group.keys.derive_schema(state)?.upconvert_missing_to_null());
            Ok(Schema::Document(Document {
                required: keys.keys().cloned().collect(),
                keys,
                ..Default::default()
            }))
        }

        // add_fields_derive_schema is near set_window_fields_derive_schema because they are necessarily
        // identical in semantics: they both add fields to the schema incoming from the previous
        // pipeline stage. The only difference is that add_fields is a map of expressions, while set_window_fields
        // is a map of window functions.
        fn add_fields_derive_schema(
            add_fields: &LinkedHashMap<String, Expression>,
            state: &mut ResultSetState,
        ) -> Result<Schema> {
            for (field, expression) in add_fields.iter() {
                let expr_schema = expression.derive_schema(state)?;
                let path = field
                    .split(".")
                    .map(|s| s.to_string())
                    .collect::<Vec<String>>();
                insert_required_key_into_document(
                    &mut state.result_set_schema,
                    expr_schema,
                    path,
                    true,
                );
            }
            Ok(Schema::simplify(&state.result_set_schema).to_owned())
        }

        fn bucket_output_derive_keys(
            output: Option<&LinkedHashMap<String, Expression>>,
            state: &mut ResultSetState,
        ) -> Result<BTreeMap<String, Schema>> {
            if let Some(output) = output {
                let keys = output
                    .iter()
                    .map(|(k, e)| {
                        let field_schema = e.derive_schema(state)?;
                        Ok((k.clone(), field_schema))
                    })
                    .collect::<Result<BTreeMap<String, Schema>>>()?;
                Ok(keys)
            } else {
                Ok(map! {
                    "count".to_string() => Schema::AnyOf(set!(Schema::Atomic(Atomic::Integer), Schema::Atomic(Atomic::Long)))
                })
            }
        }

        fn bucket_derive_schema(bucket: &Bucket, state: &mut ResultSetState) -> Result<Schema> {
            let mut id_schema = bucket.group_by.derive_schema(state)?;
            if let Some(default) = bucket.default.as_ref() {
                let default_schema = schema_for_bson(default);
                id_schema = id_schema.union(&default_schema);
            }
            let mut keys = bucket_output_derive_keys(bucket.output.as_ref(), state)?;
            keys.insert("_id".to_string(), id_schema);
            Ok(Schema::Document(Document {
                required: keys.keys().cloned().collect(),
                keys,
                ..Default::default()
            }))
        }

        fn bucket_auto_derive_schema(
            bucket: &BucketAuto,
            state: &mut ResultSetState,
        ) -> Result<Schema> {
            // The actual _id type will be a Document with min and max keys where the types of
            // those keys are this value denoted id_type.
            let id_type = bucket.group_by.derive_schema(state)?;
            let id_schema = Schema::Document(Document {
                required: set!["min".to_string(), "max".to_string()],
                keys: map! {
                    "min".to_string() => id_type.clone(),
                    "max".to_string() => id_type
                },
                ..Default::default()
            });
            let mut keys = bucket_output_derive_keys(bucket.output.as_ref(), state)?;
            keys.insert("_id".to_string(), id_schema);
            Ok(Schema::Document(Document {
                required: keys.keys().cloned().collect(),
                keys,
                ..Default::default()
            }))
        }

        fn set_window_fields_derive_schema(
            set_windows: &SetWindowFields,
            state: &mut ResultSetState,
        ) -> Result<Schema> {
            let mut keys = set_windows
                .output
                .iter()
                .map(|(k, e)| {
                    let field_schema = e.window_func.derive_schema(state)?;
                    Ok((k.to_string(), field_schema))
                })
                .collect::<Result<BTreeMap<_, _>>>()?;
            let Schema::Document(Document {
                keys: ref current_keys,
                ..
            }) = state.result_set_schema
            else {
                // This should never actually happen
                panic!(
                    "Found ResultSetSchema that is not a Document: {:?}",
                    state.result_set_schema
                );
            };
            keys.extend(current_keys.clone());
            Ok(Schema::Document(Document {
                required: keys.keys().cloned().collect(),
                keys,
                ..Default::default()
            }))
        }

        fn project_derive_schema(
            project: &ProjectStage,
            state: &mut ResultSetState,
        ) -> Result<Schema> {
            state.result_set_schema = promote_missing(&state.result_set_schema);
            // If this is an exclusion $project, we can remove the fields from the schema and
            // return
<<<<<<< HEAD
            state.result_set_schema = promote_missing(&state.result_set_schema);
            if project
                .items
                .iter()
                .all(|(k, p)| matches!(p, ProjectItem::Exclusion) || k == "_id")
            {
=======
            if project.items.iter().all(|(k, p)| {
                matches!(p, ProjectItem::Exclusion) || (k == "_id" && project.items.len() > 1)
            }) {
>>>>>>> d5fac5bd
                project.items.iter().for_each(|(k, _)| {
                    remove_field(
                        &mut state.result_set_schema,
                        k.split('.').map(|s| s.to_string()).collect(),
                    );
                });
                // undo the promotion of missing
                state.result_set_schema = Schema::simplify(&state.result_set_schema);
                return Ok(state.result_set_schema.to_owned());
            }
            // determine if the _id field should be included in the schema. This is the case, if the $project does not have _id: 0.
            let include_id = project
                .items
                .iter()
                .all(|(k, p)| k != "_id" || !matches!(p, ProjectItem::Exclusion));
            // project is a map of field namespace to expression. We can derive the schema for each expression
            // and then union them together to get the resulting schema.
            let mut keys = project
                .items
                .iter()
                .filter(|(_k, p)| !matches!(p, ProjectItem::Exclusion))
                .map(|(k, p)| match p {
                    ProjectItem::Assignment(e) => {
                        let field_schema = e.derive_schema(state)?;
                        Ok((k.to_string(), field_schema))
                    }
                    ProjectItem::Inclusion => {
                        let field_schema = state
                            .result_set_schema
                            .get_key(k)
                            .cloned()
                            .unwrap_or(Schema::Missing);
                        Ok((k.to_string(), field_schema))
                    }
                    _ => unreachable!(),
                })
                .collect::<Result<BTreeMap<String, Schema>>>()?;
            // if _id has not been excluded and has not been redefined, include it from the original schema
            if include_id && !keys.contains_key("_id") {
                // Only insert _id if it exists in the incoming schema
                if let Some(id_value) = state.result_set_schema.get_key("_id") {
                    keys.insert("_id".to_string(), id_value.clone());
                }
            }
            // undo the promotion of missing
            state.result_set_schema = Schema::simplify(&state.result_set_schema);
            Ok(Schema::simplify(&Schema::Document(Document {
                required: keys.keys().cloned().collect(),
                keys,
                ..Default::default()
            })))
        }

        fn lookup_derive_schema(lookup: &Lookup, state: &mut ResultSetState) -> Result<Schema> {
            match lookup {
                Lookup::Equality(le) => derive_equality_lookup_schema(le, state),
                Lookup::ConciseSubquery(lc) => derive_concise_lookup_schema(lc, state),
                Lookup::Subquery(ls) => derive_subquery_lookup_schema(ls, state),
            }
        }

        fn from_to_ns(from: &LookupFrom, state: &ResultSetState) -> Namespace {
            match from {
                LookupFrom::Collection(ref c) => Namespace(state.current_db.clone(), c.clone()),
                LookupFrom::Namespace(ref n) => Namespace(n.db.clone(), n.coll.clone()),
            }
        }

        fn derive_equality_lookup_schema(
            lookup: &EqualityLookup,
            state: &mut ResultSetState,
        ) -> Result<Schema> {
            let from_ns = from_to_ns(&lookup.from, state);
            let from_schema = state
                .catalog
                .get(&from_ns)
                .ok_or_else(|| Error::UnknownReference(from_ns.into()))?;
            insert_required_key_into_document(
                &mut state.result_set_schema,
                Schema::Array(Box::new(from_schema.clone())),
                lookup
                    .as_var
                    .as_str()
                    .split('.')
                    .map(|s| s.to_string())
                    .collect(),
                true,
            );
            Ok(state.result_set_schema.to_owned())
        }

        fn derive_concise_lookup_schema(
            lookup: &ConciseSubqueryLookup,
            state: &mut ResultSetState,
        ) -> Result<Schema> {
            derive_subquery_lookup_schema_helper(
                &lookup.let_body,
                &lookup.from,
                &lookup.pipeline,
                &lookup.as_var,
                state,
            )
        }

        fn derive_subquery_lookup_schema(
            lookup: &SubqueryLookup,
            state: &mut ResultSetState,
        ) -> Result<Schema> {
            derive_subquery_lookup_schema_helper(
                &lookup.let_body,
                &lookup.from,
                &lookup.pipeline,
                &lookup.as_var,
                state,
            )
        }

        fn derive_subquery_lookup_schema_helper(
            // generally, we do not pass &Option<Type> but usually Option<&Type>, but this is an
            // internal helper function.
            let_body: &Option<LinkedHashMap<String, Expression>>,
            from: &Option<LookupFrom>,
            pipeline: &[Stage],
            as_var: &str,
            state: &mut ResultSetState,
        ) -> Result<Schema> {
            // the output of the lookup stage is the current result with the result of the pipeline
            // nested under the as_var. We can derive the schema for the from collection, and then
            // apply the pipeline to that schema to get the result.
            let mut variables = let_body
                .iter()
                .flatten()
                .map(|(k, v)| Ok((k.clone(), v.derive_schema(state)?)))
                .collect::<Result<BTreeMap<String, Schema>>>()?;
            let from_schema = match from {
                None => &Schema::Document(Document::empty()),
                Some(ns) => {
                    let from_ns = from_to_ns(ns, state);
                    state
                        .catalog
                        .get(&from_ns)
                        .ok_or_else(|| Error::UnknownReference(from_ns.into()))?
                }
            };
            variables.extend(state.variables.clone());
            let mut lookup_state = ResultSetState {
                catalog: state.catalog,
                variables,
                result_set_schema: from_schema.clone(),
                current_db: state.current_db.clone(),
                null_behavior: state.null_behavior,
            };
            let lookup_schema =
                derive_schema_for_pipeline(pipeline.to_owned(), None, &mut lookup_state)?;
            insert_required_key_into_document(
                &mut state.result_set_schema,
                Schema::Array(Box::new(lookup_schema.clone())),
                as_var.split('.').map(|s| s.to_string()).collect(),
                true,
            );
            Ok(state.result_set_schema.to_owned())
        }

        fn sort_by_count_derive_schema(
            sort_expr: &Expression,
            state: &mut ResultSetState,
        ) -> Result<Schema> {
            Ok(Schema::Document(Document {
                keys: map! {
                    "_id".to_string() => sort_expr.derive_schema(state)?,
                    "count".to_string() => Schema::AnyOf(set!(Schema::Atomic(Atomic::Integer), Schema::Atomic(Atomic::Long)))
                },
                required: set!("_id".to_string(), "count".to_string()),
                ..Default::default()
            }))
        }

        fn union_with_derive_schema(
            union: &UnionWith,
            state: &mut ResultSetState,
        ) -> Result<Schema> {
            match union {
                UnionWith::Collection(c) => {
                    let from_ns = Namespace(state.current_db.clone(), c.clone());
                    let from_schema = state
                        .catalog
                        .get(&from_ns)
                        .ok_or_else(|| Error::UnknownReference(from_ns.into()))?;
                    state.result_set_schema = state.result_set_schema.union(from_schema);
                    Ok(state.result_set_schema.to_owned())
                }
                UnionWith::Pipeline(p) => {
                    if p.coll.is_none() && p.pipeline.is_none() {
                        return Err(Error::NotEnoughArguments("$unionWith".to_string()));
                    }
                    let from_schema = match p.coll.clone() {
                        Some(collection) => {
                            let from_ns = Namespace(state.current_db.clone(), collection);
                            state
                                .catalog
                                .get(&from_ns)
                                .ok_or_else(|| Error::UnknownReference(from_ns.into()))?
                        }
                        // if we don't have a from collection, the unioned schema will be determined just by the pipeline
                        None => &Schema::default(),
                    };
                    // if we have a pipeline, union the schema it generates. This will use the schema from the previous
                    // step, which is the collection schema if one is specified, or empty if not.
                    if let Some(pipeline) = p.pipeline.clone() {
                        let pipeline_state = &mut ResultSetState {
                            catalog: state.catalog,
                            variables: state.variables.clone(),
                            result_set_schema: from_schema.clone(),
                            current_db: state.current_db.clone(),
                            null_behavior: state.null_behavior,
                        };
                        let pipeline_schema =
                            derive_schema_for_pipeline(pipeline, None, pipeline_state)?;
                        state.result_set_schema = state.result_set_schema.union(&pipeline_schema);
                    // if no pipeline is specified, we are unioning the documents of the collection directly, so just union the from_schema,
                    // which should represent the collection schema
                    } else {
                        state.result_set_schema = state.result_set_schema.union(from_schema);
                    }
                    Ok(state.result_set_schema.to_owned())
                }
            }
        }

        fn unwind_derive_schema(unwind: &Unwind, state: &mut ResultSetState) -> Result<Schema> {
            let (path, preserve_null_and_empty_arrays) = match unwind {
                Unwind::FieldPath(Expression::Ref(Ref::FieldRef(r))) => (
                    Some(r.split(".").map(|s| s.to_string()).collect::<Vec<String>>()),
                    false,
                ),
                Unwind::Document(d) => {
                    if let Expression::Ref(Ref::FieldRef(r)) = d.path.as_ref() {
                        (
                            Some(r.split(".").map(|s| s.to_string()).collect::<Vec<String>>()),
                            d.preserve_null_and_empty_arrays == Some(true),
                        )
                    } else {
                        (None, false)
                    }
                }
                _ => (None, false),
            };
            let mut nullish = preserve_null_and_empty_arrays;
            state.result_set_schema = promote_missing(&state.result_set_schema);
            if let Some(path) = path.clone() {
                if let Some(s) = get_schema_for_path_mut(&mut state.result_set_schema, path.clone())
                {
                    // the schema of the field being unwound goes from type Array[X] to type X
                    match s {
                        Schema::Array(a) => {
                            *s = *std::mem::take(a);
                            if nullish {
                                *s = s.union(&Schema::Missing);
                            }
                        }
                        Schema::AnyOf(ao) => {
                            *s = ao
                                .iter()
                                .fold(None, |acc, x| {
                                    let schema = match x {
                                        Schema::Array(a) => *a.clone(),
                                        schema => {
                                            nullish = true;
                                            schema.clone()
                                        }
                                    };
                                    match acc {
                                        None => Some(schema),
                                        Some(acc) => Some(acc.union(&schema)),
                                    }
                                })
                                .unwrap_or(Schema::Missing);
                        }
                        _ => {}
                    };
                    if !preserve_null_and_empty_arrays {
                        schema_difference(s, set!(Schema::Missing));
                    }
                    if let Unwind::Document(d) = unwind {
                        // include_array_index will specify an output field to put the index; it can be nullish if
                        // preserve_null_and_empty_arrays is included
                        if let Some(field) = d.include_array_index.clone() {
                            let path = field
                                .split(".")
                                .map(|s| s.to_string())
                                .collect::<Vec<String>>();
                            if nullish {
                                insert_required_key_into_document(
                                    &mut state.result_set_schema,
                                    Schema::AnyOf(set!(
                                        Schema::Atomic(Atomic::Long),
                                        Schema::Atomic(Atomic::Null)
                                    )),
                                    path,
                                    true,
                                );
                            } else {
                                insert_required_key_into_document(
                                    &mut state.result_set_schema,
                                    Schema::Atomic(Atomic::Long),
                                    path,
                                    true,
                                );
                            }
                        }
                    }
                }
            }
            Ok(Schema::simplify(&state.result_set_schema.to_owned()))
        }

        fn unset_derive_schema(u: &Unset, state: &mut ResultSetState) -> Result<Schema> {
            let fields = match u {
                Unset::Single(field) => &vec![field.clone()],
                Unset::Multiple(fields) => fields,
            };
            fields.iter().for_each(|field| {
                remove_field(
                    &mut state.result_set_schema,
                    field.split('.').map(|s| s.to_string()).collect(),
                );
            });
            Ok(state.result_set_schema.to_owned())
        }

        match self {
            Stage::AddFields(a) => add_fields_derive_schema(a, state),
            Stage::AtlasSearchStage(a) => match a {
                AtlasSearchStage::Search(_) | AtlasSearchStage::VectorSearch(_) => {
                    Ok(state.result_set_schema.to_owned())
                }
                AtlasSearchStage::SearchMeta(_) => Ok(SEARCH_META.clone()),
            },
            Stage::Bucket(b) => bucket_derive_schema(b, state),
            Stage::BucketAuto(b) => bucket_auto_derive_schema(b, state),
            Stage::Collection(c) => {
                let ns = Namespace(c.db.clone(), c.collection.clone());
                state.result_set_schema = state
                    .catalog
                    .get(&ns)
                    .ok_or(Error::UnknownReference(ns.to_string()))?
                    .clone();
                Ok(state.result_set_schema.to_owned())
            }
            Stage::Count(c) => {
                state.result_set_schema = Schema::Document(Document {
                    keys: map! {
                        c.clone() => Schema::AnyOf(set!{Schema::Atomic(Atomic::Integer), Schema::Atomic(Atomic::Long)})
                    },
                    required: set! {c.clone()},
                    ..Default::default()
                });
                Ok(state.result_set_schema.to_owned())
            }
            Stage::Densify(d) => densify_derive_schema(d, state),
            Stage::Documents(d) => documents_derive_schema(d, state),
            e @ Stage::EquiJoin(_) => Err(Error::InvalidStage(e.clone())),
            Stage::Facet(f) => facet_derive_schema(f, state),
            Stage::Fill(f) => fill_derive_schema(f, state),
            Stage::GraphLookup(g) => graph_lookup_derive_schema(g, state),
            Stage::Group(g) => group_derive_schema(g, state),
            j @ Stage::Join(_) => Err(Error::InvalidStage(j.clone())),
            Stage::Limit(_) => Ok(state.result_set_schema.to_owned()),
            Stage::Lookup(l) => lookup_derive_schema(l, state),
            Stage::Match(ref m) => m.derive_schema(state),
            Stage::Project(p) => project_derive_schema(p, state),
            Stage::Redact(_) => todo!(),
            Stage::ReplaceWith(r) => r
                .to_owned()
                .expression()
                .derive_schema(state)
                .map(|schema| Schema::simplify(&schema)),
            Stage::Sample(_) => Ok(state.result_set_schema.to_owned()),
            Stage::SetWindowFields(s) => set_window_fields_derive_schema(s, state),
            Stage::Skip(_) | Stage::Sort(_) => Ok(state.result_set_schema.to_owned()),
            Stage::SortByCount(s) => sort_by_count_derive_schema(s.as_ref(), state),
            Stage::UnionWith(u) => union_with_derive_schema(u, state),
            Stage::Unset(u) => unset_derive_schema(u, state),
            Stage::Unwind(u) => unwind_derive_schema(u, state),
            // the following stages are not derivable, because they rely on udnerlying index information, which we do not have by
            // default given the schemas and aggregation pipelines
            Stage::GeoNear(_) => Err(Error::InvalidStage(self.clone())),
        }
    }
}

fn derive_schema_for_literal(literal_value: &LiteralValue) -> Result<Schema> {
    match literal_value {
        LiteralValue::Binary(_) => Ok(Schema::Atomic(Atomic::BinData)),
        LiteralValue::Boolean(_) => Ok(Schema::Atomic(Atomic::Boolean)),
        LiteralValue::DateTime(_) => Ok(Schema::Atomic(Atomic::Date)),
        LiteralValue::DbPointer(_) => Ok(Schema::Atomic(Atomic::DbPointer)),
        LiteralValue::Decimal128(_) => Ok(Schema::Atomic(Atomic::Decimal)),
        LiteralValue::Double(_) => Ok(Schema::Atomic(Atomic::Double)),
        LiteralValue::Int32(_) => Ok(Schema::Atomic(Atomic::Integer)),
        LiteralValue::Int64(_) => Ok(Schema::Atomic(Atomic::Long)),
        LiteralValue::JavaScriptCode(_) => Ok(Schema::Atomic(Atomic::Javascript)),
        LiteralValue::JavaScriptCodeWithScope(_) => Ok(Schema::Atomic(Atomic::JavascriptWithScope)),
        LiteralValue::MaxKey => Ok(Schema::Atomic(Atomic::MaxKey)),
        LiteralValue::MinKey => Ok(Schema::Atomic(Atomic::MinKey)),
        LiteralValue::Null => Ok(Schema::Atomic(Atomic::Null)),
        LiteralValue::ObjectId(_) => Ok(Schema::Atomic(Atomic::ObjectId)),
        LiteralValue::RegularExpression(_) => Ok(Schema::Atomic(Atomic::Regex)),
        LiteralValue::String(_) => Ok(Schema::Atomic(Atomic::String)),
        LiteralValue::Symbol(_) => Ok(Schema::Atomic(Atomic::Symbol)),
        LiteralValue::Timestamp(_) => Ok(Schema::Atomic(Atomic::Timestamp)),
        LiteralValue::Undefined => Ok(Schema::Atomic(Atomic::Undefined)),
    }
}

impl DeriveSchema for Expression {
    fn derive_schema(&self, state: &mut ResultSetState) -> Result<Schema> {
        state.result_set_schema = promote_missing(&state.result_set_schema);
        match self {
            Expression::Array(ref a) => {
                let array_schema = a
                    .iter()
                    .map(|e| {
                        e.derive_schema(state)
                            .map(|schema| schema.upconvert_missing_to_null())
                    })
                    .collect::<Result<BTreeSet<_>>>()?;
                let array_schema = match array_schema.len() {
                    0 => Schema::Unsat,
                    1 => array_schema.into_iter().next().unwrap(),
                    _ => Schema::AnyOf(array_schema),
                };
                Ok(Schema::Array(Box::new(array_schema)))
            }
            Expression::Document(d) => {
                let (mut keys, mut required) = (BTreeMap::new(), BTreeSet::new());
                for (key, e) in d.iter() {
                    let key_schema = e.derive_schema(state)?;
                    match key_schema.satisfies(&Schema::Missing) {
                        Satisfaction::Not => {
                            required.insert(key.clone());
                            keys.insert(key.clone(), key_schema);
                        }
                        Satisfaction::May => {
                            keys.insert(key.clone(), key_schema);
                        }
                        Satisfaction::Must => (),
                    }
                }
                Ok(Schema::Document(Document {
                    keys,
                    required,
                    ..Default::default()
                }))
            }
            Expression::Literal(ref l) => derive_schema_for_literal(l),
            Expression::Ref(Ref::FieldRef(f)) => {
                let path = f.split(".").map(|s| s.to_string()).collect::<Vec<String>>();
                // If the user has rebound the CURRENT variable, we should use that schema instead of the result set schema to find any
                // path.
                let current_schema = state
                    .variables
                    .get_mut("CURRENT")
                    .unwrap_or(&mut state.result_set_schema);
<<<<<<< HEAD
                let schema = get_schema_for_path(current_schema.clone(), path.clone());
                println!("{:?}, {:?}", path, schema);
=======
                // if we have an Any schema, just short circuit and return any
                if get_schema_for_path_mut(current_schema, vec![path[0].clone()])
                    == Some(&mut Schema::Any)
                {
                    return Ok(Schema::Any);
                }
                let schema = get_schema_for_path(current_schema.clone(), path);
>>>>>>> d5fac5bd
                match schema {
                    Some(schema) => Ok(schema.clone()),
                    // Unknown fields actually have the Schema Missing, while unknown variables are
                    // an error.
                    None => Ok(Schema::Missing),
                }
            }
            Expression::Ref(Ref::VariableRef(v)) => {
                match v.as_str() {
                    "NOW" => Ok(Schema::Atomic(Atomic::Date)),
                    "CURRENT_TIME" => Ok(Schema::Atomic(Atomic::Timestamp)),
                    "REMOVE" => Ok(Schema::Missing),
                    "ROOT" => Ok(state.result_set_schema.clone()),
                    "USER_ROLES" => Ok(Schema::Array(Box::new(Schema::Document(Document {
                        keys: map! {
                            "_id".to_string() => Schema::Atomic(Atomic::String),
                            "role".to_string() => Schema::Atomic(Atomic::String),
                            "db".to_string() => Schema::Atomic(Atomic::String)
                        },
                        required: set!["_id".to_string(), "role".to_string(), "db".to_string()],
                        ..Default::default()
                    })))),
                    "SEARCH_META" => Ok(SEARCH_META.clone()),
                    v => {
                        let path: Vec<String> = v.split('.').map(|s| s.to_string()).collect();
                        let var_schema = if v.contains(".") {
                            state.variables.get(&path[0]).and_then(|doc| {
                                get_schema_for_path(doc.clone(), path[1..].to_vec())
                            })
                        } else {
                            state.variables.get(v).cloned()
                        };
                        match var_schema {
                            Some(schema) => Ok(schema.clone()),
                            None => {
                                if path[0] == "CURRENT" {
                                    // CURRENT is equivalent to ROOT, if it has not been rebound
                                    // The reason we do this is because a field reference
                                    // `$<field>` is equivalent to `$$CURRENT.<field>.
                                    Ok(get_schema_for_path_mut(
                                        &mut state.result_set_schema,
                                        path[1..].to_vec(),
                                    )
                                    .unwrap()
                                    .clone())
                                // if the top level key is present but the full path is not, agg
                                // treats it as an empty document
                                } else if state.variables.contains_key(&path[0]) {
                                    Ok(Schema::Document(Document::empty()))
                                } else {
                                    Err(Error::UnknownReference(v.into()))
                                }
                            }
                        }
                    }
                }
            }
            Expression::TaggedOperator(op) => op.derive_schema(state),
            Expression::UntaggedOperator(op) => op.derive_schema(state),
        }
    }
}

/// This helper gets the maximal satisfaction of a list of expressions for a given type. This is primarily useful
/// for determining if _any_ argument must be null, or may be null, which can determine the output of an operator.
/// This has similar implications for Decimal, which affects many math ops.
fn arguments_schema_satisfies(
    args: &[&Expression],
    state: &mut ResultSetState,
    schema: &Schema,
) -> Result<Satisfaction> {
    let mut satisfaction = Satisfaction::Not;
    for arg in args.iter() {
        let arg_schema = arg.derive_schema(state)?.upconvert_missing_to_null();
        match (arg_schema.satisfies(schema), satisfaction) {
            (Satisfaction::May, Satisfaction::Not) => {
                satisfaction = Satisfaction::May;
            }
            (Satisfaction::Must, _) => {
                satisfaction = Satisfaction::Must;
            }
            _ => {}
        };
    }
    Ok(satisfaction)
}

/// handle_null_satisfaction captures the behavior of operators that are nullable if any of the arguments are null
/// by checking the nullability of an input schema, and applying that to the default schema.
fn handle_null_satisfaction(
    args: Vec<&Expression>,
    state: &mut ResultSetState,
    non_null_type: Schema,
) -> Result<Schema> {
    match arguments_schema_satisfies(&args, state, &NULLISH)? {
        Satisfaction::Not => Ok(non_null_type),
        Satisfaction::May => Ok(Schema::simplify(&Schema::AnyOf(set!(
            Schema::Atomic(Atomic::Null),
            non_null_type
        )))),
        Satisfaction::Must => Ok(Schema::Atomic(Atomic::Null)),
    }
}

impl DeriveSchema for TaggedOperator {
    fn derive_schema(&self, state: &mut ResultSetState) -> Result<Schema> {
        macro_rules! derive_window_func {
            ($input:expr) => {{
                let input_schema = $input.input.derive_schema(state)?;
                let mut types: BTreeSet<Schema> = set!(Schema::Atomic(Atomic::Null));
                if input_schema.satisfies(&Schema::Atomic(Atomic::Decimal)) != Satisfaction::Not {
                    types.insert(Schema::Atomic(Atomic::Decimal));
                }
                if input_schema.satisfies(&Schema::AnyOf(set!(
                    Schema::Atomic(Atomic::Double),
                    Schema::Atomic(Atomic::Integer),
                    Schema::Atomic(Atomic::Long),
                ))) != Satisfaction::Not
                {
                    types.insert(Schema::Atomic(Atomic::Double));
                }
                Ok(Schema::simplify(&Schema::AnyOf(types)))
            }};
        }
        macro_rules! derive_date_addition {
            ($input:expr) => {{
                let args = vec![
                    $input.amount.as_ref(),
                    $input.start_date.as_ref(),
                    $input
                        .timezone
                        .as_ref()
                        .map_or(&Expression::Literal(LiteralValue::Boolean(true)), |x| {
                            x.as_ref()
                        }),
                    $input.unit.as_ref(),
                ];
                handle_null_satisfaction(args, state, Schema::Atomic(Atomic::Date))
            }};
        }
        macro_rules! optional_arg_or_truish {
            ($input:expr) => {{
                $input
                    .as_ref()
                    .map_or(&Expression::Literal(LiteralValue::Boolean(true)), |x| {
                        x.as_ref()
                    })
            }};
        }
        match self {
            TaggedOperator::Convert(c) => {
                let mut convert_type = match c.to.as_ref() {
                    Expression::Literal(LiteralValue::String(s)) => schema_for_type_str(s.as_str()),
                    Expression::Literal(LiteralValue::Double(d)) => {
                        schema_for_type_numeric(*d as i32)
                    }
                    Expression::Literal(LiteralValue::Int32(i)) => schema_for_type_numeric(*i),
                    Expression::Literal(LiteralValue::Int64(i)) => {
                        schema_for_type_numeric(*i as i32)
                    }
                    Expression::Literal(LiteralValue::Decimal128(d)) => {
                        let decimal_string = d.to_string();
                        let decimal_as_double = decimal_string
                            .parse::<f64>()
                            .map_err(|_| Error::InvalidConvertTypeValue(decimal_string))?;
                        schema_for_type_numeric(decimal_as_double as i32)
                    }
                    // unfortunately, convert can take any expression as a to type. We use
                    // the full set of to types when we cant statically determine the output
                    _ => Schema::AnyOf(set!(
                        Schema::Atomic(Atomic::Integer),
                        Schema::Atomic(Atomic::Double),
                        Schema::Atomic(Atomic::Long),
                        Schema::Atomic(Atomic::Decimal),
                        Schema::Atomic(Atomic::Boolean),
                        Schema::Atomic(Atomic::Date),
                        Schema::Atomic(Atomic::Timestamp),
                        Schema::Atomic(Atomic::BinData),
                        Schema::Atomic(Atomic::String),
                    )),
                };
                if let Some(on_null) = c.on_null.as_ref() {
                    convert_type = convert_type.subtract_nullish();
                    convert_type = convert_type.union(&on_null.derive_schema(state)?);
                }
                if let Some(on_error) = c.on_error.as_ref() {
                    convert_type = convert_type.union(&on_error.derive_schema(state)?);
                }
                Ok(convert_type)
            }
            TaggedOperator::DenseRank(_)
            | TaggedOperator::DocumentNumber(_)
            | TaggedOperator::Rank(_) => Ok(Schema::AnyOf(set!(
                Schema::Atomic(Atomic::Integer),
                Schema::Atomic(Atomic::Long)
            ))),
            TaggedOperator::Derivative(d) => derive_window_func!(d),
            TaggedOperator::ExpMovingAvg(e) => derive_window_func!(e),
            TaggedOperator::Median(m) => handle_null_satisfaction(
                vec![m.input.as_ref()],
                state,
                Schema::Atomic(Atomic::Double),
            ),
            TaggedOperator::Percentile(p) => Ok(Schema::Array(Box::new(handle_null_satisfaction(
                vec![p.input.as_ref()],
                state,
                Schema::Atomic(Atomic::Double),
            )?))),
            TaggedOperator::RegexFind(_) => Ok(Schema::AnyOf(set!(
                Schema::Atomic(Atomic::Null),
                Schema::Document(Document {
                    keys: map! {
                        "match".to_string() => Schema::Atomic(Atomic::String),
                        "idx".to_string() => Schema::Atomic(Atomic::Integer),
                        "captures".to_string() => Schema::Array(Box::new(Schema::AnyOf(set!(Schema::Atomic(Atomic::String), Schema::Atomic(Atomic::Null)))))
                    },
                    required: set!(),
                    ..Default::default()
                })
            ))),
            TaggedOperator::RegexFindAll(_) => {
                Ok(Schema::Array(Box::new(Schema::Document(Document {
                    keys: map! {
                        "match".to_string() => Schema::Atomic(Atomic::String),
                        "idx".to_string() => Schema::Atomic(Atomic::Integer),
                        "captures".to_string() => Schema::Array(Box::new(Schema::AnyOf(set!(Schema::Atomic(Atomic::String), Schema::Atomic(Atomic::Null)))))
                    },
                    required: set!(),
                    ..Default::default()
                }))))
            }
            TaggedOperator::LTrim(t) | TaggedOperator::RTrim(t) | TaggedOperator::Trim(t) => {
                handle_null_satisfaction(
                    vec![t.input.as_ref(), optional_arg_or_truish!(t.chars)],
                    state,
                    Schema::Atomic(Atomic::String),
                )
            }
            TaggedOperator::DayOfWeek(d)
            | TaggedOperator::DayOfMonth(d)
            | TaggedOperator::DayOfYear(d)
            | TaggedOperator::IsoDayOfWeek(d)
            | TaggedOperator::IsoWeek(d)
            | TaggedOperator::IsoWeekYear(d)
            | TaggedOperator::Week(d)
            | TaggedOperator::Month(d)
            | TaggedOperator::Year(d)
            | TaggedOperator::Hour(d)
            | TaggedOperator::Minute(d)
            | TaggedOperator::Second(d)
            | TaggedOperator::Millisecond(d) => {
                let date = match d.date.as_ref() {
                    Expression::Array(a) => &a[0],
                    expr => expr,
                };
                handle_null_satisfaction(
                    vec![date, optional_arg_or_truish!(d.timezone)],
                    state,
                    Schema::Atomic(Atomic::Integer),
                )
            }
            TaggedOperator::DateFromParts(d) => {
                let args = vec![
                    optional_arg_or_truish!(d.year),
                    optional_arg_or_truish!(d.month),
                    optional_arg_or_truish!(d.day),
                    optional_arg_or_truish!(d.hour),
                    optional_arg_or_truish!(d.minute),
                    optional_arg_or_truish!(d.second),
                    optional_arg_or_truish!(d.millisecond),
                    optional_arg_or_truish!(d.iso_day_of_week),
                    optional_arg_or_truish!(d.iso_week),
                    optional_arg_or_truish!(d.iso_week_year),
                    optional_arg_or_truish!(d.timezone),
                ];
                handle_null_satisfaction(args, state, Schema::Atomic(Atomic::Date))
            }
            TaggedOperator::DateFromString(d) => {
                let nullable_args = vec![
                    d.date_string.as_ref(),
                    optional_arg_or_truish!(d.format),
                    optional_arg_or_truish!(d.timezone),
                ];
                let on_null_schema = d
                    .on_null
                    .as_ref()
                    .map(|x| x.derive_schema(state))
                    .unwrap_or(Ok(Schema::Atomic(Atomic::Null)))?;
                let mut types: BTreeSet<Schema> = set!(Schema::Atomic(Atomic::Date));
                match arguments_schema_satisfies(
                    &nullable_args,
                    state,
                    &Schema::Atomic(Atomic::Null),
                )? {
                    Satisfaction::Must => {
                        return Ok(on_null_schema);
                    }
                    Satisfaction::May => {
                        types.insert(on_null_schema);
                    }
                    _ => {}
                };
                if let Some(error_schema) = d.on_error.as_ref().map(|x| x.derive_schema(state)) {
                    types.insert(error_schema?);
                }
                Ok(Schema::simplify(&Schema::AnyOf(types)))
            }
            TaggedOperator::DateToParts(d) => {
                let args = vec![d.date.as_ref(), optional_arg_or_truish!(d.timezone)];
                match d.iso8601 {
                    Some(true) => handle_null_satisfaction(
                        args,
                        state,
                        Schema::Document(Document {
                            keys: map! {
                                "isoWeekYear".to_string() => Schema::Atomic(Atomic::Integer),
                                "isoWeek".to_string() => Schema::Atomic(Atomic::Integer),
                                "isoDayOfWeek".to_string() => Schema::Atomic(Atomic::Integer),
                                "hour".to_string() => Schema::Atomic(Atomic::Integer),
                                "minute".to_string() => Schema::Atomic(Atomic::Integer),
                                "second".to_string() => Schema::Atomic(Atomic::Integer),
                                "millisecond".to_string() => Schema::Atomic(Atomic::Integer),
                            },
                            required: set!(
                                "isoWeekYear".to_string(),
                                "isoWeek".to_string(),
                                "isoDayOfWeek".to_string(),
                                "hour".to_string(),
                                "minute".to_string(),
                                "second".to_string(),
                                "millisecond".to_string()
                            ),
                            ..Default::default()
                        }),
                    ),
                    _ => handle_null_satisfaction(
                        args,
                        state,
                        Schema::Document(Document {
                            keys: map! {
                                "year".to_string() => Schema::Atomic(Atomic::Integer),
                                "month".to_string() => Schema::Atomic(Atomic::Integer),
                                "day".to_string() => Schema::Atomic(Atomic::Integer),
                                "hour".to_string() => Schema::Atomic(Atomic::Integer),
                                "minute".to_string() => Schema::Atomic(Atomic::Integer),
                                "second".to_string() => Schema::Atomic(Atomic::Integer),
                                "millisecond".to_string() => Schema::Atomic(Atomic::Integer),
                            },
                            required: set!(
                                "year".to_string(),
                                "month".to_string(),
                                "day".to_string(),
                                "hour".to_string(),
                                "minute".to_string(),
                                "second".to_string(),
                                "millisecond".to_string()
                            ),
                            ..Default::default()
                        }),
                    ),
                }
            }
            TaggedOperator::DateToString(d) => {
                let nullable_args = vec![
                    d.date.as_ref(),
                    optional_arg_or_truish!(d.format),
                    optional_arg_or_truish!(d.timezone),
                ];
                let on_null_schema = d
                    .on_null
                    .as_ref()
                    .map(|x| x.derive_schema(state))
                    .unwrap_or(Ok(Schema::Atomic(Atomic::Null)))?;
                let mut types: BTreeSet<Schema> = set!(Schema::Atomic(Atomic::String));
                match arguments_schema_satisfies(
                    &nullable_args,
                    state,
                    &Schema::Atomic(Atomic::Null),
                )? {
                    Satisfaction::Must => {
                        return Ok(on_null_schema);
                    }
                    Satisfaction::May => {
                        types.insert(on_null_schema);
                    }
                    _ => {}
                };
                Ok(Schema::simplify(&Schema::AnyOf(types)))
            }
            TaggedOperator::DateAdd(d) => derive_date_addition!(d),
            TaggedOperator::DateSubtract(d) => derive_date_addition!(d),
            TaggedOperator::DateDiff(d) => {
                let args = vec![
                    d.start_date.as_ref(),
                    d.end_date.as_ref(),
                    optional_arg_or_truish!(d.timezone),
                    d.unit.as_ref(),
                    optional_arg_or_truish!(d.start_of_week),
                ];
                handle_null_satisfaction(args, state, Schema::Atomic(Atomic::Long))
            }
            TaggedOperator::DateTrunc(d) => {
                let args = vec![
                    d.date.as_ref(),
                    d.unit.as_ref(),
                    optional_arg_or_truish!(d.timezone),
                    optional_arg_or_truish!(d.bin_size),
                    optional_arg_or_truish!(d.start_of_week),
                ];
                handle_null_satisfaction(args, state, Schema::Atomic(Atomic::Date))
            }
            TaggedOperator::SortArray(s) => s.input.derive_schema(state),
            TaggedOperator::Let(l) => {
                // we create a copy of the underlying result set state, then add the vars to that.
                // this allows us to temporarily overwrite any variables from the top level if they are defined in
                // both places, and result set state remains unchanged for future operations.
                let mut variables = state.variables.clone();
                let mut let_state_variables = l
                    .vars
                    .iter()
                    .map(|(key, value)| {
                        value
                            .derive_schema(state)
                            .map(|schema| (key.clone(), schema))
                    })
                    .collect::<Result<BTreeMap<String, Schema>>>()?;
                variables.append(&mut let_state_variables);
                let mut let_state = ResultSetState {
                    result_set_schema: state.result_set_schema.clone(),
                    catalog: state.catalog,
                    variables,
                    current_db: state.current_db.clone(),
                    null_behavior: state.null_behavior,
                };
                l.inside.derive_schema(&mut let_state)
            }
            TaggedOperator::GetField(g) => {
                let input_schema = g.input.derive_schema(state)?;
                let field_schema = get_schema_for_path(input_schema, vec![g.field.clone()]);
                match field_schema {
                    None => Ok(Schema::Missing),
                    Some(schema) => Ok(schema.clone()),
                }
            }
            TaggedOperator::SetField(s) => {
                // set field does not update the underlying result set schema, but rather, gets the schema
                // of the input, modifies that, and returns it. Thus, we copy the input schema and modify that accordingly.
                let mut input_schema = s.input.derive_schema(state)?;
                let value_schema = s.value.derive_schema(state)?;
                let field_schema =
                    get_schema_for_path_mut(&mut input_schema, vec![s.field.clone()]);
                match field_schema {
                    // if we are setting a new field, add it in appropriately, unless its missing (no-op)
                    None => {
                        if value_schema != Schema::Missing {
                            if let Schema::Document(_) = input_schema {
                                insert_required_key_into_document(
                                    &mut input_schema,
                                    value_schema.clone(),
                                    vec![s.field.clone()],
                                    true,
                                );
                                Ok(Schema::simplify(&input_schema))
                            } else {
                                let new_field = Schema::Document(Document {
                                    keys: map! {
                                        s.field.clone() => value_schema,
                                    },
                                    required: set!(s.field.clone()),
                                    ..Default::default()
                                });
                                Ok(Schema::simplify(&input_schema.union(&new_field)))
                            }
                        } else {
                            Ok(Schema::simplify(&input_schema))
                        }
                    }
                    // if we are handling a new field, check first if the schema is missing (could either be
                    // cause by setting to missing, or setting ot $$REMOVE). Remove it or set it to the new type accordingly
                    Some(field_schema) => {
                        match value_schema {
                            Schema::Missing => {
                                remove_field(&mut input_schema, vec![s.field.clone()]);
                            }
                            _ => {
                                *field_schema = value_schema;
                            }
                        }
                        Ok(Schema::simplify(&input_schema))
                    }
                }
            }
            TaggedOperator::UnsetField(u) => {
                // note: this is functionally the same as $setField with Schema::Missing or $$REMOVE
                let mut input_schema = u.input.derive_schema(state)?;
                remove_field(&mut input_schema, vec![u.field.clone()]);
                Ok(input_schema)
            }
            TaggedOperator::Bottom(b) => b.output.derive_schema(state),
            TaggedOperator::BottomN(b) => {
                Ok(Schema::Array(Box::new(b.output.derive_schema(state)?)))
            }
            TaggedOperator::Cond(c) => {
                let then_schema = c.then.derive_schema(state)?;
                let else_schema = c.r#else.derive_schema(state)?;
                Ok(Schema::simplify(&Schema::AnyOf(
                    set! {then_schema, else_schema},
                )))
            }
            TaggedOperator::Filter(f) => {
                let input_schema = f.input.derive_schema(state)?;
                let is_nullable = input_schema.satisfies(&NULLISH.clone()) != Satisfaction::Not;
                let array_element_schema = array_element_schema_or_error!(input_schema, f.input);
                let var_name = f._as.clone().unwrap_or("this".to_string());
                let mut temp_state = state.clone();
                temp_state
                    .variables
                    .insert(var_name.clone(), array_element_schema);
                f.cond.match_derive_schema(&mut temp_state)?;
                let filter_schema = temp_state.variables.remove(&var_name);
                if let Some(schema) = filter_schema {
                    let mut schema = Schema::Array(Box::new(schema));
                    if is_nullable {
                        schema = schema.union(&Schema::Atomic(Atomic::Null))
                    }
                    Ok(schema)
                // this should be unreachable, since we manually add and remove the variable from the state
                } else {
                    unreachable!()
                }
            }
            TaggedOperator::FirstN(n) => Ok(Schema::Array(Box::new(n.input.derive_schema(state)?))),
            TaggedOperator::Integral(i) => {
                get_decimal_double_or_nullish(vec![i.input.as_ref()], state)
            }
            TaggedOperator::LastN(n) => Ok(Schema::Array(Box::new(n.input.derive_schema(state)?))),
            TaggedOperator::Map(m) => {
                let var = m._as.clone();
                let var = var.unwrap_or("this".to_string());
                let input_schema = m.input.derive_schema(state)?;
                if input_schema.satisfies(&NULLISH.clone()) == Satisfaction::Must {
                    return Ok(Schema::Atomic(Atomic::Null));
                }
                let array_element_schema =
                    array_element_schema_or_error!(input_schema.clone(), m.input);
                let mut new_state = state.clone();
                let mut variables = state.variables.clone();
                variables.insert(var, array_element_schema);
                new_state.variables = variables;
                let not_null_schema =
                    Schema::Array(Box::new(m.inside.derive_schema(&mut new_state)?))
                        .upconvert_missing_to_null();
                Ok(
                    if input_schema.satisfies(&NULLISH.clone()) != Satisfaction::Not {
                        not_null_schema.union(&Schema::Atomic(Atomic::Null))
                    } else {
                        not_null_schema
                    },
                )
            }
            // Unfortunately, unlike $max and $min, $maxN and $minN cannot
            // reduce the scope of the result Schema beyond Array(InputSchema)
            // because doing so would require knowing all the data.
            TaggedOperator::MaxNArrayElement(m) => {
                Ok(Schema::Array(Box::new(m.input.derive_schema(state)?)))
            }
            TaggedOperator::MinNArrayElement(m) => {
                Ok(Schema::Array(Box::new(m.input.derive_schema(state)?)))
            }
            TaggedOperator::Reduce(r) => {
                let input_schema = r.input.derive_schema(state)?;
                if input_schema.satisfies(&NULLISH.clone()) == Satisfaction::Must {
                    return Ok(Schema::Atomic(Atomic::Null));
                }
                let array_element_schema =
                    array_element_schema_or_error!(input_schema.clone(), r.input);
                let initial_schema = r.initial_value.derive_schema(state)?;
                let mut new_state = state.clone();
                let mut variables = state.variables.clone();
                variables.insert("this".to_string(), array_element_schema);
                variables.insert("value".to_string(), initial_schema);
                new_state.variables = variables;
                if input_schema.satisfies(&NULLISH.clone()) == Satisfaction::Not {
                    r.inside.derive_schema(&mut new_state)
                } else {
                    Ok(r.inside
                        .derive_schema(&mut new_state)?
                        .union(&Schema::Atomic(Atomic::Null)))
                }
            }
            TaggedOperator::Regex(_) => Ok(Schema::Atomic(Atomic::Integer)),
            TaggedOperator::ReplaceAll(r) | TaggedOperator::ReplaceOne(r) => {
                handle_null_satisfaction(
                    vec![r.input.as_ref(), r.find.as_ref(), r.replacement.as_ref()],
                    state,
                    Schema::Atomic(Atomic::String),
                )
            }
            TaggedOperator::Shift(s) => {
                let mut output_schema = s.output.derive_schema(state)?;
                output_schema = match s.default.as_ref() {
                    Some(default) => output_schema.union(&default.derive_schema(state)?),
                    None => output_schema.union(&Schema::Atomic(Atomic::Null)),
                };
                Ok(output_schema)
            }
            TaggedOperator::Switch(s) => {
                let mut schema = s.default.derive_schema(state)?;
                for branch in s.branches.iter() {
                    schema = schema.union(&branch.then.derive_schema(state)?);
                }
                Ok(schema)
            }
            TaggedOperator::Top(t) => t.output.derive_schema(state),
            TaggedOperator::TopN(t) => Ok(Schema::Array(Box::new(t.output.derive_schema(state)?))),
            TaggedOperator::Zip(z) => {
                let inputs = match z.inputs.as_ref() {
                    Expression::Array(a) => a,
                    exp => {
                        return Err(Error::InvalidExpressionForField(
                            format!("{:?}", exp),
                            "inputs",
                        ))
                    }
                };
                let mut array_schema = Schema::Unsat;
                for input in inputs.iter() {
                    let input_schema = input.derive_schema(state)?;
                    array_schema = array_schema.union(&input_schema);
                }
                if let Some(defaults) = z.defaults.as_ref() {
                    let defaults_schema = defaults.derive_schema(state)?;
                    if matches!(defaults_schema, Schema::Array(_)) {
                        array_schema = array_schema.union(&defaults_schema);
                    }
                }
                Ok(Schema::Array(Box::new(array_schema)))
            }
            TaggedOperator::SqlAvg(s) => UntaggedOperator {
                op: UntaggedOperatorName::Avg,
                args: vec![(*s.var).clone()],
            }
            .derive_schema(state),
            TaggedOperator::SqlCount(s) => UntaggedOperator {
                op: UntaggedOperatorName::Count,
                args: vec![(*s.var).clone()],
            }
            .derive_schema(state),
            TaggedOperator::SqlFirst(s) => UntaggedOperator {
                op: UntaggedOperatorName::First,
                args: vec![(*s.var).clone()],
            }
            .derive_schema(state),
            TaggedOperator::SqlLast(s) => UntaggedOperator {
                op: UntaggedOperatorName::Last,
                args: vec![(*s.var).clone()],
            }
            .derive_schema(state),
            TaggedOperator::SqlMax(s) => UntaggedOperator {
                op: UntaggedOperatorName::Max,
                args: vec![(*s.var).clone()],
            }
            .derive_schema(state),
            TaggedOperator::SqlMergeObjects(s) => UntaggedOperator {
                op: UntaggedOperatorName::MergeObjects,
                args: vec![(*s.var).clone()],
            }
            .derive_schema(state),
            TaggedOperator::SqlMin(s) => UntaggedOperator {
                op: UntaggedOperatorName::Min,
                args: vec![(*s.var).clone()],
            }
            .derive_schema(state),
            TaggedOperator::SqlStdDevPop(s) => UntaggedOperator {
                op: UntaggedOperatorName::StdDevPop,
                args: vec![(*s.var).clone()],
            }
            .derive_schema(state),
            TaggedOperator::SqlStdDevSamp(s) => UntaggedOperator {
                op: UntaggedOperatorName::StdDevSamp,
                args: vec![(*s.var).clone()],
            }
            .derive_schema(state),
            TaggedOperator::SqlSum(s) => UntaggedOperator {
                op: UntaggedOperatorName::Sum,
                args: vec![(*s.var).clone()],
            }
            .derive_schema(state),
            TaggedOperator::Accumulator(_)
            | TaggedOperator::Function(_)
            | TaggedOperator::Like(_)
            | TaggedOperator::SqlConvert(_)
            | TaggedOperator::SqlDivide(_)
            | TaggedOperator::Subquery(_)
            | TaggedOperator::SubqueryComparison(_)
            | TaggedOperator::SubqueryExists(_) => Err(Error::InvalidTaggedOperator(self.clone())),
        }
    }
}

/// get_input_schema will take in the arguments of an untagged operator and return all possible types
/// of any input. there are two primary uses for this -- first, it allows us to easily determine if any
/// argument is null or nullable without inspecting the whole list. It similarly allows us to work with
/// numerics more easily, where (amongst other things) Decimal is often handled differently.
fn get_input_schema(args: &[&Expression], state: &mut ResultSetState) -> Result<Schema> {
    let x = args
        .iter()
        .map(|e| {
            e.derive_schema(state)
                .map(|schema| schema.upconvert_missing_to_null())
        })
        .collect::<Result<BTreeSet<_>>>()?;
    Ok(Schema::simplify(&Schema::AnyOf(x)))
}

fn get_decimal_double_or_nullish_from_schema(schema: Schema) -> Schema {
    use Satisfaction::*;
    let numeric_satisfaction = schema.satisfies(&NUMERIC);
    if numeric_satisfaction == Not {
        return Schema::Atomic(Atomic::Null);
    }
    let numeric_schema = match schema.satisfies(&Schema::Atomic(Atomic::Decimal)) {
        Must => Schema::Atomic(Atomic::Decimal),
        May => Schema::AnyOf(set!(
            Schema::Atomic(Atomic::Double),
            Schema::Atomic(Atomic::Decimal)
        )),
        Not => Schema::Atomic(Atomic::Double),
    };
    if numeric_satisfaction == Must {
        numeric_schema
    } else {
        numeric_schema.union(&Schema::Atomic(Atomic::Null))
    }
}

/// get_decimal_double_or_nullish handles one of the most common cases for math untagged operators,
/// which is that if any of the inputs is decimal, the operator returns a decimal; if there are any
/// other numeric types, they will return a double; and the operator is nullable, so must handle Null satisfaction.
fn get_decimal_double_or_nullish(
    args: Vec<&Expression>,
    state: &mut ResultSetState,
) -> Result<Schema> {
    let decimal_satisfaction =
        arguments_schema_satisfies(&args, state, &Schema::Atomic(Atomic::Decimal))?;
    let numeric_satisfaction = arguments_schema_satisfies(
        &args,
        state,
        &Schema::AnyOf(set!(
            Schema::Atomic(Atomic::Double),
            Schema::Atomic(Atomic::Integer),
            Schema::Atomic(Atomic::Long),
        )),
    )?;
    let schema = match (decimal_satisfaction, numeric_satisfaction) {
        (Satisfaction::Must, _) | (Satisfaction::May, Satisfaction::Not) => {
            Schema::Atomic(Atomic::Decimal)
        }
        (_, Satisfaction::Must) | (Satisfaction::Not, Satisfaction::May) => {
            Schema::Atomic(Atomic::Double)
        }
        (Satisfaction::May, Satisfaction::May) => Schema::AnyOf(set!(
            Schema::Atomic(Atomic::Double),
            Schema::Atomic(Atomic::Decimal)
        )),
        _ => Schema::Atomic(Atomic::Null),
    };
    handle_null_satisfaction(args, state, schema)
}

impl DeriveSchema for UntaggedOperator {
    fn derive_schema(&self, state: &mut ResultSetState) -> Result<Schema> {
        // numeric_filter is a helper that takes a schema and a set of schemas. If the schema is
        // numeric it will retain all the numeric schemas from the set of schemas, otherwise it
        // will return that original schema. This is useful for $min and $max.
        let numeric_filter = |schema: Schema, schemas: BTreeSet<Schema>| {
            if schema.satisfies(&NUMERIC) == Satisfaction::Must {
                let out_schemas = schemas
                    .into_iter()
                    .filter(|s| {
                        matches!(
                            s,
                            Schema::Atomic(
                                Atomic::Integer | Atomic::Long | Atomic::Double | Atomic::Decimal
                            )
                        )
                    })
                    .collect::<BTreeSet<_>>();
                if out_schemas.len() == 1 {
                    out_schemas.into_iter().next().unwrap()
                } else {
                    Schema::AnyOf(out_schemas)
                }
            } else {
                schema
            }
        };

        fn get_sum_type(s: Schema) -> Schema {
            // get the maximum numeric type
            let s = if let Schema::AnyOf(a) = s {
                a.into_iter()
                    .filter(|s| {
                        matches!(
                            s,
                            Schema::Atomic(Atomic::Integer)
                                | Schema::Atomic(Atomic::Long)
                                | Schema::Atomic(Atomic::Double)
                                | Schema::Atomic(Atomic::Decimal)
                        )
                    })
                    .max()
                    .unwrap_or(Schema::Atomic(Atomic::Integer))
            } else {
                s
            };

            // now use the maximum numeric type to determine the return type based on possible
            // overflow (int -> long -> double -> decimal), that is every type generates an AnyOf
            // of itself plus the larger types
            match s {
                Schema::Atomic(Atomic::Integer) => NUMERIC.clone(),
                Schema::Atomic(Atomic::Long) => Schema::AnyOf(set!(
                    Schema::Atomic(Atomic::Long),
                    Schema::Atomic(Atomic::Double),
                    Schema::Atomic(Atomic::Decimal)
                )),
                Schema::Atomic(Atomic::Double) => Schema::AnyOf(set!(
                    Schema::Atomic(Atomic::Double),
                    Schema::Atomic(Atomic::Decimal)
                )),
                Schema::Atomic(Atomic::Decimal) => Schema::Atomic(Atomic::Decimal),
                // Sum returns 0 as an integer, if there are no numeric values to sum
                _ => Schema::Atomic(Atomic::Integer),
            }
        }

        let mut args = self.args.iter().collect();
        match self.op {
            // no-ops
            UntaggedOperatorName::Abs | UntaggedOperatorName::Ceil | UntaggedOperatorName::Floor | UntaggedOperatorName::ReverseArray | UntaggedOperatorName::Round | UntaggedOperatorName::SampleRate | UntaggedOperatorName::Slice
            | UntaggedOperatorName::Trunc
            // We cannot know anything about the Schema change from the set difference, since it only
            // removes values not types. The best we can do is keep the lhs Schema, which may
            // be overly broad.
            | UntaggedOperatorName::SetDifference => self.args[0].derive_schema(state),
            // operators returning constants
            UntaggedOperatorName::AllElementsTrue | UntaggedOperatorName::AnyElementTrue | UntaggedOperatorName::And | UntaggedOperatorName::Eq | UntaggedOperatorName::Gt | UntaggedOperatorName::Gte | UntaggedOperatorName::In
            | UntaggedOperatorName::IsArray | UntaggedOperatorName::IsNumber | UntaggedOperatorName::Lt | UntaggedOperatorName::Lte | UntaggedOperatorName::Not | UntaggedOperatorName::Ne | UntaggedOperatorName::Or
            | UntaggedOperatorName::SetEquals | UntaggedOperatorName::SetIsSubset => Ok(Schema::Atomic(Atomic::Boolean)),
            | UntaggedOperatorName::Cmp | UntaggedOperatorName::Strcasecmp | UntaggedOperatorName::StrLenBytes | UntaggedOperatorName::StrLenCP => {
                Ok(Schema::Atomic(Atomic::Integer))
            }
            UntaggedOperatorName::Count => Ok(Schema::AnyOf(set!(
                Schema::Atomic(Atomic::Integer),
                Schema::Atomic(Atomic::Long),
            ))),
            UntaggedOperatorName::Range => Ok(Schema::Array(Box::new(Schema::Atomic(Atomic::Integer)))),
            UntaggedOperatorName::Rand => Ok(Schema::Atomic(Atomic::Double)),
            UntaggedOperatorName::Substr | UntaggedOperatorName::SubstrBytes | UntaggedOperatorName::SubstrCP | UntaggedOperatorName::ToLower | UntaggedOperatorName::ToUpper | UntaggedOperatorName::Type => {
                Ok(Schema::Atomic(Atomic::String))
            }
            UntaggedOperatorName::ToHashedIndexKey => Ok(Schema::Atomic(Atomic::Long)),
            // Ops that return a constant schema but must handle nullability
            UntaggedOperatorName::BinarySize |  UntaggedOperatorName::BsonSize | UntaggedOperatorName::IndexOfArray
            | UntaggedOperatorName::IndexOfBytes | UntaggedOperatorName::IndexOfCP | UntaggedOperatorName::Size | UntaggedOperatorName::ToInt => {
                handle_null_satisfaction(
                    args, state,
                    Schema::Atomic(Atomic::Integer),
                )
            }
            UntaggedOperatorName::Concat | UntaggedOperatorName::Split | UntaggedOperatorName::ToString => handle_null_satisfaction(
                args, state,
                Schema::Atomic(Atomic::String),
            ),
            UntaggedOperatorName::TSIncrement | UntaggedOperatorName::TSSecond | UntaggedOperatorName::ToLong => handle_null_satisfaction(
                args, state,
                Schema::Atomic(Atomic::Long),
            ),
            UntaggedOperatorName::ToBool => handle_null_satisfaction(
                args, state,
                Schema::Atomic(Atomic::Boolean),
            ),
            UntaggedOperatorName::ToDate => handle_null_satisfaction(
                args, state,
                Schema::Atomic(Atomic::Date),
            ),
            UntaggedOperatorName::ToDecimal => handle_null_satisfaction(
                args, state,
                Schema::Atomic(Atomic::Decimal),
            ),
            UntaggedOperatorName::ToDouble => handle_null_satisfaction(
                args, state,
                Schema::Atomic(Atomic::Double),
            ),
            UntaggedOperatorName::ToObjectId => handle_null_satisfaction(
                args, state,
                Schema::Atomic(Atomic::ObjectId),
            ),
            UntaggedOperatorName::Avg => {
                if args.len() == 1 {
                    let arg_schema = args[0].derive_schema(state)?;
                    if let Schema::Array(item_schema) = arg_schema {
                        Ok(get_decimal_double_or_nullish_from_schema(*item_schema))
                    } else {
                        Ok(get_decimal_double_or_nullish_from_schema(arg_schema))
                    }
                }
                else {
                    get_decimal_double_or_nullish(args, state)
                }
            }
            // these operators can only return a decimal (if the input is a decimal), double for any other numeric input, or nullish.
            UntaggedOperatorName::Acos | UntaggedOperatorName::Acosh | UntaggedOperatorName::Asin | UntaggedOperatorName::Asinh | UntaggedOperatorName::Atan | UntaggedOperatorName::Atan2 | UntaggedOperatorName::Atanh
            | UntaggedOperatorName::Cos | UntaggedOperatorName::Cosh | UntaggedOperatorName::DegreesToRadians | UntaggedOperatorName::Divide | UntaggedOperatorName::Exp | UntaggedOperatorName::Ln | UntaggedOperatorName::Log
            | UntaggedOperatorName::Log10 | UntaggedOperatorName::RadiansToDegrees | UntaggedOperatorName::Sin | UntaggedOperatorName::Sinh | UntaggedOperatorName::Sqrt | UntaggedOperatorName::Tan | UntaggedOperatorName::Tanh =>
                get_decimal_double_or_nullish(args, state)
            ,
            // if any of the args are long, long; otherwise int. Int, long only possible types
            UntaggedOperatorName::BitAnd | UntaggedOperatorName::BitNot | UntaggedOperatorName::BitOr | UntaggedOperatorName::BitXor => {
                let non_null_schema = match arguments_schema_satisfies(&args, state, &Schema::Atomic(Atomic::Long))? {
                    Satisfaction::Must => Schema::Atomic(Atomic::Long),
                    Satisfaction::May => Schema::AnyOf(set!(
                        Schema::Atomic(Atomic::Long),
                        Schema::Atomic(Atomic::Integer),
                    )),
                    _ => Schema::Atomic(Atomic::Integer),
                };
                Ok(match state.null_behavior {
                    Satisfaction::Not => non_null_schema,
                    Satisfaction::May => Schema::simplify(&Schema::AnyOf(set!(Schema::Atomic(Atomic::Null), non_null_schema))),
                    Satisfaction::Must => Schema::Atomic(Atomic::Null)
                })
            }
            UntaggedOperatorName::Add => {
                // Separate any possible Date arguments from non-Date arguments.
                let arg_schemas = args
                    .iter()
                    .map(|arg| arg
                        .derive_schema(state)
                        .map(|schema| schema.upconvert_missing_to_null())
                    )
                    .collect::<Result<BTreeSet<_>>>()?;
                let (dates, mut non_dates): (BTreeSet<_>, BTreeSet<_>) = arg_schemas
                    .into_iter()
                    .partition(|arg_schema| {
                        arg_schema.satisfies(&Schema::Atomic(Atomic::Date)) != Satisfaction::Not
                    });

                // If there are any Date arguments, if any MUST be (nullable) Date,
                // then we know the result is (nullable) Date. If any MAY be Date or
                // any numeric type, then the result is either Date or the appropriate
                // numeric type based on the rules below. We add the non-Date types to
                // the non_dates set and proceed. At the end, we include Date as a
                // possible result type.
                let mut may_be_date = false;
                for date_schema in dates {
                    if date_schema.satisfies(&DATE_OR_NULLISH.clone()) == Satisfaction::Must {
                        return handle_null_satisfaction(args, state, Schema::Atomic(Atomic::Date))
                    } else {
                        let with_date_removed = date_schema.intersection(&NUMERIC_OR_NULLISH.clone());
                        non_dates.insert(with_date_removed);
                        may_be_date = true;
                    }
                }

                // Here, we (safely) assume (nullable) numeric types for all non-Date arguments.
                let numeric_input_schema = Schema::simplify(&Schema::AnyOf(non_dates));
                let numeric_schema = if numeric_input_schema.satisfies(&INTEGER_LONG_OR_NULLISH) == Satisfaction::Must {
                    handle_null_satisfaction(args, state, INTEGRAL.clone())
                } else {
                    handle_null_satisfaction(args, state, NUMERIC.clone())
                };

                if may_be_date {
                    Ok(Schema::simplify(&Schema::AnyOf(set!{numeric_schema?, Schema::Atomic(Atomic::Date)})))
                } else {
                    numeric_schema
                }
            }
            UntaggedOperatorName::Subtract => {
                let left_schema = args.first().unwrap().derive_schema(state)?.upconvert_missing_to_null();
                let right_schema = args.get(1).unwrap().derive_schema(state)?.upconvert_missing_to_null();

                let cp = left_schema.cartesian_product(&right_schema);

                Ok(Schema::simplify(&Schema::AnyOf(cp.into_iter().filter_map(|(l, r)| match (l, r) {
                    // If either operand is Null, the result may be Null
                    (Schema::Atomic(Atomic::Null), _) | (_, Schema::Atomic(Atomic::Null)) => Some(Schema::Atomic(Atomic::Null)),
                    // If both are Date, the result may be Long
                    (Schema::Atomic(Atomic::Date), Schema::Atomic(Atomic::Date)) => Some(Schema::Atomic(Atomic::Long)),
                    // If the first is a Date and the second is numeric, the result may be Date
                    (Schema::Atomic(Atomic::Date), _) => Some(Schema::Atomic(Atomic::Date)),
                    // If the first is a numeric and the second is a Date, this is invalid agg so
                    // we do not compute schema in this case. We include this case here to avoid
                    // accidentally hitting any of the numeric patterns below.
                    (_, Schema::Atomic(Atomic::Date)) => None,
                    // At this point, we (safely) assume only numeric pairs. Anything else is
                    // invalid agg which will produce a runtime error and therefore not require a
                    // schema computation.
                    // If either is a Decimal, the result may be Decimal
                    (Schema::Atomic(Atomic::Decimal), _) | (_, Schema::Atomic(Atomic::Decimal)) => Some(Schema::Atomic(Atomic::Decimal)),
                    // If either is a Double, the result may be Double
                    (Schema::Atomic(Atomic::Double), _) | (_, Schema::Atomic(Atomic::Double)) => Some(Schema::Atomic(Atomic::Double)),
                    // If either is a Long, the result may be Long
                    (Schema::Atomic(Atomic::Long), _) | (_, Schema::Atomic(Atomic::Long)) => Some(Schema::Atomic(Atomic::Long)),
                    // If either is an Integer, the result may be Integer or Long
                    (Schema::Atomic(Atomic::Integer), _) | (_, Schema::Atomic(Atomic::Integer)) => Some(INTEGRAL.clone()),
                    // Again, anything else is invalid agg. Therefore, we do not compute schema
                    // for any other cases.
                    _ => None
                }).collect())))
            }
            // int + int -> int or long; int + long, long + long -> long,
            UntaggedOperatorName::Multiply => {
                let input_schema = get_input_schema(&args, state)?;
                if input_schema.satisfies(&INTEGER_LONG_OR_NULLISH) == Satisfaction::Must {
                    handle_null_satisfaction(args, state, INTEGRAL.clone())
                } else {
                    handle_null_satisfaction(args, state, NUMERIC.clone())
                }
            }
            // window function operators
            UntaggedOperatorName::CovariancePop | UntaggedOperatorName::CovarianceSamp | UntaggedOperatorName::StdDevPop | UntaggedOperatorName::StdDevSamp => {
                let input_schema = get_input_schema(&args, state)?;
                // window function operators can return null, even if the data is not null, based on the window
                let mut types: BTreeSet<Schema> = set!(Schema::Atomic(Atomic::Null));
                if input_schema.satisfies(&Schema::Atomic(Atomic::Decimal)) != Satisfaction::Not {
                    types.insert(Schema::Atomic(Atomic::Decimal));
                }
                // double for any numeric other than Decimal
                if input_schema.satisfies(&Schema::AnyOf(set!(
                    Schema::Atomic(Atomic::Double),
                    Schema::Atomic(Atomic::Integer),
                    Schema::Atomic(Atomic::Long),
                ))) != Satisfaction::Not
                {
                    types.insert(Schema::Atomic(Atomic::Double));
                }
                Ok(Schema::simplify(&Schema::AnyOf(types)))
            }
            // pow will return the maximal numeric type of its inputs; integrals are lumped together
            // because an int ^ int can return a long
            UntaggedOperatorName::Pow => {
                let input_schema = get_input_schema(&args, state)?;
                let mut types: BTreeSet<Schema> = set!();
                if input_schema.satisfies(&Schema::Atomic(Atomic::Decimal)) != Satisfaction::Not {
                    types.insert(Schema::Atomic(Atomic::Decimal));
                }
                if input_schema.satisfies(&Schema::Atomic(Atomic::Double)) != Satisfaction::Not{
                    types.insert(Schema::Atomic(Atomic::Double));
                }
                if input_schema.satisfies(&Schema::Atomic(Atomic::Long)) != Satisfaction::Not {
                    types.insert(Schema::Atomic(Atomic::Long));
                }
                if input_schema.satisfies(&Schema::Atomic(Atomic::Integer)) != Satisfaction::Not {
                    types.insert(Schema::Atomic(Atomic::Integer));
                    types.insert(Schema::Atomic(Atomic::Long));
                };
                handle_null_satisfaction(args, state, Schema::simplify(&Schema::AnyOf(types)))
            }
            // mod returns the maximal numeric type of its inputs
            UntaggedOperatorName::Mod => {
                let input_schema = get_input_schema(&args, state)?;
                let mut types: BTreeSet<Schema> = set!();
                if input_schema.satisfies(&Schema::Atomic(Atomic::Decimal)) != Satisfaction::Not {
                    types.insert(Schema::Atomic(Atomic::Decimal));
                }
                if input_schema.satisfies(&Schema::Atomic(Atomic::Double)) != Satisfaction::Not{
                    types.insert(Schema::Atomic(Atomic::Double));
                }
                if input_schema.satisfies(&Schema::Atomic(Atomic::Long)) != Satisfaction::Not {
                    types.insert(Schema::Atomic(Atomic::Long));
                }
                if input_schema.satisfies(&Schema::Atomic(Atomic::Integer)) != Satisfaction::Not {
                    types.insert(Schema::Atomic(Atomic::Integer));
                };
                handle_null_satisfaction(args, state, Schema::simplify(&Schema::AnyOf(types)))
            }
            UntaggedOperatorName::ArrayElemAt => {
                let input_schema = self.args[0].derive_schema(state)?;
                match input_schema.clone() {
                    Schema::Array(a) => Ok(a.as_ref().clone()),
                    ao @ Schema::AnyOf(_) => {
                        let array_schema = match ao.intersection(&Schema::Array(Box::new(Schema::Any))) {
                            Schema::Array(a) => *a,
                            _ => Schema::Unsat
                        };
                        let null_schema = ao.intersection(&NULLISH.clone());
                        if array_schema == Schema::Unsat && null_schema == Schema::Unsat {
                            Err(Error::InvalidType(input_schema, 0usize))
                        } else {
                            Ok(Schema::simplify(&null_schema.union(&array_schema)))
                        }
                    }
                    _ => {
                        if input_schema.satisfies(&NULLISH_OR_UNDEFINED) == Satisfaction::Must {
                            Ok(Schema::Atomic(Atomic::Null))
                        } else if input_schema.satisfies(&NULLISH_OR_UNDEFINED.union(&Schema::Array(Box::new(Schema::Any)))) == Satisfaction::Must {
                            Ok(input_schema.intersection(&Schema::Array(Box::new(Schema::Any))).union(&Schema::Atomic(Atomic::Null)))
                        } else {
                            Err(Error::InvalidType(input_schema, 0usize))
                        }
                    }
                }
            }
            UntaggedOperatorName::ArrayToObject => {
                // We could only know the keys, if we have the entire array.
                // We may consider making this more precise for array literals.
                // For now, just return an Any Document while capturing nullability
                let schema = self.args[0].derive_schema(state)?;
                Ok(match schema.intersection(&NULLISH.clone()) {
                    Schema::Unsat => Schema::Document(Document::any()),
                    nullish_schema => Schema::simplify(&nullish_schema.union(&Schema::Document(Document::any()))),
                })
            }
            UntaggedOperatorName::ConcatArrays | UntaggedOperatorName::SetUnion => {
                let mut array_schema = Schema::Unsat;
                let mut null_schema: Option<Schema> = None;
                for (i, arg) in self.args.iter().enumerate() {
                    let schema = arg.derive_schema(state)?;
                    match schema {
                        Schema::Array(a) => array_schema = array_schema.union(a.as_ref()),
                        // anyofs can capture nullish behavior in these operators
                        Schema::AnyOf(ao) => {
                            ao.iter().for_each(|ao_schema| {
                                match ao_schema {
                                    s @ (Schema::Atomic(Atomic::Null) | Schema::Missing) => {
                                        if let Some(ns) = null_schema.as_ref() {
                                            null_schema = Some(ns.union(s));
                                        }
                                    }
                                    Schema::Array(a) => array_schema = array_schema.union(a.as_ref()),
                                    _ => {},
                                }
                            });
                        }
                        _ => return Err(Error::InvalidType(schema, i)),
                    };
                }
                if let Some(null_schema) = null_schema {
                    Ok(null_schema.union(&Schema::Array(Box::new(array_schema))))
                } else {
                    Ok(Schema::Array(Box::new(array_schema)))
                }
            }
            UntaggedOperatorName::SetIntersection => {
                if args.is_empty() {
                    return Ok(Schema::Array(Box::new(Schema::Unsat)));
                }
                let mut array_schema = match args.remove(0_usize).derive_schema(state)?{
                    Schema::Array(a) => *a,
                    Schema::Missing => return Ok(Schema::Array(Box::new(Schema::Atomic(Atomic::Null)))),
                    schema => return Err(Error::InvalidType(schema, 0)),
                };
                for (i, arg) in self.args.iter().enumerate() {
                    let schema = arg.derive_schema(state)?;
                    match schema {
                        Schema::Array(a) => {
                            // If the array_schema MAY satisify numeric, we need to augment the rhs
                            // of the intersection with the entire numeric Schema set because 42.0
                            // as a double is considered equivalent to 42 as an integer in mongo,
                            // meaning that intersection of [42.0] and [42] is [42.0]. Note
                            // specifically that Mongo retains the lhs value when there is
                            // equivalent numeric values in the rhs. This is why we pull out the
                            // first Schema individually before the loop.
                            let a = if a.satisfies(&NUMERIC) >= Satisfaction::May {
                                a.union(&NUMERIC)
                            } else {
                                *a
                            };
                            array_schema = array_schema.intersection(&a)
                        }
                        Schema::Missing => return Ok(Schema::Array(Box::new(Schema::Atomic(Atomic::Null)))),
                        _ => return Err(Error::InvalidType(schema, i+1)),
                    };
                }
                Ok(Schema::Array(Box::new(array_schema)))
            }
            UntaggedOperatorName::Locf => {
                self.args[0].derive_schema(state)
            }
            UntaggedOperatorName::Max
            | UntaggedOperatorName::Min => {
                let schema = self.args.iter().fold(Ok(Schema::Unsat), |acc, arg| {
                    let arg_schema = arg.derive_schema(state)?.upconvert_missing_to_null();
                    Ok(acc?.union(&arg_schema))
                })?;
                Ok(schema)
            }
            UntaggedOperatorName::AddToSet | UntaggedOperatorName::Push => {
                let schema = self.args[0].derive_schema(state)?;
                Ok(Schema::Array(Box::new(schema)))
            }
            UntaggedOperatorName::IfNull => {
                // Note that $ifNull is variadic, not binary. It returns the first
                // non-null argument. If all arguments are nullish, it returns the
                // last argument unmodified (meaning, even if the last argument is
                // null or missing, that value is returned). Therefore, the schema
                // for this expression is the union of all argument schemas up to
                // the first non-nullish argument (minus the nullish types).
                //
                // If all arguments up to the last one are nullish, then it is the
                // union of all argument schemas. The schema retains any nullish
                // types that the last argument may satisfy.
                let mut schema = Schema::Unsat;
                let last_elem_idx = args.len() - 1;
                for (i, arg) in args.into_iter().enumerate() {
                    let arg_schema = arg.derive_schema(state)?;
                    if i == last_elem_idx {
                        // If we get to the last element, we do not want to remove
                        // nullish types from this argument's schema since $ifNull
                        // returns this value no matter what.
                        schema = schema.union(&arg_schema);
                        break;
                    }

                    match arg_schema.satisfies(&NULLISH) {
                        // If this argument is never nullish, include this schema
                        // and break.
                        Satisfaction::Not => {
                            schema = schema.union(&arg_schema);
                            break;
                        }
                        // If this argument may be nullish, retain the non-nullish
                        // types only.
                        Satisfaction::May => {
                            schema = schema.union(&arg_schema.subtract_nullish());
                        }
                        // If this argument must be nullish, ignore it
                        Satisfaction::Must => {}
                    }
                }

                Ok(schema)
            }
            UntaggedOperatorName::MergeObjects => {
                // $mergeObjects ignores nullish arguments. If all arguments are
                // nullish, then the result is the empty document schema. It is
                // tempting to simply use document schema union to represent the
                // result schema for this operator, however that is not exactly
                // correct. $mergeObjects uses the last value for a key if it
                // appears multiple times. See the tests for examples.
                let arg_schemas: Result<Vec<Document>> = args.iter().filter_map(|arg| {
                    let arg_schema = arg.derive_schema(state);
                    match arg_schema {
                        Err(e) => Some(Err(e)),
                        Ok(arg_schema) => {
                            fn retain_only_doc_schemas(sch: Schema) -> Option<Schema> {
                                match sch {
                                    Schema::Unsat => None,
                                    Schema::Missing => None,
                                    Schema::Atomic(_) => None,
                                    Schema::Array(_) => None,
                                    Schema::Document(_) => Some(sch),
                                    Schema::Any => Some(ANY_DOCUMENT.clone()),
                                    Schema::AnyOf(ao) => {
                                        // Retain only the Document schemas in this AnyOf and
                                        // union them all together. The presence of any types
                                        // other than Document implies that any "required"
                                        // fields in any Document schemas are not required in
                                        // the resulting schema. This is achieved by starting
                                        // the fold with EMPTY_DOCUMENT. If the AnyOf only
                                        // contains Document schemas, then some fields in the
                                        // result schema may actually be required. This is
                                        // achieved by starting the fold with the first schema
                                        // from the AnyOf.
                                        if ao.is_empty() {
                                            return None
                                        }
                                        let init_doc_schema = if ao.iter().all(|s| matches!(s, Schema::Document(_))) {
                                            // At this point, we know ao is non-empty and contains
                                            // only document schemas.
                                            ao.first().unwrap().clone()
                                        } else {
                                            EMPTY_DOCUMENT.clone()
                                        };

                                        Some(ao.into_iter()
                                            .filter_map(retain_only_doc_schemas)
                                            .fold(init_doc_schema, Schema::document_union))
                                    }
                                }
                            }

                            match retain_only_doc_schemas(arg_schema) {
                                Some(Schema::Document(d)) => Some(Ok(d)),
                                _ => None,
                            }
                        }
                    }
                }).collect();
                Ok(Schema::simplify(&Schema::Document(arg_schemas?
                    .into_iter()
                    .fold(Document::empty(), |acc, arg_schema| {
                        // Generally, mergeObjects retains the last value seen
                        // for a key. Therefore, we iterate through the keys
                        // of this argument and insert them and their schemas.
                        let mut keys = acc.keys;
                        for (arg_key, mut arg_key_schema) in arg_schema.keys {
                            let current_key_schema = keys.get(&arg_key);
                            let schema_to_insert = if let Some(current_key_schema) = current_key_schema {
                                if arg_key_schema.satisfies(&Schema::Missing) == Satisfaction::May {
                                    // If this key already appears in the accumulated schema _and_
                                    // this argument's schema for this key is possibly missing, then
                                    // we cannot simply overwrite the accumulated schema for this
                                    // key. This is because in the case the later document's value
                                    // for this key is missing, the earlier document's value will be
                                    // returned. Therefore, we must union the accumulated schema and
                                    // this argument's schema for this key. See the tests for an
                                    // example.
                                    schema_difference(&mut arg_key_schema, set!{Schema::Missing});
                                    arg_key_schema.union(current_key_schema)
                                } else {
                                    arg_key_schema
                                }
                            } else {
                                arg_key_schema
                            };

                            keys.insert(arg_key, schema_to_insert);
                        }

                        // All required keys must still be required.
                        let mut required = acc.required;
                        required.extend(arg_schema.required);

                        // If any Document allows additional properties, the result
                        // must also allow additional_properties.
                        let additional_properties = acc.additional_properties || arg_schema.additional_properties;

                        Document {
                            keys,
                            required,
                            additional_properties,
                            ..Default::default()
                        }
                    })
                )))
            }
            UntaggedOperatorName::ObjectToArray => {
                let input_doc = match &self.args[0].derive_schema(state)? {
                    Schema::Document(d) => Some(d.clone()),
                    Schema::AnyOf(ao) => {
                        let mut doc_type = None;
                        for schema in ao.iter() {
                            if let Schema::Document(d) = schema {
                                doc_type = Some(d.clone());
                                break;
                            }
                        }
                        doc_type
                    }
                    Schema::Any => Some(Document::any()),
                    _ => None
                };
                if let Some(d) = input_doc {
                    let document_value_types = d.keys.into_iter().try_fold(Schema::Unsat, |schema , (_, arg_schema)| {
                        Ok(match schema {
                            Schema::Unsat => arg_schema,
                            schema => schema.union(&arg_schema)
                        })
                    })?;
                    let array_type = Schema::Array(Box::new(Schema::Document(Document { keys: map! {
                            "k".to_string() => Schema::Atomic(Atomic::String),
                            "v".to_string() => document_value_types
                        },
                        required: set!("k".to_string(), "v".to_string()),
                        ..Default::default()
                    })));
                    Ok(handle_null_satisfaction(vec![args[0]], state, array_type)?)
                } else {
                    Err(Error::InvalidExpressionForField(
                        format!("{:?}", self.args[0]),
                        "object",))
                }
            }
            UntaggedOperatorName::Sum => {
                if args.len() == 1 {
                    let arg_schema = args[0].derive_schema(state)?;
                    if let Schema::Array(item_schema) = arg_schema {
                        Ok(get_sum_type(*item_schema))
                    } else {
                        Ok(get_sum_type(args[0].derive_schema(state)?))
                    }
                }
                else {
                    let mut arg_schema = Schema::Unsat;
                    for arg in args.iter() {
                        arg_schema = arg_schema.union(&arg.derive_schema(state)?);
                    }
                    Ok(arg_schema)
                }
            }
            UntaggedOperatorName::First | UntaggedOperatorName::Last => {
                let schema = self.args[0].derive_schema(state)?.upconvert_missing_to_null();
                Ok(match schema {
                    Schema::Array(a) => *a,
                    schema => schema
                })
            }
            UntaggedOperatorName::Literal => self.args[0].derive_schema(state),
            _ => Err(Error::InvalidUntaggedOperator(self.op.into())),
        }
    }
}<|MERGE_RESOLUTION|>--- conflicted
+++ resolved
@@ -442,18 +442,9 @@
             state.result_set_schema = promote_missing(&state.result_set_schema);
             // If this is an exclusion $project, we can remove the fields from the schema and
             // return
-<<<<<<< HEAD
-            state.result_set_schema = promote_missing(&state.result_set_schema);
-            if project
-                .items
-                .iter()
-                .all(|(k, p)| matches!(p, ProjectItem::Exclusion) || k == "_id")
-            {
-=======
             if project.items.iter().all(|(k, p)| {
                 matches!(p, ProjectItem::Exclusion) || (k == "_id" && project.items.len() > 1)
             }) {
->>>>>>> d5fac5bd
                 project.items.iter().for_each(|(k, _)| {
                     remove_field(
                         &mut state.result_set_schema,
@@ -918,10 +909,6 @@
                     .variables
                     .get_mut("CURRENT")
                     .unwrap_or(&mut state.result_set_schema);
-<<<<<<< HEAD
-                let schema = get_schema_for_path(current_schema.clone(), path.clone());
-                println!("{:?}, {:?}", path, schema);
-=======
                 // if we have an Any schema, just short circuit and return any
                 if get_schema_for_path_mut(current_schema, vec![path[0].clone()])
                     == Some(&mut Schema::Any)
@@ -929,7 +916,6 @@
                     return Ok(Schema::Any);
                 }
                 let schema = get_schema_for_path(current_schema.clone(), path);
->>>>>>> d5fac5bd
                 match schema {
                     Some(schema) => Ok(schema.clone()),
                     // Unknown fields actually have the Schema Missing, while unknown variables are
