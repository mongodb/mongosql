use crate::{
    get_schema_for_path_mut, insert_required_key_into_document, promote_missing, remove_field,
    schema_difference, schema_for_type_numeric, schema_for_type_str, Error, Result,
};
use agg_ast::definitions::{
<<<<<<< HEAD
    ConciseSubqueryLookup, Densify, EqualityLookup, Expression, GraphLookup, LiteralValue, Lookup,
    LookupFrom, ProjectItem, ProjectStage, Ref, Stage, SubqueryLookup, TaggedOperator, UnionWith,
    Unset, UntaggedOperator, UntaggedOperatorName, Unwind,
=======
    ConciseSubqueryLookup, Densify, EqualityLookup, Expression, GraphLookup, Group, LiteralValue,
    Lookup, LookupFrom, ProjectItem, ProjectStage, Ref, SetWindowFields, Stage, SubqueryLookup,
    TaggedOperator, UnionWith, UntaggedOperator, UntaggedOperatorName, Unwind,
>>>>>>> d906c7c1
};
use linked_hash_map::LinkedHashMap;
use mongosql::{
    map,
    schema::{
        Atomic, Document, Satisfaction, Schema, ANY_DOCUMENT, DATE_OR_NULLISH, EMPTY_DOCUMENT,
        INTEGER_LONG_OR_NULLISH, INTEGER_OR_NULLISH, INTEGRAL, NULLISH, NULLISH_OR_UNDEFINED,
        NUMERIC, NUMERIC_OR_NULLISH,
    },
    set,
};
use std::{
    collections::{BTreeMap, BTreeSet},
    fmt::{Display, Formatter},
};

#[allow(dead_code)]
pub(crate) trait DeriveSchema {
    fn derive_schema(&self, state: &mut ResultSetState) -> Result<Schema>;
}

#[derive(Debug, Clone, PartialEq, Eq, PartialOrd, Ord, Hash)]
pub struct Namespace(pub String, pub String);

impl Display for Namespace {
    fn fmt(&self, f: &mut Formatter<'_>) -> std::fmt::Result {
        write!(f, "{}.{}", self.0, self.1)
    }
}

impl From<Namespace> for String {
    fn from(ns: Namespace) -> Self {
        ns.to_string()
    }
}

#[allow(dead_code)]
#[derive(Debug, Clone, PartialEq, Eq, PartialOrd, Ord)]
pub(crate) struct ResultSetState<'a> {
    pub catalog: &'a BTreeMap<Namespace, Schema>,
    pub variables: BTreeMap<String, Schema>,
    pub result_set_schema: Schema,
    pub current_db: String,
    // the null_behavior field allows us to keep track of what behavior we are expecting to be exhibited
    // by the rows returned by this query. This comes up in both normal schema derivation, where something like
    // $eq: [null, {$op: ...}] can influence the values returned by the operator), as well as in match schema derivation
    // where more broadly things like null field references or a falsifiable return type (e.g. {$eq: [{$op: ...}, 0])
    // may influcence they types of values the underlying result_set_schema can contain.
    pub null_behavior: Satisfaction,
}

fn derive_schema_for_pipeline(pipeline: Vec<Stage>, state: &mut ResultSetState) -> Result<Schema> {
    pipeline.iter().try_for_each(|stage| {
        state.result_set_schema = stage.derive_schema(state)?;
        Ok(())
    })?;
    Ok(std::mem::take(&mut state.result_set_schema))
}

impl DeriveSchema for Stage {
    fn derive_schema(&self, state: &mut ResultSetState) -> Result<Schema> {
        fn densify_derive_schema(densify: &Densify, state: &mut ResultSetState) -> Result<Schema> {
            // create a list of all the fields that densify references explicitly -- that is the partition by fields and
            // the actual field being densified.
            let mut paths: Vec<Vec<String>> = densify
                .partition_by_fields
                .clone()
                .unwrap_or_default()
                .iter()
                .map(|field| {
                    field
                        .split(".")
                        .map(|s| s.to_string())
                        .collect::<Vec<String>>()
                })
                .collect();
            paths.push(
                densify
                    .field
                    .split(".")
                    .map(|s| s.to_string())
                    .collect::<Vec<String>>(),
            );
            // we create a doc that contains all the required fields with their schemas, marking the full path to each
            // field as required. unioning this document with the existing schema will function like a mask on the required
            // fields, removing any field not part of the $densify as required (but preserving the required fields  that are part
            // of the stage). Fields that are part of the stage but not required do not become required, because the original documents
            // still persist.
            let mut required_doc = Schema::Document(Document {
                additional_properties: false,
                ..Default::default()
            });
            paths.into_iter().for_each(|path| {
                if let Some(field_schema) =
                    get_schema_for_path_mut(&mut state.result_set_schema, path.clone())
                {
                    insert_required_key_into_document(
                        &mut required_doc,
                        field_schema.clone(),
                        path.clone(),
                        true,
                    );
                }
            });
            Ok(state
                .result_set_schema
                .to_owned()
                .document_union(required_doc))
        }

        fn documents_derive_schema(
            documents: &[LinkedHashMap<String, Expression>],
            state: &mut ResultSetState,
        ) -> Result<Schema> {
            // we use folding to get the schema for each document, and union them together, to get the resulting schema
            let schema = documents.iter().try_fold(
                None,
                |schema: Option<Schema>, document: &LinkedHashMap<String, Expression>| {
                    // here we convert the map of field namespace - expression to a resulting map of
                    // field namespace - field schema. We collect in such a way that we can get the error from any derivation.
                    let doc_fields = document
                        .into_iter()
                        .map(|(field, expr)| {
                            let field_schema = expr.derive_schema(state)?;
                            Ok((field.clone(), field_schema))
                        })
                        .collect::<Result<BTreeMap<String, Schema>>>()?;
                    let doc_schema = Schema::Document(Document {
                        required: doc_fields.keys().cloned().collect(),
                        keys: doc_fields,
                        ..Default::default()
                    });
                    Ok(match schema {
                        None => Some(doc_schema),
                        Some(schema) => Some(schema.union(&doc_schema)),
                    })
                },
            );
            Ok(schema?.unwrap_or(Schema::Document(Document::default())))
        }

        fn facet_derive_schema(
            facet: &LinkedHashMap<String, Vec<Stage>>,
            state: &mut ResultSetState,
        ) -> Result<Schema> {
            // facet contains key - value pairs where the key is the field of a field in the output document,
            // and the value is an aggregation pipeline. We can use the same generic helper for aggregating over a whole pipeline
            // to get the schema for each field, cloning the incoming state.
            let facet_schema = facet
                .into_iter()
                .map(|(field, pipeline)| {
                    let mut field_state = state.clone();
                    let field_schema =
                        derive_schema_for_pipeline(pipeline.clone(), &mut field_state)?;
                    Ok((field.clone(), field_schema))
                })
                .collect::<Result<BTreeMap<String, Schema>>>()?;
            Ok(Schema::Document(Document {
                required: facet_schema.keys().cloned().collect(),
                keys: facet_schema,
                ..Default::default()
            }))
        }

        fn graph_lookup_derive_schema(
            graph_lookup: &GraphLookup,
            state: &mut ResultSetState,
        ) -> Result<Schema> {
            // it is a bit annoying that we need to clone these Strings just to do a lookup, but I
            // don't think there is a way around that.
            let from_field = Namespace(state.current_db.clone(), graph_lookup.from.clone());
            let mut from_schema = state
                .catalog
                .get(&from_field)
                .ok_or_else(|| Error::UnknownReference(from_field.to_string()))?
                .clone();
            if let Some(ref depth_field) = graph_lookup.depth_field {
                insert_required_key_into_document(
                    &mut from_schema,
                    Schema::Atomic(Atomic::Long),
                    depth_field
                        .as_str()
                        .split('.')
                        .map(|s| s.to_string())
                        .collect(),
                    true,
                );
            }
            insert_required_key_into_document(
                &mut state.result_set_schema,
                Schema::Array(Box::new(from_schema.clone())),
                graph_lookup
                    .as_var
                    .as_str()
                    .split('.')
                    .map(|s| s.to_string())
                    .collect(),
                true,
            );
            Ok(state.result_set_schema.to_owned())
        }

        fn group_derive_schema(group: &Group, state: &mut ResultSetState) -> Result<Schema> {
            // group is a map of field namespace to expression. We can derive the schema for each expression
            // and then union them together to get the resulting schema.
            let mut keys = group
                .aggregations
                .iter()
                .map(|(k, e)| {
                    let field_schema = e.derive_schema(state)?;
                    Ok((k.to_string(), field_schema))
                })
                .collect::<Result<BTreeMap<String, Schema>>>()?;
            keys.insert("_id".to_string(), group.keys.derive_schema(state)?);
            Ok(Schema::Document(Document {
                required: keys.keys().cloned().collect(),
                keys,
                ..Default::default()
            }))
        }

        // add_fields_derive_schema is near set_window_fields_derive_schema because they are necessarily
        // identical in semantics: they both add fields to the schema incoming from the previous
        // pipeline stage. The only difference is that add_fields is a map of expressions, while set_window_fields
        // is a map of window functions.
        fn add_fields_derive_schema(
            add_fields: &LinkedHashMap<String, Expression>,
            state: &mut ResultSetState,
        ) -> Result<Schema> {
            for (field, expression) in add_fields.iter() {
                let expr_schema = expression.derive_schema(state)?;
                let path = field
                    .split(".")
                    .map(|s| s.to_string())
                    .collect::<Vec<String>>();
                insert_required_key_into_document(
                    &mut state.result_set_schema,
                    expr_schema,
                    path,
                    true,
                );
            }
            Ok(Schema::simplify(&state.result_set_schema).to_owned())
        }

        fn set_window_fields_derive_schema(
            set_windows: &SetWindowFields,
            state: &mut ResultSetState,
        ) -> Result<Schema> {
            let mut keys = set_windows
                .output
                .iter()
                .map(|(k, e)| {
                    let field_schema = e.window_func.derive_schema(state)?;
                    Ok((k.to_string(), field_schema))
                })
                .collect::<Result<BTreeMap<_, _>>>()?;
            let Schema::Document(Document {
                keys: ref current_keys,
                ..
            }) = state.result_set_schema
            else {
                // This should never actually happen
                panic!(
                    "Found ResultSetSchema that is not a Document: {:?}",
                    state.result_set_schema
                );
            };
            keys.extend(current_keys.clone());
            Ok(Schema::Document(Document {
                required: keys.keys().cloned().collect(),
                keys,
                ..Default::default()
            }))
        }

        fn project_derive_schema(
            project: &ProjectStage,
            state: &mut ResultSetState,
        ) -> Result<Schema> {
            // If this is an exclusion $project, we can remove the fields from the schema and
            // return
            if project
                .items
                .iter()
                .all(|(k, p)| matches!(p, ProjectItem::Exclusion) || k == "_id")
            {
                project.items.iter().for_each(|(k, _)| {
                    remove_field(
                        &mut state.result_set_schema,
                        k.split('.').map(|s| s.to_string()).collect(),
                    );
                });
                return Ok(state.result_set_schema.to_owned());
            }
            // determine if the _id field should be included in the schema. This is the case, if the $project does not have _id: 0.
            let include_id = project
                .items
                .iter()
                .all(|(k, p)| k != "_id" || !matches!(p, ProjectItem::Exclusion));
            // project is a map of field namespace to expression. We can derive the schema for each expression
            // and then union them together to get the resulting schema.
            let mut keys = project
                .items
                .iter()
                .filter(|(_k, p)| !matches!(p, ProjectItem::Exclusion))
                .map(|(k, p)| match p {
                    ProjectItem::Assignment(e) => {
                        let field_schema = e.derive_schema(state)?;
                        Ok((k.to_string(), field_schema))
                    }
                    ProjectItem::Inclusion => {
                        let field_schema = state
                            .result_set_schema
                            .get_key(k)
                            .cloned()
                            .unwrap_or(Schema::Missing);
                        Ok((k.to_string(), field_schema))
                    }
                    _ => unreachable!(),
                })
                .collect::<Result<BTreeMap<String, Schema>>>()?;
            // if _id has not been excluded and has not been redefined, include it from the original schema
            if include_id && !keys.contains_key("_id") {
                // Only insert _id if it exists in the incoming schema
                if let Some(id_value) = state.result_set_schema.get_key("_id") {
                    keys.insert("_id".to_string(), id_value.clone());
                }
            }
            Ok(Schema::Document(Document {
                required: keys.keys().cloned().collect(),
                keys,
                ..Default::default()
            }))
        }

        fn lookup_derive_schema(lookup: &Lookup, state: &mut ResultSetState) -> Result<Schema> {
            match lookup {
                Lookup::Equality(le) => derive_equality_lookup_schema(le, state),
                Lookup::ConciseSubquery(lc) => derive_concise_lookup_schema(lc, state),
                Lookup::Subquery(ls) => derive_subquery_lookup_schema(ls, state),
            }
        }

        fn from_to_ns(from: &LookupFrom, state: &ResultSetState) -> Namespace {
            match from {
                LookupFrom::Collection(ref c) => Namespace(state.current_db.clone(), c.clone()),
                LookupFrom::Namespace(ref n) => Namespace(n.db.clone(), n.coll.clone()),
            }
        }

        fn derive_equality_lookup_schema(
            lookup: &EqualityLookup,
            state: &mut ResultSetState,
        ) -> Result<Schema> {
            let from_ns = from_to_ns(&lookup.from, state);
            let from_schema = state
                .catalog
                .get(&from_ns)
                .ok_or_else(|| Error::UnknownReference(from_ns.into()))?;
            insert_required_key_into_document(
                &mut state.result_set_schema,
                Schema::Array(Box::new(from_schema.clone())),
                lookup
                    .as_var
                    .as_str()
                    .split('.')
                    .map(|s| s.to_string())
                    .collect(),
                true,
            );
            Ok(state.result_set_schema.to_owned())
        }

        fn derive_concise_lookup_schema(
            lookup: &ConciseSubqueryLookup,
            state: &mut ResultSetState,
        ) -> Result<Schema> {
            derive_subquery_lookup_schema_helper(
                &lookup.let_body,
                &lookup.from,
                &lookup.pipeline,
                &lookup.as_var,
                state,
            )
        }

        fn derive_subquery_lookup_schema(
            lookup: &SubqueryLookup,
            state: &mut ResultSetState,
        ) -> Result<Schema> {
            derive_subquery_lookup_schema_helper(
                &lookup.let_body,
                &lookup.from,
                &lookup.pipeline,
                &lookup.as_var,
                state,
            )
        }

        fn derive_subquery_lookup_schema_helper(
            // generally, we do not pass &Option<Type> but usually Option<&Type>, but this is an
            // internal helper function.
            let_body: &Option<LinkedHashMap<String, Expression>>,
            from: &Option<LookupFrom>,
            pipeline: &[Stage],
            as_var: &str,
            state: &mut ResultSetState,
        ) -> Result<Schema> {
            // the output of the lookup stage is the current result with the result of the pipeline
            // nested under the as_var. We can derive the schema for the from collection, and then
            // apply the pipeline to that schema to get the result.
            let mut variables = let_body
                .iter()
                .flatten()
                .map(|(k, v)| Ok((k.clone(), v.derive_schema(state)?)))
                .collect::<Result<BTreeMap<String, Schema>>>()?;
            let from_ns = from_to_ns(from.as_ref().ok_or(Error::MissingFromField)?, state);
            let from_schema = state
                .catalog
                .get(&from_ns)
                .ok_or_else(|| Error::UnknownReference(from_ns.into()))?;
            variables.extend(state.variables.clone());
            let mut lookup_state = ResultSetState {
                catalog: state.catalog,
                variables,
                result_set_schema: from_schema.clone(),
                current_db: state.current_db.clone(),
                null_behavior: state.null_behavior,
            };
            let lookup_schema = derive_schema_for_pipeline(pipeline.to_owned(), &mut lookup_state)?;
            insert_required_key_into_document(
                &mut state.result_set_schema,
                Schema::Array(Box::new(lookup_schema.clone())),
                as_var.split('.').map(|s| s.to_string()).collect(),
                true,
            );
            Ok(state.result_set_schema.to_owned())
        }

        fn sort_by_count_derive_schema(
            sort_expr: &Expression,
            state: &mut ResultSetState,
        ) -> Result<Schema> {
            Ok(Schema::Document(Document {
                keys: map! {
                    "_id".to_string() => sort_expr.derive_schema(state)?,
                    "count".to_string() => Schema::AnyOf(set!(Schema::Atomic(Atomic::Integer), Schema::Atomic(Atomic::Long)))
                },
                required: set!("_id".to_string(), "count".to_string()),
                ..Default::default()
            }))
        }

        fn union_with_derive_schema(
            union: &UnionWith,
            state: &mut ResultSetState,
        ) -> Result<Schema> {
            match union {
                UnionWith::Collection(c) => {
                    let from_ns = Namespace(state.current_db.clone(), c.clone());
                    let from_schema = state
                        .catalog
                        .get(&from_ns)
                        .ok_or_else(|| Error::UnknownReference(from_ns.into()))?;
                    state.result_set_schema = state.result_set_schema.union(from_schema);
                    Ok(state.result_set_schema.to_owned())
                }
                UnionWith::Pipeline(p) => {
                    let from_ns = Namespace(state.current_db.clone(), p.collection.clone());
                    let from_schema = state
                        .catalog
                        .get(&from_ns)
                        .ok_or_else(|| Error::UnknownReference(from_ns.into()))?;
                    let pipeline_state = &mut ResultSetState {
                        catalog: state.catalog,
                        variables: state.variables.clone(),
                        result_set_schema: from_schema.clone(),
                        current_db: state.current_db.clone(),
                        null_behavior: state.null_behavior,
                    };
                    let pipeline_schema =
                        derive_schema_for_pipeline(p.pipeline.clone(), pipeline_state)?;
                    state.result_set_schema = state.result_set_schema.union(&pipeline_schema);
                    Ok(state.result_set_schema.to_owned())
                }
            }
        }

        fn unwind_derive_schema(unwind: &Unwind, state: &mut ResultSetState) -> Result<Schema> {
            let path = match unwind {
                Unwind::FieldPath(Expression::Ref(Ref::FieldRef(r))) => {
                    Some(r.split(".").map(|s| s.to_string()).collect::<Vec<String>>())
                }
                Unwind::Document(d) => {
                    if let Expression::Ref(Ref::FieldRef(r)) = d.path.as_ref() {
                        Some(r.split(".").map(|s| s.to_string()).collect::<Vec<String>>())
                    } else {
                        None
                    }
                }
                _ => None,
            };
            if let Some(path) = path {
                if let Some(s) = get_schema_for_path_mut(&mut state.result_set_schema, path) {
                    // the schema of the field being unwound goes from type Array[X] to type X
                    match s {
                        Schema::Array(a) => {
                            *s = std::mem::take(a);
                        }
                        Schema::AnyOf(ao) => {
                            *s = Schema::simplify(&Schema::AnyOf(
                                ao.iter()
                                    .map(|x| match x {
                                        Schema::Array(a) => *a.clone(),
                                        schema => schema.clone(),
                                    })
                                    .collect(),
                            ));
                        }
                        _ => {}
                    }
                    if let Unwind::Document(d) = unwind {
                        let nullish = d.preserve_null_and_empty_arrays == Some(true);

                        // include_array_index will specify an output field to put the index; it can be nullish if
                        // preserve_null_and_empty_arrays is included
                        if let Some(field) = d.include_array_index.clone() {
                            let path = field
                                .split(".")
                                .map(|s| s.to_string())
                                .collect::<Vec<String>>();
                            if nullish {
                                insert_required_key_into_document(
                                    &mut state.result_set_schema,
                                    Schema::AnyOf(set!(
                                        Schema::Atomic(Atomic::Integer),
                                        Schema::Atomic(Atomic::Null)
                                    )),
                                    path,
                                    true,
                                );
                            } else {
                                insert_required_key_into_document(
                                    &mut state.result_set_schema,
                                    Schema::Atomic(Atomic::Integer),
                                    path,
                                    true,
                                );
                            }
                        }
                    }
                }
            }
            Ok(state.result_set_schema.to_owned())
        }

        fn add_fields_derive_schema(
            add_fields: &LinkedHashMap<String, Expression>,
            state: &mut ResultSetState,
        ) -> Result<Schema> {
            for (field, expression) in add_fields.iter() {
                let expr_schema = expression.derive_schema(state)?;
                let path = field
                    .split(".")
                    .map(|s| s.to_string())
                    .collect::<Vec<String>>();
                insert_required_key_into_document(
                    &mut state.result_set_schema,
                    expr_schema,
                    path,
                    true,
                );
            }
            Ok(Schema::simplify(&state.result_set_schema.to_owned()))
        }

        fn unset_derive_schema(u: &Unset, state: &mut ResultSetState) -> Result<Schema> {
            let fields = match u {
                Unset::Single(field) => &vec![field.clone()],
                Unset::Multiple(fields) => fields,
            };
            fields.iter().for_each(|field| {
                remove_field(
                    &mut state.result_set_schema,
                    field.split('.').map(|s| s.to_string()).collect(),
                );
            });
            Ok(state.result_set_schema.to_owned())
        }

        match self {
            Stage::AddFields(a) => add_fields_derive_schema(a, state),
            Stage::AtlasSearchStage(_) => todo!(),
            Stage::Bucket(_) => todo!(),
            Stage::BucketAuto(_) => todo!(),
            Stage::Collection(c) => {
                let ns = Namespace(c.db.clone(), c.collection.clone());
                state.result_set_schema = state
                    .catalog
                    .get(&ns)
                    .ok_or(Error::UnknownReference(ns.to_string()))?
                    .clone();
                Ok(state.result_set_schema.to_owned())
            }
            Stage::Count(c) => {
                state.result_set_schema = Schema::Document(Document {
                    keys: map! {
                        c.clone() => Schema::AnyOf(set!{Schema::Atomic(Atomic::Integer), Schema::Atomic(Atomic::Long)})
                    },
                    required: set! {c.clone()},
                    ..Default::default()
                });
                Ok(state.result_set_schema.to_owned())
            }
            Stage::Densify(d) => densify_derive_schema(d, state),
            Stage::Documents(d) => documents_derive_schema(d, state),
            Stage::EquiJoin(_) => todo!(),
            Stage::Facet(f) => facet_derive_schema(f, state),
            Stage::Fill(_) => todo!(),
            Stage::GraphLookup(g) => graph_lookup_derive_schema(g, state),
            Stage::Group(g) => group_derive_schema(g, state),
            Stage::Join(_) => todo!(),
            Stage::Limit(_) => Ok(state.result_set_schema.to_owned()),
            Stage::Lookup(l) => lookup_derive_schema(l, state),
            Stage::Match(ref m) => m.derive_schema(state),
            Stage::Project(p) => project_derive_schema(p, state),
            Stage::Redact(_) => todo!(),
<<<<<<< HEAD
            Stage::ReplaceWith(r) => r
                .to_owned()
                .expression()
                .derive_schema(state)
                .map(|schema| Schema::simplify(&schema)),
            Stage::Sample(_) => todo!(),
            Stage::SetWindowFields(_) => todo!(),
            Stage::Skip(_) => todo!(),
            Stage::Sort(_) => todo!(),
=======
            Stage::ReplaceWith(_) => todo!(),
            Stage::Sample(_) => Ok(state.result_set_schema.to_owned()),
            Stage::SetWindowFields(s) => set_window_fields_derive_schema(s, state),
            Stage::Skip(_) | Stage::Sort(_) => Ok(state.result_set_schema.to_owned()),
>>>>>>> d906c7c1
            Stage::SortByCount(s) => sort_by_count_derive_schema(s.as_ref(), state),
            Stage::UnionWith(u) => union_with_derive_schema(u, state),
            Stage::Unset(u) => unset_derive_schema(u, state),
            Stage::Unwind(u) => unwind_derive_schema(u, state),
            // the following stages are not derivable, because they rely on udnerlying index information, which we do not have by
            // default given the schemas and aggregation pipelines
            Stage::GeoNear(_) => Err(Error::InvalidStage(self.clone())),
        }
    }
}

fn derive_schema_for_literal(literal_value: &LiteralValue) -> Result<Schema> {
    match literal_value {
        LiteralValue::Binary(_) => Ok(Schema::Atomic(Atomic::BinData)),
        LiteralValue::Boolean(_) => Ok(Schema::Atomic(Atomic::Boolean)),
        LiteralValue::DateTime(_) => Ok(Schema::Atomic(Atomic::Date)),
        LiteralValue::DbPointer(_) => Ok(Schema::Atomic(Atomic::DbPointer)),
        LiteralValue::Decimal128(_) => Ok(Schema::Atomic(Atomic::Decimal)),
        LiteralValue::Double(_) => Ok(Schema::Atomic(Atomic::Double)),
        LiteralValue::Int32(_) => Ok(Schema::Atomic(Atomic::Integer)),
        LiteralValue::Int64(_) => Ok(Schema::Atomic(Atomic::Long)),
        LiteralValue::JavaScriptCode(_) => Ok(Schema::Atomic(Atomic::Javascript)),
        LiteralValue::JavaScriptCodeWithScope(_) => Ok(Schema::Atomic(Atomic::JavascriptWithScope)),
        LiteralValue::MaxKey => Ok(Schema::Atomic(Atomic::MaxKey)),
        LiteralValue::MinKey => Ok(Schema::Atomic(Atomic::MinKey)),
        LiteralValue::Null => Ok(Schema::Atomic(Atomic::Null)),
        LiteralValue::ObjectId(_) => Ok(Schema::Atomic(Atomic::ObjectId)),
        LiteralValue::RegularExpression(_) => Ok(Schema::Atomic(Atomic::Regex)),
        LiteralValue::String(_) => Ok(Schema::Atomic(Atomic::String)),
        LiteralValue::Symbol(_) => Ok(Schema::Atomic(Atomic::Symbol)),
        LiteralValue::Timestamp(_) => Ok(Schema::Atomic(Atomic::Timestamp)),
        LiteralValue::Undefined => Ok(Schema::Atomic(Atomic::Undefined)),
    }
}

impl DeriveSchema for Expression {
    fn derive_schema(&self, state: &mut ResultSetState) -> Result<Schema> {
        state.result_set_schema = promote_missing(&state.result_set_schema);
        match self {
            Expression::Array(ref a) => {
                let array_schema = a
                    .iter()
                    .map(|e| {
                        e.derive_schema(state)
                            .map(|schema| schema.upconvert_missing_to_null())
                    })
                    .collect::<Result<BTreeSet<_>>>()?;
                let array_schema = match array_schema.len() {
                    0 => Schema::Unsat,
                    1 => array_schema.into_iter().next().unwrap(),
                    _ => Schema::AnyOf(array_schema),
                };
                Ok(Schema::Array(Box::new(array_schema)))
            }
            Expression::Document(d) => {
                let (mut keys, mut required) = (BTreeMap::new(), BTreeSet::new());
                for (key, e) in d.iter() {
                    let key_schema = e.derive_schema(state)?;
                    match key_schema.satisfies(&Schema::Missing) {
                        Satisfaction::Not => {
                            required.insert(key.clone());
                            keys.insert(key.clone(), key_schema);
                        }
                        Satisfaction::May => {
                            keys.insert(key.clone(), key_schema);
                        }
                        Satisfaction::Must => (),
                    }
                }
                Ok(Schema::Document(Document {
                    keys,
                    required,
                    ..Default::default()
                }))
            }
            Expression::Literal(ref l) => derive_schema_for_literal(l),
            Expression::Ref(Ref::FieldRef(f)) => {
                let path = f.split(".").map(|s| s.to_string()).collect::<Vec<String>>();
                let schema = get_schema_for_path_mut(&mut state.result_set_schema, path);
                match schema {
                    Some(schema) => Ok(schema.clone()),
                    // Unknown fields actually have the Schema Missing, while unknown variables are
                    // an error.
                    None => Ok(Schema::Missing),
                }
            }
            Expression::Ref(Ref::VariableRef(v)) => match v.as_str() {
                "REMOVE" => Ok(Schema::Missing),
                "ROOT" => Ok(state.result_set_schema.clone()),
                v => match state.variables.get(v) {
                    Some(schema) => Ok(schema.clone()),
                    None => Err(Error::UnknownReference(v.into())),
                },
            },
            Expression::TaggedOperator(op) => op.derive_schema(state),
            Expression::UntaggedOperator(op) => op.derive_schema(state),
        }
    }
}

/// This helper gets the maximal satisfaction of a list of expressions for a given type. This is primarily useful
/// for determining if _any_ argument must be null, or may be null, which can determine the output of an operator.
/// This has similar implications for Decimal, which affects many math ops.
fn arguments_schema_satisfies(
    args: &[&Expression],
    state: &mut ResultSetState,
    schema: &Schema,
) -> Result<Satisfaction> {
    let mut satisfaction = Satisfaction::Not;
    for arg in args.iter() {
        let arg_schema = arg.derive_schema(state)?.upconvert_missing_to_null();
        dbg!(&arg_schema, schema, arg_schema.satisfies(schema));
        match (arg_schema.satisfies(schema), satisfaction) {
            (Satisfaction::May, Satisfaction::Not) => {
                satisfaction = Satisfaction::May;
            }
            (Satisfaction::Must, _) => {
                satisfaction = Satisfaction::Must;
            }
            _ => {}
        };
    }
    Ok(satisfaction)
}

/// handle_null_satisfaction captures the behavior of operators that are nullable if any of the arguments are null
/// by checking the nullability of an input schema, and applying that to the default schema.
fn handle_null_satisfaction(
    args: Vec<&Expression>,
    state: &mut ResultSetState,
    non_null_type: Schema,
) -> Result<Schema> {
    match arguments_schema_satisfies(&args, state, &NULLISH)? {
        Satisfaction::Not => Ok(non_null_type),
        Satisfaction::May => Ok(Schema::simplify(&Schema::AnyOf(set!(
            Schema::Atomic(Atomic::Null),
            non_null_type
        )))),
        Satisfaction::Must => Ok(Schema::Atomic(Atomic::Null)),
    }
}

impl DeriveSchema for TaggedOperator {
    fn derive_schema(&self, state: &mut ResultSetState) -> Result<Schema> {
        macro_rules! derive_window_func {
            ($input:expr) => {{
                let input_schema = $input.input.derive_schema(state)?;
                let mut types: BTreeSet<Schema> = set!(Schema::Atomic(Atomic::Null));
                if input_schema.satisfies(&Schema::Atomic(Atomic::Decimal)) != Satisfaction::Not {
                    types.insert(Schema::Atomic(Atomic::Decimal));
                }
                if input_schema.satisfies(&Schema::AnyOf(set!(
                    Schema::Atomic(Atomic::Double),
                    Schema::Atomic(Atomic::Integer),
                    Schema::Atomic(Atomic::Long),
                ))) != Satisfaction::Not
                {
                    types.insert(Schema::Atomic(Atomic::Double));
                }
                Ok(Schema::simplify(&Schema::AnyOf(types)))
            }};
        }
        macro_rules! derive_date_addition {
            ($input:expr) => {{
                let args = vec![
                    $input.amount.as_ref(),
                    $input.start_date.as_ref(),
                    $input
                        .timezone
                        .as_ref()
                        .map_or(&Expression::Literal(LiteralValue::Boolean(true)), |x| {
                            x.as_ref()
                        }),
                    $input.unit.as_ref(),
                ];
                handle_null_satisfaction(args, state, Schema::Atomic(Atomic::Date))
            }};
        }
        macro_rules! optional_arg_or_truish {
            ($input:expr) => {{
                $input
                    .as_ref()
                    .map_or(&Expression::Literal(LiteralValue::Boolean(true)), |x| {
                        x.as_ref()
                    })
            }};
        }
        macro_rules! array_schema_or_error {
            ($input_schema:expr,$input:expr) => {{
                match $input_schema {
                    Schema::Array(a) => *a,
                    Schema::AnyOf(ao) => {
                        let mut array_type = None;
                        for schema in ao.iter() {
                            if let Schema::Array(a) = schema {
                                array_type = Some(*a.clone());
                                break;
                            }
                        }
                        match array_type {
                            Some(t) => t,
                            None => {
                                return Err(Error::InvalidExpressionForField(
                                    format!("{:?}", $input),
                                    "input",
                                ))
                            }
                        }
                    }
                    _ => {
                        return Err(Error::InvalidExpressionForField(
                            format!("{:?}", $input),
                            "input",
                        ))
                    }
                }
            }};
        }
        match self {
            TaggedOperator::Convert(c) => match c.to.as_ref() {
                Expression::Literal(LiteralValue::String(s)) => Ok(schema_for_type_str(s.as_str())),
                Expression::Literal(LiteralValue::Double(d)) => {
                    Ok(schema_for_type_numeric(*d as i32))
                }
                Expression::Literal(LiteralValue::Int32(i)) => Ok(schema_for_type_numeric(*i)),
                Expression::Literal(LiteralValue::Int64(i)) => {
                    Ok(schema_for_type_numeric(*i as i32))
                }
                Expression::Literal(LiteralValue::Decimal128(d)) => {
                    let decimal_string = d.to_string();
                    let decimal_as_double = decimal_string
                        .parse::<f64>()
                        .map_err(|_| Error::InvalidConvertTypeValue(decimal_string))?;
                    Ok(schema_for_type_numeric(decimal_as_double as i32))
                }
                _ => unreachable!(),
            },
            TaggedOperator::DenseRank(_)
            | TaggedOperator::DocumentNumber(_)
            | TaggedOperator::Rank(_) => Ok(Schema::AnyOf(set!(
                Schema::Atomic(Atomic::Integer),
                Schema::Atomic(Atomic::Long)
            ))),
            TaggedOperator::Derivative(d) => derive_window_func!(d),
            TaggedOperator::ExpMovingAvg(e) => derive_window_func!(e),
            TaggedOperator::Median(m) => handle_null_satisfaction(
                vec![m.input.as_ref()],
                state,
                Schema::Atomic(Atomic::Double),
            ),
            TaggedOperator::Percentile(p) => Ok(Schema::Array(Box::new(handle_null_satisfaction(
                vec![p.input.as_ref()],
                state,
                Schema::Atomic(Atomic::Double),
            )?))),
            TaggedOperator::RegexFind(_) => Ok(Schema::AnyOf(set!(
                Schema::Atomic(Atomic::Null),
                Schema::Document(Document {
                    keys: map! {
                        "match".to_string() => Schema::Atomic(Atomic::String),
                        "idx".to_string() => Schema::Atomic(Atomic::Integer),
                        "captures".to_string() => Schema::Array(Box::new(Schema::AnyOf(set!(Schema::Atomic(Atomic::String), Schema::Atomic(Atomic::Null)))))
                    },
                    required: set!(),
                    ..Default::default()
                })
            ))),
            TaggedOperator::RegexFindAll(_) => {
                Ok(Schema::Array(Box::new(Schema::Document(Document {
                    keys: map! {
                        "match".to_string() => Schema::Atomic(Atomic::String),
                        "idx".to_string() => Schema::Atomic(Atomic::Integer),
                        "captures".to_string() => Schema::Array(Box::new(Schema::AnyOf(set!(Schema::Atomic(Atomic::String), Schema::Atomic(Atomic::Null)))))
                    },
                    required: set!(),
                    ..Default::default()
                }))))
            }
            TaggedOperator::LTrim(t) | TaggedOperator::RTrim(t) | TaggedOperator::Trim(t) => {
                handle_null_satisfaction(
                    vec![t.input.as_ref(), optional_arg_or_truish!(t.chars)],
                    state,
                    Schema::Atomic(Atomic::String),
                )
            }
            TaggedOperator::DayOfWeek(d)
            | TaggedOperator::DayOfMonth(d)
            | TaggedOperator::DayOfYear(d)
            | TaggedOperator::IsoDayOfWeek(d)
            | TaggedOperator::IsoWeek(d)
            | TaggedOperator::IsoWeekYear(d)
            | TaggedOperator::Week(d)
            | TaggedOperator::Month(d)
            | TaggedOperator::Year(d)
            | TaggedOperator::Hour(d)
            | TaggedOperator::Minute(d)
            | TaggedOperator::Second(d)
            | TaggedOperator::Millisecond(d) => handle_null_satisfaction(
                vec![d.date.as_ref(), optional_arg_or_truish!(d.timezone)],
                state,
                Schema::Atomic(Atomic::Integer),
            ),
            TaggedOperator::DateFromParts(d) => {
                let args = vec![
                    optional_arg_or_truish!(d.year),
                    optional_arg_or_truish!(d.month),
                    optional_arg_or_truish!(d.day),
                    optional_arg_or_truish!(d.hour),
                    optional_arg_or_truish!(d.minute),
                    optional_arg_or_truish!(d.second),
                    optional_arg_or_truish!(d.millisecond),
                    optional_arg_or_truish!(d.iso_day_of_week),
                    optional_arg_or_truish!(d.iso_week),
                    optional_arg_or_truish!(d.iso_week_year),
                    optional_arg_or_truish!(d.timezone),
                ];
                handle_null_satisfaction(args, state, Schema::Atomic(Atomic::Date))
            }
            TaggedOperator::DateFromString(d) => {
                let nullable_args = vec![
                    d.date_string.as_ref(),
                    optional_arg_or_truish!(d.format),
                    optional_arg_or_truish!(d.timezone),
                ];
                let on_null_schema = d
                    .on_null
                    .as_ref()
                    .map(|x| x.derive_schema(state))
                    .unwrap_or(Ok(Schema::Atomic(Atomic::Null)))?;
                let mut types: BTreeSet<Schema> = set!(Schema::Atomic(Atomic::Date));
                match arguments_schema_satisfies(
                    &nullable_args,
                    state,
                    &Schema::Atomic(Atomic::Null),
                )? {
                    Satisfaction::Must => {
                        return Ok(on_null_schema);
                    }
                    Satisfaction::May => {
                        types.insert(on_null_schema);
                    }
                    _ => {}
                };
                if let Some(error_schema) = d.on_error.as_ref().map(|x| x.derive_schema(state)) {
                    types.insert(error_schema?);
                }
                Ok(Schema::simplify(&Schema::AnyOf(types)))
            }
            TaggedOperator::DateToParts(d) => {
                let args = vec![d.date.as_ref(), optional_arg_or_truish!(d.timezone)];
                match d.iso8601 {
                    Some(true) => handle_null_satisfaction(
                        args,
                        state,
                        Schema::Document(Document {
                            keys: map! {
                                "isoWeekYear".to_string() => Schema::Atomic(Atomic::Integer),
                                "isoWeek".to_string() => Schema::Atomic(Atomic::Integer),
                                "isoDayOfWeek".to_string() => Schema::Atomic(Atomic::Integer),
                                "hour".to_string() => Schema::Atomic(Atomic::Integer),
                                "minute".to_string() => Schema::Atomic(Atomic::Integer),
                                "second".to_string() => Schema::Atomic(Atomic::Integer),
                                "millisecond".to_string() => Schema::Atomic(Atomic::Integer),
                            },
                            required: set!(
                                "isoWeekYear".to_string(),
                                "isoWeek".to_string(),
                                "isoDayOfWeek".to_string(),
                                "hour".to_string(),
                                "minute".to_string(),
                                "second".to_string(),
                                "millisecond".to_string()
                            ),
                            ..Default::default()
                        }),
                    ),
                    _ => handle_null_satisfaction(
                        args,
                        state,
                        Schema::Document(Document {
                            keys: map! {
                                "year".to_string() => Schema::Atomic(Atomic::Integer),
                                "month".to_string() => Schema::Atomic(Atomic::Integer),
                                "day".to_string() => Schema::Atomic(Atomic::Integer),
                                "hour".to_string() => Schema::Atomic(Atomic::Integer),
                                "minute".to_string() => Schema::Atomic(Atomic::Integer),
                                "second".to_string() => Schema::Atomic(Atomic::Integer),
                                "millisecond".to_string() => Schema::Atomic(Atomic::Integer),
                            },
                            required: set!(
                                "year".to_string(),
                                "month".to_string(),
                                "day".to_string(),
                                "hour".to_string(),
                                "minute".to_string(),
                                "second".to_string(),
                                "millisecond".to_string()
                            ),
                            ..Default::default()
                        }),
                    ),
                }
            }
            TaggedOperator::DateToString(d) => {
                let nullable_args = vec![
                    d.date.as_ref(),
                    optional_arg_or_truish!(d.format),
                    optional_arg_or_truish!(d.timezone),
                ];
                let on_null_schema = d
                    .on_null
                    .as_ref()
                    .map(|x| x.derive_schema(state))
                    .unwrap_or(Ok(Schema::Atomic(Atomic::Null)))?;
                let mut types: BTreeSet<Schema> = set!(Schema::Atomic(Atomic::String));
                match arguments_schema_satisfies(
                    &nullable_args,
                    state,
                    &Schema::Atomic(Atomic::Null),
                )? {
                    Satisfaction::Must => {
                        return Ok(on_null_schema);
                    }
                    Satisfaction::May => {
                        types.insert(on_null_schema);
                    }
                    _ => {}
                };
                Ok(Schema::simplify(&Schema::AnyOf(types)))
            }
            TaggedOperator::DateAdd(d) => derive_date_addition!(d),
            TaggedOperator::DateSubtract(d) => derive_date_addition!(d),
            TaggedOperator::DateDiff(d) => {
                let args = vec![
                    d.start_date.as_ref(),
                    d.end_date.as_ref(),
                    optional_arg_or_truish!(d.timezone),
                    d.unit.as_ref(),
                    optional_arg_or_truish!(d.start_of_week),
                ];
                handle_null_satisfaction(args, state, Schema::Atomic(Atomic::Date))
            }
            TaggedOperator::DateTrunc(d) => {
                let args = vec![
                    d.date.as_ref(),
                    d.unit.as_ref(),
                    optional_arg_or_truish!(d.timezone),
                    optional_arg_or_truish!(d.bin_size),
                    optional_arg_or_truish!(d.start_of_week),
                ];
                handle_null_satisfaction(args, state, Schema::Atomic(Atomic::Date))
            }
            TaggedOperator::SortArray(s) => s.input.derive_schema(state),
            TaggedOperator::Let(l) => {
                // we create a copy of the underlying result set state, then add the vars to that.
                // this allows us to temporarily overwrite any variables from the top level if they are defined in
                // both places, and result set state remains unchanged for future operations.
                let mut variables = state.variables.clone();
                let mut let_state_variables = l
                    .vars
                    .iter()
                    .map(|(key, value)| {
                        value
                            .derive_schema(state)
                            .map(|schema| (key.clone(), schema))
                    })
                    .collect::<Result<BTreeMap<String, Schema>>>()?;
                variables.append(&mut let_state_variables);
                let mut let_state = ResultSetState {
                    result_set_schema: state.result_set_schema.clone(),
                    catalog: state.catalog,
                    variables,
                    current_db: state.current_db.clone(),
                    null_behavior: state.null_behavior,
                };
                l.inside.derive_schema(&mut let_state)
            }
            TaggedOperator::GetField(g) => {
                let mut input_schema = g.input.derive_schema(state)?;
                let field_schema =
                    get_schema_for_path_mut(&mut input_schema, vec![g.field.clone()]);
                match field_schema {
                    None => Ok(Schema::Missing),
                    Some(schema) => Ok(schema.clone()),
                }
            }
            TaggedOperator::SetField(s) => {
                // set field does not update the underlying result set schema, but rather, gets the schema
                // of the input, modifies that, and returns it. Thus, we copy the input schema and modify that accordingly.
                let mut input_schema = s.input.derive_schema(state)?;
                let value_schema = s.value.derive_schema(state)?;
                let field_schema =
                    get_schema_for_path_mut(&mut input_schema, vec![s.field.clone()]);
                match field_schema {
                    // if we are setting a new field, add it in appropriately, unless its missing (no-op)
                    None => {
                        if value_schema != Schema::Missing {
                            let new_field = Schema::Document(Document {
                                keys: map! {
                                    s.field.clone() => value_schema,
                                },
                                required: set!(s.field.clone()),
                                ..Default::default()
                            });
                            Ok(input_schema.union(&new_field))
                        } else {
                            Ok(input_schema)
                        }
                    }
                    // if we are handling a new field, check first if the schema is missing (could either be
                    // cause by setting to missing, or setting ot $$REMOVE). Remove it or set it to the new type accordingly
                    Some(field_schema) => {
                        match value_schema {
                            Schema::Missing => {
                                remove_field(&mut input_schema, vec![s.field.clone()]);
                            }
                            _ => {
                                *field_schema = value_schema;
                            }
                        }
                        Ok(input_schema)
                    }
                }
            }
            TaggedOperator::UnsetField(u) => {
                // note: this is functionally the same as $setField with Schema::Missing or $$REMOVE
                let mut input_schema = u.input.derive_schema(state)?;
                remove_field(&mut input_schema, vec![u.field.clone()]);
                Ok(input_schema)
            }
            TaggedOperator::Accumulator(_) => todo!(),
            TaggedOperator::Bottom(b) => b.output.derive_schema(state),
            TaggedOperator::BottomN(b) => {
                Ok(Schema::Array(Box::new(b.output.derive_schema(state)?)))
            }
            TaggedOperator::Cond(c) => {
                let then_schema = c.then.derive_schema(state)?;
                let else_schema = c.r#else.derive_schema(state)?;
                Ok(Schema::simplify(&Schema::AnyOf(
                    set! {then_schema, else_schema},
                )))
            }
            TaggedOperator::Filter(_) => todo!(),
            TaggedOperator::FirstN(n) => Ok(Schema::Array(Box::new(n.input.derive_schema(state)?))),
            TaggedOperator::Function(_) => todo!(),
            TaggedOperator::Integral(i) => {
                get_decimal_double_or_nullish(vec![i.input.as_ref()], state)
            }
            TaggedOperator::LastN(n) => Ok(Schema::Array(Box::new(n.input.derive_schema(state)?))),
            TaggedOperator::Like(_) => todo!(),
            TaggedOperator::Map(m) => {
                let var = m._as.clone();
                let var = var.unwrap_or("this".to_string());
                let input_schema = m.input.derive_schema(state)?;
                if input_schema.satisfies(&NULLISH.clone()) == Satisfaction::Must {
                    return Ok(Schema::Atomic(Atomic::Null));
                }
                let array_schema = array_schema_or_error!(input_schema.clone(), m.input);
                let mut new_state = state.clone();
                let mut variables = state.variables.clone();
                variables.insert(var, array_schema);
                new_state.variables = variables;
                let not_null_schema =
                    Schema::Array(Box::new(m.inside.derive_schema(&mut new_state)?))
                        .upconvert_missing_to_null();
                Ok(
                    if input_schema.satisfies(&NULLISH.clone()) != Satisfaction::Not {
                        not_null_schema.union(&Schema::Atomic(Atomic::Null))
                    } else {
                        not_null_schema
                    },
                )
            }
            // Unfortunately, unlike $max and $min, $maxN and $minN cannot
            // reduce the scope of the result Schema beyond Array(InputSchema)
            // because doing so would require knowing all the data.
            TaggedOperator::MaxNArrayElement(m) => {
                Ok(Schema::Array(Box::new(m.input.derive_schema(state)?)))
            }
            TaggedOperator::MinNArrayElement(m) => {
                Ok(Schema::Array(Box::new(m.input.derive_schema(state)?)))
            }
            TaggedOperator::Reduce(r) => {
                let input_schema = r.input.derive_schema(state)?;
                if input_schema.satisfies(&NULLISH.clone()) == Satisfaction::Must {
                    return Ok(Schema::Atomic(Atomic::Null));
                }
                let array_schema = array_schema_or_error!(input_schema.clone(), r.input);
                let initial_schema = r.initial_value.derive_schema(state)?;
                let mut new_state = state.clone();
                let mut variables = state.variables.clone();
                variables.insert("this".to_string(), array_schema);
                variables.insert("value".to_string(), initial_schema);
                new_state.variables = variables;
                if input_schema.satisfies(&NULLISH.clone()) == Satisfaction::Not {
                    r.inside.derive_schema(&mut new_state)
                } else {
                    Ok(r.inside
                        .derive_schema(&mut new_state)?
                        .union(&Schema::Atomic(Atomic::Null)))
                }
            }
            TaggedOperator::Regex(_) => Ok(Schema::Atomic(Atomic::Integer)),
            TaggedOperator::ReplaceAll(r) | TaggedOperator::ReplaceOne(r) => {
                handle_null_satisfaction(
                    vec![r.input.as_ref(), r.find.as_ref(), r.replacement.as_ref()],
                    state,
                    Schema::Atomic(Atomic::String),
                )
            }
            TaggedOperator::Shift(_) => todo!(),
            TaggedOperator::Subquery(_) => todo!(),
            TaggedOperator::SubqueryComparison(_) => todo!(),
            TaggedOperator::SubqueryExists(_) => todo!(),
            TaggedOperator::Switch(_) => todo!(),
            TaggedOperator::Top(t) => t.output.derive_schema(state),
            TaggedOperator::TopN(t) => Ok(Schema::Array(Box::new(t.output.derive_schema(state)?))),
            TaggedOperator::Zip(z) => {
                let inputs = match z.inputs.as_ref() {
                    Expression::Array(a) => a,
                    exp => {
                        return Err(Error::InvalidExpressionForField(
                            format!("{:?}", exp),
                            "inputs",
                        ))
                    }
                };
                let mut array_schema = Schema::Unsat;
                for input in inputs.iter() {
                    let input_schema = input.derive_schema(state)?;
                    array_schema = array_schema.union(&input_schema);
                }
                if let Some(defaults) = z.defaults.as_ref() {
                    let defaults_schema = defaults.derive_schema(state)?;
                    if matches!(defaults_schema, Schema::Array(_)) {
                        array_schema = array_schema.union(&defaults_schema);
                    }
                }
                Ok(Schema::Array(Box::new(array_schema)))
            }
            TaggedOperator::SQLAvg(s) => UntaggedOperator {
                op: UntaggedOperatorName::Avg,
                args: vec![(*s.var).clone()],
            }
            .derive_schema(state),
            TaggedOperator::SQLCount(s) => UntaggedOperator {
                op: UntaggedOperatorName::Count,
                args: vec![(*s.var).clone()],
            }
            .derive_schema(state),
            TaggedOperator::SQLFirst(s) => UntaggedOperator {
                op: UntaggedOperatorName::First,
                args: vec![(*s.var).clone()],
            }
            .derive_schema(state),
            TaggedOperator::SQLLast(s) => UntaggedOperator {
                op: UntaggedOperatorName::Last,
                args: vec![(*s.var).clone()],
            }
            .derive_schema(state),
            TaggedOperator::SQLMax(s) => UntaggedOperator {
                op: UntaggedOperatorName::Max,
                args: vec![(*s.var).clone()],
            }
            .derive_schema(state),
            TaggedOperator::SQLMergeObjects(s) => UntaggedOperator {
                op: UntaggedOperatorName::MergeObjects,
                args: vec![(*s.var).clone()],
            }
            .derive_schema(state),
            TaggedOperator::SQLMin(s) => UntaggedOperator {
                op: UntaggedOperatorName::Min,
                args: vec![(*s.var).clone()],
            }
            .derive_schema(state),
            TaggedOperator::SQLStdDevPop(s) => UntaggedOperator {
                op: UntaggedOperatorName::StdDevPop,
                args: vec![(*s.var).clone()],
            }
            .derive_schema(state),
            TaggedOperator::SQLStdDevSamp(s) => UntaggedOperator {
                op: UntaggedOperatorName::StdDevSamp,
                args: vec![(*s.var).clone()],
            }
            .derive_schema(state),
            TaggedOperator::SQLSum(s) => UntaggedOperator {
                op: UntaggedOperatorName::Sum,
                args: vec![(*s.var).clone()],
            }
            .derive_schema(state),
            TaggedOperator::SQLConvert(_) | TaggedOperator::SQLDivide(_) => {
                Err(Error::InvalidTaggedOperator(self.clone()))
            }
        }
    }
}

/// get_input_schema will take in the arguments of an untagged operator and return all possible types
/// of any input. there are two primary uses for this -- first, it allows us to easily determine if any
/// argument is null or nullable without inspecting the whole list. It similarly allows us to work with
/// numerics more easily, where (amongst other things) Decimal is often handled differently.
fn get_input_schema(args: &[&Expression], state: &mut ResultSetState) -> Result<Schema> {
    let x = args
        .iter()
        .map(|e| {
            e.derive_schema(state)
                .map(|schema| schema.upconvert_missing_to_null())
        })
        .collect::<Result<BTreeSet<_>>>()?;
    Ok(Schema::simplify(&Schema::AnyOf(x)))
}

fn get_decimal_double_or_nullish_from_schema(schema: Schema) -> Schema {
    use Satisfaction::*;
    let numeric_satisfaction = schema.satisfies(&NUMERIC);
    if numeric_satisfaction == Not {
        return Schema::Atomic(Atomic::Null);
    }
    let numeric_schema = match schema.satisfies(&Schema::Atomic(Atomic::Decimal)) {
        Must => Schema::Atomic(Atomic::Decimal),
        May => Schema::AnyOf(set!(
            Schema::Atomic(Atomic::Double),
            Schema::Atomic(Atomic::Decimal)
        )),
        Not => Schema::Atomic(Atomic::Double),
    };
    if numeric_satisfaction == Must {
        numeric_schema
    } else {
        numeric_schema.union(&Schema::Atomic(Atomic::Null))
    }
}

/// get_decimal_double_or_nullish handles one of the most common cases for math untagged operators,
/// which is that if any of the inputs is decimal, the operator returns a decimal; if there are any
/// other numeric types, they will return a double; and the operator is nullable, so must handle Null satisfaction.
fn get_decimal_double_or_nullish(
    args: Vec<&Expression>,
    state: &mut ResultSetState,
) -> Result<Schema> {
    dbg!(&args);
    let decimal_satisfaction =
        arguments_schema_satisfies(&args, state, &Schema::Atomic(Atomic::Decimal))?;
    let numeric_satisfaction = arguments_schema_satisfies(
        &args,
        state,
        &Schema::AnyOf(set!(
            Schema::Atomic(Atomic::Double),
            Schema::Atomic(Atomic::Integer),
            Schema::Atomic(Atomic::Long),
        )),
    )?;
    dbg!(decimal_satisfaction, numeric_satisfaction);
    let schema = match (decimal_satisfaction, numeric_satisfaction) {
        (Satisfaction::Must, _) | (Satisfaction::May, Satisfaction::Not) => {
            Schema::Atomic(Atomic::Decimal)
        }
        (_, Satisfaction::Must) | (Satisfaction::Not, Satisfaction::May) => {
            Schema::Atomic(Atomic::Double)
        }
        (Satisfaction::May, Satisfaction::May) => Schema::AnyOf(set!(
            Schema::Atomic(Atomic::Double),
            Schema::Atomic(Atomic::Decimal)
        )),
        _ => Schema::Atomic(Atomic::Null),
    };
    handle_null_satisfaction(args, state, schema)
}

impl DeriveSchema for UntaggedOperator {
    fn derive_schema(&self, state: &mut ResultSetState) -> Result<Schema> {
        // numeric_filter is a helper that takes a schema and a set of schemas. If the schema is
        // numeric it will retain all the numeric schemas from the set of schemas, otherwise it
        // will return that original schema. This is useful for $min and $max.
        let numeric_filter = |schema: Schema, schemas: BTreeSet<Schema>| {
            if schema.satisfies(&NUMERIC) == Satisfaction::Must {
                let out_schemas = schemas
                    .into_iter()
                    .filter(|s| {
                        matches!(
                            s,
                            Schema::Atomic(
                                Atomic::Integer | Atomic::Long | Atomic::Double | Atomic::Decimal
                            )
                        )
                    })
                    .collect::<BTreeSet<_>>();
                if out_schemas.len() == 1 {
                    out_schemas.into_iter().next().unwrap()
                } else {
                    Schema::AnyOf(out_schemas)
                }
            } else {
                schema
            }
        };

        fn get_sum_type(s: Schema) -> Schema {
            // get the maximum numeric type
            let s = if let Schema::AnyOf(a) = s {
                a.into_iter()
                    .filter(|s| {
                        matches!(
                            s,
                            Schema::Atomic(Atomic::Integer)
                                | Schema::Atomic(Atomic::Long)
                                | Schema::Atomic(Atomic::Double)
                                | Schema::Atomic(Atomic::Decimal)
                        )
                    })
                    .max()
                    .unwrap_or(Schema::Atomic(Atomic::Integer))
            } else {
                s
            };

            // now use the maximum numeric type to determine the return type based on possible
            // overflow (int -> long -> double -> decimal), that is every type generates an AnyOf
            // of itself plus the larger types
            match s {
                Schema::Atomic(Atomic::Integer) => NUMERIC.clone(),
                Schema::Atomic(Atomic::Long) => Schema::AnyOf(set!(
                    Schema::Atomic(Atomic::Long),
                    Schema::Atomic(Atomic::Double),
                    Schema::Atomic(Atomic::Decimal)
                )),
                Schema::Atomic(Atomic::Double) => Schema::AnyOf(set!(
                    Schema::Atomic(Atomic::Double),
                    Schema::Atomic(Atomic::Decimal)
                )),
                Schema::Atomic(Atomic::Decimal) => Schema::Atomic(Atomic::Decimal),
                // Sum returns 0 as an integer, if there are no numeric values to sum
                _ => Schema::Atomic(Atomic::Integer),
            }
        }

        let mut args = self.args.iter().collect();
        match self.op {
            // no-ops
            UntaggedOperatorName::Abs | UntaggedOperatorName::Ceil | UntaggedOperatorName::Floor | UntaggedOperatorName::ReverseArray | UntaggedOperatorName::Round | UntaggedOperatorName::SampleRate | UntaggedOperatorName::Slice
            | UntaggedOperatorName::Trunc
            // We cannot know anything about the Schema change from the set difference, since it only
            // removes values not types. The best we can do is keep the lhs Schema, which may
            // be overly broad.
            | UntaggedOperatorName::SetDifference => self.args[0].derive_schema(state),
            // operators returning constants
            UntaggedOperatorName::AllElementsTrue | UntaggedOperatorName::AnyElementTrue | UntaggedOperatorName::And | UntaggedOperatorName::Eq | UntaggedOperatorName::Gt | UntaggedOperatorName::Gte | UntaggedOperatorName::In
            | UntaggedOperatorName::IsArray | UntaggedOperatorName::IsNumber | UntaggedOperatorName::Lt | UntaggedOperatorName::Lte | UntaggedOperatorName::Not | UntaggedOperatorName::Ne | UntaggedOperatorName::Or
            | UntaggedOperatorName::SetEquals | UntaggedOperatorName::SetIsSubset => Ok(Schema::Atomic(Atomic::Boolean)),
            | UntaggedOperatorName::Cmp | UntaggedOperatorName::Strcasecmp | UntaggedOperatorName::StrLenBytes | UntaggedOperatorName::StrLenCP => {
                Ok(Schema::Atomic(Atomic::Integer))
            }
            UntaggedOperatorName::Count => Ok(Schema::AnyOf(set!(
                Schema::Atomic(Atomic::Integer),
                Schema::Atomic(Atomic::Long),
            ))),
            UntaggedOperatorName::Range => Ok(Schema::Array(Box::new(Schema::Atomic(Atomic::Integer)))),
            UntaggedOperatorName::Rand => Ok(Schema::Atomic(Atomic::Double)),
            UntaggedOperatorName::Substr | UntaggedOperatorName::SubstrBytes | UntaggedOperatorName::SubstrCP | UntaggedOperatorName::ToLower | UntaggedOperatorName::ToUpper | UntaggedOperatorName::Type => {
                Ok(Schema::Atomic(Atomic::String))
            }
            UntaggedOperatorName::ToHashedIndexKey => Ok(Schema::Atomic(Atomic::Long)),
            // Ops that return a constant schema but must handle nullability
            UntaggedOperatorName::BinarySize |  UntaggedOperatorName::BsonSize | UntaggedOperatorName::IndexOfArray
            | UntaggedOperatorName::IndexOfBytes | UntaggedOperatorName::IndexOfCP | UntaggedOperatorName::Size | UntaggedOperatorName::ToInt => {
                handle_null_satisfaction(
                    args, state,
                    Schema::Atomic(Atomic::Integer),
                )
            }
            UntaggedOperatorName::Concat | UntaggedOperatorName::Split | UntaggedOperatorName::ToString => handle_null_satisfaction(
                args, state,
                Schema::Atomic(Atomic::String),
            ),
            UntaggedOperatorName::TSIncrement | UntaggedOperatorName::TSSecond | UntaggedOperatorName::ToLong => handle_null_satisfaction(
                args, state,
                Schema::Atomic(Atomic::Long),
            ),
            UntaggedOperatorName::ToBool => handle_null_satisfaction(
                args, state,
                Schema::Atomic(Atomic::Boolean),
            ),
            UntaggedOperatorName::ToDate => handle_null_satisfaction(
                args, state,
                Schema::Atomic(Atomic::Date),
            ),
            UntaggedOperatorName::ToDecimal => handle_null_satisfaction(
                args, state,
                Schema::Atomic(Atomic::Decimal),
            ),
            UntaggedOperatorName::ToDouble => handle_null_satisfaction(
                args, state,
                Schema::Atomic(Atomic::Double),
            ),
            UntaggedOperatorName::ToObjectId => handle_null_satisfaction(
                args, state,
                Schema::Atomic(Atomic::ObjectId),
            ),
            UntaggedOperatorName::Avg => {
                if args.len() == 1 {
                    let arg_schema = args[0].derive_schema(state)?;
                    if let Schema::Array(item_schema) = arg_schema {
                        Ok(get_decimal_double_or_nullish_from_schema(*item_schema))
                    } else {
                        Ok(get_decimal_double_or_nullish_from_schema(arg_schema))
                    }
                }
                else {
                    get_decimal_double_or_nullish(args, state)
                }
            }
            // these operators can only return a decimal (if the input is a decimal), double for any other numeric input, or nullish.
            UntaggedOperatorName::Acos | UntaggedOperatorName::Acosh | UntaggedOperatorName::Asin | UntaggedOperatorName::Asinh | UntaggedOperatorName::Atan | UntaggedOperatorName::Atan2 | UntaggedOperatorName::Atanh
            | UntaggedOperatorName::Cos | UntaggedOperatorName::Cosh | UntaggedOperatorName::DegreesToRadians | UntaggedOperatorName::Divide | UntaggedOperatorName::Exp | UntaggedOperatorName::Ln | UntaggedOperatorName::Log
            | UntaggedOperatorName::Log10 | UntaggedOperatorName::RadiansToDegrees | UntaggedOperatorName::Sin | UntaggedOperatorName::Sinh | UntaggedOperatorName::Sqrt | UntaggedOperatorName::Tan | UntaggedOperatorName::Tanh =>
                get_decimal_double_or_nullish(args, state)
            ,
            // if any of the args are long, long; otherwise int. Int, long only possible types
            UntaggedOperatorName::BitAnd | UntaggedOperatorName::BitNot | UntaggedOperatorName::BitOr | UntaggedOperatorName::BitXor => {
                let non_null_schema = match arguments_schema_satisfies(&args, state, &Schema::Atomic(Atomic::Long))? {
                    Satisfaction::Must => Schema::Atomic(Atomic::Long),
                    Satisfaction::May => Schema::AnyOf(set!(
                        Schema::Atomic(Atomic::Long),
                        Schema::Atomic(Atomic::Integer),
                    )),
                    _ => Schema::Atomic(Atomic::Integer),
                };
                Ok(match state.null_behavior {
                    Satisfaction::Not => non_null_schema,
                    Satisfaction::May => Schema::simplify(&Schema::AnyOf(set!(Schema::Atomic(Atomic::Null), non_null_schema))),
                    Satisfaction::Must => Schema::Atomic(Atomic::Null)
                })
            }
            UntaggedOperatorName::Add => {
                // Separate any possible Date arguments from non-Date arguments.
                let arg_schemas = args
                    .iter()
                    .map(|arg| arg
                        .derive_schema(state)
                        .map(|schema| schema.upconvert_missing_to_null())
                    )
                    .collect::<Result<BTreeSet<_>>>()?;
                let (dates, mut non_dates): (BTreeSet<_>, BTreeSet<_>) = arg_schemas
                    .into_iter()
                    .partition(|arg_schema| {
                        arg_schema.satisfies(&Schema::Atomic(Atomic::Date)) != Satisfaction::Not
                    });

                // If there are any Date arguments, if any MUST be (nullable) Date,
                // then we know the result is (nullable) Date. If any MAY be Date or
                // any numeric type, then the result is either Date or the appropriate
                // numeric type based on the rules below. We add the non-Date types to
                // the non_dates set and proceed. At the end, we include Date as a
                // possible result type.
                let mut may_be_date = false;
                for date_schema in dates {
                    if date_schema.satisfies(&DATE_OR_NULLISH.clone()) == Satisfaction::Must {
                        return handle_null_satisfaction(args, state, Schema::Atomic(Atomic::Date))
                    } else {
                        let with_date_removed = date_schema.intersection(&NUMERIC_OR_NULLISH.clone());
                        non_dates.insert(with_date_removed);
                        may_be_date = true;
                    }
                }

                // Here, we (safely) assume (nullable) numeric types for all non-Date arguments.
                let numeric_input_schema = Schema::simplify(&Schema::AnyOf(non_dates));
                let numeric_schema = if numeric_input_schema.satisfies(&INTEGER_OR_NULLISH) == Satisfaction::Must {
                    // If all args are (nullable) Ints, the result is (nullable) Int or Long
                    handle_null_satisfaction(args, state, INTEGRAL.clone())
                } else if numeric_input_schema.satisfies(&INTEGER_LONG_OR_NULLISH) == Satisfaction::Must {
                    // If all args are (nullable) Ints or Longs, the result is (nullable) Long
                    handle_null_satisfaction(args, state, Schema::Atomic(Atomic::Long))
                } else {
                    // Otherwise, the result is (nullable) Double or Decimal
                    get_decimal_double_or_nullish(args, state)
                };

                if may_be_date {
                    Ok(Schema::simplify(&Schema::AnyOf(set!{numeric_schema?, Schema::Atomic(Atomic::Date)})))
                } else {
                    numeric_schema
                }
            }
            UntaggedOperatorName::Subtract => {
                let left_schema = args.first().unwrap().derive_schema(state)?.upconvert_missing_to_null();
                let right_schema = args.get(1).unwrap().derive_schema(state)?.upconvert_missing_to_null();

                let cp = left_schema.cartesian_product(&right_schema);

                Ok(Schema::simplify(&Schema::AnyOf(cp.into_iter().filter_map(|(l, r)| match (l, r) {
                    // If either operand is Null, the result may be Null
                    (Schema::Atomic(Atomic::Null), _) | (_, Schema::Atomic(Atomic::Null)) => Some(Schema::Atomic(Atomic::Null)),
                    // If both are Date, the result may be Long
                    (Schema::Atomic(Atomic::Date), Schema::Atomic(Atomic::Date)) => Some(Schema::Atomic(Atomic::Long)),
                    // If the first is a Date and the second is numeric, the result may be Date
                    (Schema::Atomic(Atomic::Date), _) => Some(Schema::Atomic(Atomic::Date)),
                    // If the first is a numeric and the second is a Date, this is invalid agg so
                    // we do not compute schema in this case. We include this case here to avoid
                    // accidentally hitting any of the numeric patterns below.
                    (_, Schema::Atomic(Atomic::Date)) => None,
                    // At this point, we (safely) assume only numeric pairs. Anything else is
                    // invalid agg which will produce a runtime error and therefore not require a
                    // schema computation.
                    // If either is a Decimal, the result may be Decimal
                    (Schema::Atomic(Atomic::Decimal), _) | (_, Schema::Atomic(Atomic::Decimal)) => Some(Schema::Atomic(Atomic::Decimal)),
                    // If either is a Double, the result may be Double
                    (Schema::Atomic(Atomic::Double), _) | (_, Schema::Atomic(Atomic::Double)) => Some(Schema::Atomic(Atomic::Double)),
                    // If either is a Long, the result may be Long
                    (Schema::Atomic(Atomic::Long), _) | (_, Schema::Atomic(Atomic::Long)) => Some(Schema::Atomic(Atomic::Long)),
                    // If either is an Integer, the result may be Integer or Long
                    (Schema::Atomic(Atomic::Integer), _) | (_, Schema::Atomic(Atomic::Integer)) => Some(INTEGRAL.clone()),
                    // Again, anything else is invalid agg. Therefore, we do not compute schema
                    // for any other cases.
                    _ => None
                }).collect())))
            }
            // int + int -> int or long; int + long, long + long -> long,
            UntaggedOperatorName::Multiply => {
                let input_schema = get_input_schema(&args, state)?;
                if input_schema.satisfies(&INTEGER_OR_NULLISH) == Satisfaction::Must {
                    // If both are (nullable) Ints, the result is (nullable) Int or Long
                    handle_null_satisfaction(args, state, INTEGRAL.clone())
                } else if input_schema.satisfies(&INTEGER_LONG_OR_NULLISH) == Satisfaction::Must {
                    // If both are (nullable) Ints or Longs, the result is (nullable) Long
                    handle_null_satisfaction(args, state, Schema::Atomic(Atomic::Long))
                } else {
                    get_decimal_double_or_nullish(args, state)
                }
            }
            // avg can operate on both a field or an array; if we have a singular field we should use our
            // existing logic for handling decimals. Otherwise, we should check the types of the array elements.
            UntaggedOperatorName::Avg => {
                if args.len() == 1 {
                    if let Schema::Array(a) = args[0].derive_schema(state)? {
                        let decimal_satisfaction = (*a).satisfies(&Schema::Atomic(Atomic::Decimal));
                        let numeric_satisfaction = (*a).satisfies(&Schema::AnyOf(set!(
                                Schema::Atomic(Atomic::Double),
                                Schema::Atomic(Atomic::Integer),
                                Schema::Atomic(Atomic::Long),
                            )),
                        );
                        let schema = match (decimal_satisfaction, numeric_satisfaction) {
                            (Satisfaction::Must, _) | (Satisfaction::May, Satisfaction::Not) => {
                                Schema::Atomic(Atomic::Decimal)
                            }
                            (_, Satisfaction::Must) | (Satisfaction::Not, Satisfaction::May) => {
                                Schema::Atomic(Atomic::Double)
                            }
                            (Satisfaction::May, Satisfaction::May) => Schema::AnyOf(set!(
                                Schema::Atomic(Atomic::Double),
                                Schema::Atomic(Atomic::Decimal)
                            )),
                            _ => Schema::Atomic(Atomic::Null),
                        };
                        return handle_null_satisfaction(args, state, schema)
                    }
                }
                get_decimal_double_or_nullish(args, state)
            }
            // window function operators
            UntaggedOperatorName::CovariancePop | UntaggedOperatorName::CovarianceSamp | UntaggedOperatorName::StdDevPop | UntaggedOperatorName::StdDevSamp => {
                let input_schema = get_input_schema(&args, state)?;
                // window function operators can return null, even if the data is not null, based on the window
                let mut types: BTreeSet<Schema> = set!(Schema::Atomic(Atomic::Null));
                if input_schema.satisfies(&Schema::Atomic(Atomic::Decimal)) != Satisfaction::Not {
                    types.insert(Schema::Atomic(Atomic::Decimal));
                }
                // double for any numeric other than Decimal
                if input_schema.satisfies(&Schema::AnyOf(set!(
                    Schema::Atomic(Atomic::Double),
                    Schema::Atomic(Atomic::Integer),
                    Schema::Atomic(Atomic::Long),
                ))) != Satisfaction::Not
                {
                    types.insert(Schema::Atomic(Atomic::Double));
                }
                Ok(Schema::simplify(&Schema::AnyOf(types)))
            }
            // pow will return the maximal numeric type of its inputs; integrals are lumped together
            // because an int ^ int can return a long
            UntaggedOperatorName::Pow => {
                let input_schema = get_input_schema(&args, state)?;
                let schema = if input_schema.satisfies(&Schema::Atomic(Atomic::Decimal)) != Satisfaction::Not {
                    Schema::Atomic(Atomic::Decimal)
                } else if input_schema.satisfies(&Schema::Atomic(Atomic::Double))
                    != Satisfaction::Not
                {
                    Schema::Atomic(Atomic::Double)
                } else if input_schema.satisfies(&Schema::Atomic(Atomic::Long)) != Satisfaction::Not {
                    Schema::Atomic(Atomic::Long)
                } else {
                    Schema::AnyOf(set!(
                        Schema::Atomic(Atomic::Integer),
                        Schema::Atomic(Atomic::Long),
                    ))
                };
                handle_null_satisfaction(args, state, schema)
            }
            // mod returns the maximal numeric type of its inputs
            UntaggedOperatorName::Mod => {
                let input_schema = get_input_schema(&args, state)?;
                let schema = if input_schema.satisfies(&Schema::Atomic(Atomic::Decimal)) != Satisfaction::Not {
                    Schema::Atomic(Atomic::Decimal)
                } else if input_schema.satisfies(&Schema::Atomic(Atomic::Double))
                    != Satisfaction::Not
                {
                    Schema::Atomic(Atomic::Double)
                } else if input_schema.satisfies(&Schema::Atomic(Atomic::Long)) != Satisfaction::Not
                {
                    Schema::Atomic(Atomic::Long)
                } else {
                    Schema::Atomic(Atomic::Integer)
                };
                handle_null_satisfaction(args, state, schema)
            }
            UntaggedOperatorName::ArrayElemAt => {
                let input_schema = self.args[0].derive_schema(state)?;
                match input_schema {
                    Schema::Array(a) => Ok(a.as_ref().clone()),
                    _ => {
                        if input_schema.satisfies(&NULLISH_OR_UNDEFINED) == Satisfaction::Must {
                            Ok(Schema::Atomic(Atomic::Null))
                        } else if input_schema.satisfies(&NULLISH_OR_UNDEFINED.union(&Schema::Array(Box::new(Schema::Any)))) == Satisfaction::Must {
                            Ok(input_schema.intersection(&Schema::Array(Box::new(Schema::Any))).union(&Schema::Atomic(Atomic::Null)))
                        } else {
                            Err(Error::InvalidType(input_schema, 0usize))
                        }
                    }
                }
            }
            UntaggedOperatorName::ArrayToObject => {
                // We could only know the keys, if we have the entire array.
                // We may consider making this more precise for array literals.
                Ok(Schema::Document(Document::any()))
            }
            UntaggedOperatorName::ConcatArrays | UntaggedOperatorName::SetUnion => {
                let mut array_schema = Schema::Unsat;
                let mut null_schema: Option<Schema> = None;
                for (i, arg) in self.args.iter().enumerate() {
                    let schema = arg.derive_schema(state)?;
                    match schema {
                        Schema::Array(a) => array_schema = array_schema.union(a.as_ref()),
                        // anyofs can capture nullish behavior in these operators
                        Schema::AnyOf(ao) => {
                            ao.iter().for_each(|ao_schema| {
                                match ao_schema {
                                    s @ (Schema::Atomic(Atomic::Null) | Schema::Missing) => {
                                        if let Some(ns) = null_schema.as_ref() {
                                            null_schema = Some(ns.union(s));
                                        }
                                    }
                                    Schema::Array(a) => array_schema = array_schema.union(a.as_ref()),
                                    _ => {},
                                }
                            });
                        }
                        _ => return Err(Error::InvalidType(schema, i)),
                    };
                }
                if let Some(null_schema) = null_schema {
                    Ok(null_schema.union(&Schema::Array(Box::new(array_schema))))
                } else {
                    Ok(Schema::Array(Box::new(array_schema)))
                }
            }
            UntaggedOperatorName::SetIntersection => {
                if args.is_empty() {
                    return Ok(Schema::Array(Box::new(Schema::Unsat)));
                }
                let mut array_schema = match args.remove(0_usize).derive_schema(state)?{
                    Schema::Array(a) => *a,
                    Schema::Missing => return Ok(Schema::Array(Box::new(Schema::Atomic(Atomic::Null)))),
                    schema => return Err(Error::InvalidType(schema, 0)),
                };
                for (i, arg) in self.args.iter().enumerate() {
                    let schema = arg.derive_schema(state)?;
                    match schema {
                        Schema::Array(a) => {
                            // If the array_schema MAY satisify numeric, we need to augment the rhs
                            // of the intersection with the entire numeric Schema set because 42.0
                            // as a double is considered equivalent to 42 as an integer in mongo,
                            // meaning that intersection of [42.0] and [42] is [42.0]. Note
                            // specifically that Mongo retains the lhs value when there is
                            // equivalent numeric values in the rhs. This is why we pull out the
                            // first Schema individually before the loop.
                            let a = if a.satisfies(&NUMERIC) >= Satisfaction::May {
                                a.union(&NUMERIC)
                            } else {
                                *a
                            };
                            array_schema = array_schema.intersection(&a)
                        }
                        Schema::Missing => return Ok(Schema::Array(Box::new(Schema::Atomic(Atomic::Null)))),
                        _ => return Err(Error::InvalidType(schema, i+1)),
                    };
                }
                Ok(Schema::Array(Box::new(array_schema)))
            }
            UntaggedOperatorName::Locf => {
                self.args[0].derive_schema(state)
            }
            UntaggedOperatorName::Max => {
                let schema = self.args[0].derive_schema(state)?;
                let schema = match schema {
                    Schema::AnyOf(a) => {
                        // Unsat should be impossible, since we should never see AnyOf(empty_set)
                        let schema = a.iter().max().unwrap_or(&Schema::Unsat);
                        numeric_filter(schema.clone(), a)
                    }
                    _ => schema,
                };
                Ok(schema)
            }
            UntaggedOperatorName::Min => {
                let schema = self.args[0].derive_schema(state)?;
                let schema = match schema {
                    Schema::AnyOf(a) => {
                        // Unsat should be impossible, since we should never see AnyOf(empty_set)
                        let schema = a.iter().min().unwrap_or(&Schema::Unsat);
                        numeric_filter(schema.clone(), a)
                    }
                    _ => schema,
                };
                Ok(schema)
            }
            UntaggedOperatorName::AddToSet | UntaggedOperatorName::Push => {
                let schema = self.args[0].derive_schema(state)?;
                Ok(Schema::Array(Box::new(schema)))
            }
            UntaggedOperatorName::IfNull => {
                // Note that $ifNull is variadic, not binary. It returns the first
                // non-null argument. If all arguments are nullish, it returns the
                // last argument unmodified (meaning, even if the last argument is
                // null or missing, that value is returned). Therefore, the schema
                // for this expression is the union of all argument schemas up to
                // the first non-nullish argument (minus the nullish types).
                //
                // If all arguments up to the last one are nullish, then it is the
                // union of all argument schemas. The schema retains any nullish
                // types that the last argument may satisfy.
                let mut schema = Schema::Unsat;
                let last_elem_idx = args.len() - 1;
                for (i, arg) in args.into_iter().enumerate() {
                    let arg_schema = arg.derive_schema(state)?;
                    if i == last_elem_idx {
                        // If we get to the last element, we do not want to remove
                        // nullish types from this argument's schema since $ifNull
                        // returns this value no matter what.
                        schema = schema.union(&arg_schema);
                        break;
                    }

                    match arg_schema.satisfies(&NULLISH) {
                        // If this argument is never nullish, include this schema
                        // and break.
                        Satisfaction::Not => {
                            schema = schema.union(&arg_schema);
                            break;
                        }
                        // If this argument may be nullish, retain the non-nullish
                        // types only.
                        Satisfaction::May => {
                            schema = schema.union(&arg_schema.subtract_nullish());
                        }
                        // If this argument must be nullish, ignore it
                        Satisfaction::Must => {}
                    }
                }

                Ok(schema)
            }
            UntaggedOperatorName::MergeObjects => {
                // $mergeObjects ignores nullish arguments. If all arguments are
                // nullish, then the result is the empty document schema. It is
                // tempting to simply use document schema union to represent the
                // result schema for this operator, however that is not exactly
                // correct. $mergeObjects uses the last value for a key if it
                // appears multiple times. See the tests for examples.
                let arg_schemas: Result<Vec<Document>> = args.iter().filter_map(|arg| {
                    let arg_schema = arg.derive_schema(state);
                    match arg_schema {
                        Err(e) => Some(Err(e)),
                        Ok(arg_schema) => {
                            fn retain_only_doc_schemas(sch: Schema) -> Option<Schema> {
                                match sch {
                                    Schema::Unsat => None,
                                    Schema::Missing => None,
                                    Schema::Atomic(_) => None,
                                    Schema::Array(_) => None,
                                    Schema::Document(_) => Some(sch),
                                    Schema::Any => Some(ANY_DOCUMENT.clone()),
                                    Schema::AnyOf(ao) => {
                                        // Retain only the Document schemas in this AnyOf and
                                        // union them all together. The presence of any types
                                        // other than Document implies that any "required"
                                        // fields in any Document schemas are not required in
                                        // the resulting schema. This is achieved by starting
                                        // the fold with EMPTY_DOCUMENT. If the AnyOf only
                                        // contains Document schemas, then some fields in the
                                        // result schema may actually be required. This is
                                        // achieved by starting the fold with the first schema
                                        // from the AnyOf.
                                        if ao.is_empty() {
                                            return None
                                        }
                                        let init_doc_schema = if ao.iter().all(|s| matches!(s, Schema::Document(_))) {
                                            // At this point, we know ao is non-empty and contains
                                            // only document schemas.
                                            ao.first().unwrap().clone()
                                        } else {
                                            EMPTY_DOCUMENT.clone()
                                        };

                                        Some(ao.into_iter()
                                            .filter_map(retain_only_doc_schemas)
                                            .fold(init_doc_schema, Schema::document_union))
                                    }
                                }
                            }

                            match retain_only_doc_schemas(arg_schema) {
                                Some(Schema::Document(d)) => Some(Ok(d)),
                                _ => None,
                            }
                        }
                    }
                }).collect();

                Ok(Schema::simplify(&Schema::Document(arg_schemas?
                    .into_iter()
                    .fold(Document::empty(), |acc, arg_schema| {
                        // Generally, mergeObjects retains the last value seen
                        // for a key. Therefore, we iterate through the keys
                        // of this argument and insert them and their schemas.
                        let mut keys = acc.keys;
                        for (arg_key, mut arg_key_schema) in arg_schema.keys {
                            let current_key_schema = keys.get(&arg_key);
                            let schema_to_insert = if let Some(current_key_schema) = current_key_schema {
                                if arg_key_schema.satisfies(&Schema::Missing) == Satisfaction::May {
                                    // If this key already appears in the accumulated schema _and_
                                    // this argument's schema for this key is possibly missing, then
                                    // we cannot simply overwrite the accumulated schema for this
                                    // key. This is because in the case the later document's value
                                    // for this key is missing, the earlier document's value will be
                                    // returned. Therefore, we must union the accumulated schema and
                                    // this argument's schema for this key. See the tests for an
                                    // example.
                                    schema_difference(&mut arg_key_schema, set!{Schema::Missing});
                                    arg_key_schema.union(current_key_schema)
                                } else {
                                    arg_key_schema
                                }
                            } else {
                                arg_key_schema
                            };

                            keys.insert(arg_key, schema_to_insert);
                        }

                        // All required keys must still be required.
                        let mut required = acc.required;
                        required.extend(arg_schema.required);

                        // If any Document allows additional properties, the result
                        // must also allow additional_properties.
                        let additional_properties = acc.additional_properties || arg_schema.additional_properties;

                        Document {
                            keys,
                            required,
                            additional_properties,
                            ..Default::default()
                        }
                    })
                )))
            }
            UntaggedOperatorName::ObjectToArray => {
                let document_value_types = self.args.iter().try_fold(Schema::Unsat, |schema , arg| {
                    let arg_schema = arg.derive_schema(state)?;
                    Ok(match schema {
                        Schema::Unsat => arg_schema,
                        schema => schema.union(&arg_schema)
                    })
                })?;
                let array_type = Schema::Array(Box::new(Schema::Document(Document { keys: map! {
                        "k".to_string() => Schema::Atomic(Atomic::String),
                        "v".to_string() => document_value_types
                    },
                    ..Default::default()
                })));
                Ok(handle_null_satisfaction(vec![args[0]], state, array_type)?)
            }
            UntaggedOperatorName::Sum => {
                if args.len() == 1 {
                    let arg_schema = args[0].derive_schema(state)?;
                    if let Schema::Array(item_schema) = arg_schema {
                        Ok(get_sum_type(*item_schema))
                    } else {
                        Ok(get_sum_type(args[0].derive_schema(state)?))
                    }
                }
                else {
                    let mut arg_schema = Schema::Unsat;
                    for arg in args.iter() {
                        arg_schema = arg_schema.union(&arg.derive_schema(state)?);
                    }
                    Ok(arg_schema)
                }
            }
            UntaggedOperatorName::First | UntaggedOperatorName::Last => {
                let schema = self.args[0].derive_schema(state)?;
                Ok(match schema {
                    Schema::Array(a) => *a,
                    schema => schema
                })
            }
            _ => Err(Error::InvalidUntaggedOperator(self.op.into())),
        }
    }
}<|MERGE_RESOLUTION|>--- conflicted
+++ resolved
@@ -3,15 +3,9 @@
     schema_difference, schema_for_type_numeric, schema_for_type_str, Error, Result,
 };
 use agg_ast::definitions::{
-<<<<<<< HEAD
-    ConciseSubqueryLookup, Densify, EqualityLookup, Expression, GraphLookup, LiteralValue, Lookup,
-    LookupFrom, ProjectItem, ProjectStage, Ref, Stage, SubqueryLookup, TaggedOperator, UnionWith,
-    Unset, UntaggedOperator, UntaggedOperatorName, Unwind,
-=======
     ConciseSubqueryLookup, Densify, EqualityLookup, Expression, GraphLookup, Group, LiteralValue,
     Lookup, LookupFrom, ProjectItem, ProjectStage, Ref, SetWindowFields, Stage, SubqueryLookup,
-    TaggedOperator, UnionWith, UntaggedOperator, UntaggedOperatorName, Unwind,
->>>>>>> d906c7c1
+    TaggedOperator, UnionWith, Unset, UntaggedOperator, UntaggedOperatorName, Unwind,
 };
 use linked_hash_map::LinkedHashMap;
 use mongosql::{
@@ -569,26 +563,6 @@
             Ok(state.result_set_schema.to_owned())
         }
 
-        fn add_fields_derive_schema(
-            add_fields: &LinkedHashMap<String, Expression>,
-            state: &mut ResultSetState,
-        ) -> Result<Schema> {
-            for (field, expression) in add_fields.iter() {
-                let expr_schema = expression.derive_schema(state)?;
-                let path = field
-                    .split(".")
-                    .map(|s| s.to_string())
-                    .collect::<Vec<String>>();
-                insert_required_key_into_document(
-                    &mut state.result_set_schema,
-                    expr_schema,
-                    path,
-                    true,
-                );
-            }
-            Ok(Schema::simplify(&state.result_set_schema.to_owned()))
-        }
-
         fn unset_derive_schema(u: &Unset, state: &mut ResultSetState) -> Result<Schema> {
             let fields = match u {
                 Unset::Single(field) => &vec![field.clone()],
@@ -640,22 +614,14 @@
             Stage::Match(ref m) => m.derive_schema(state),
             Stage::Project(p) => project_derive_schema(p, state),
             Stage::Redact(_) => todo!(),
-<<<<<<< HEAD
             Stage::ReplaceWith(r) => r
                 .to_owned()
                 .expression()
                 .derive_schema(state)
                 .map(|schema| Schema::simplify(&schema)),
-            Stage::Sample(_) => todo!(),
-            Stage::SetWindowFields(_) => todo!(),
-            Stage::Skip(_) => todo!(),
-            Stage::Sort(_) => todo!(),
-=======
-            Stage::ReplaceWith(_) => todo!(),
             Stage::Sample(_) => Ok(state.result_set_schema.to_owned()),
             Stage::SetWindowFields(s) => set_window_fields_derive_schema(s, state),
             Stage::Skip(_) | Stage::Sort(_) => Ok(state.result_set_schema.to_owned()),
->>>>>>> d906c7c1
             Stage::SortByCount(s) => sort_by_count_derive_schema(s.as_ref(), state),
             Stage::UnionWith(u) => union_with_derive_schema(u, state),
             Stage::Unset(u) => unset_derive_schema(u, state),
