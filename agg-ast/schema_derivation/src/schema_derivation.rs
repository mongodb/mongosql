--- conflicted
+++ resolved
@@ -1146,7 +1146,6 @@
                     set! {then_schema, else_schema},
                 )))
             }
-<<<<<<< HEAD
             TaggedOperator::Filter(f) => {
                 let (array_schema, is_nullable) = match f.input.derive_schema(state)? {
                     Schema::Array(a) => (*a, false),
@@ -1177,11 +1176,7 @@
                     panic!()
                 }
             }
-            TaggedOperator::FirstN(_) => todo!(),
-=======
-            TaggedOperator::Filter(_) => todo!(),
             TaggedOperator::FirstN(n) => Ok(Schema::Array(Box::new(n.input.derive_schema(state)?))),
->>>>>>> d906c7c1
             TaggedOperator::Function(_) => todo!(),
             TaggedOperator::Integral(i) => {
                 get_decimal_double_or_nullish(vec![i.input.as_ref()], state)
