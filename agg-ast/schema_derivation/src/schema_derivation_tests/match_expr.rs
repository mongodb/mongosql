--- conflicted
+++ resolved
@@ -1676,16 +1676,6 @@
     );
 }
 
-<<<<<<< HEAD
-mod array_ops {
-    use super::*;
-
-    test_derive_schema_for_match_stage!(
-        first_not_null,
-        expected = Ok(Schema::Document(Document {
-            keys: map! {
-                "foo".to_string() => Schema::Array(Box::new(Schema::Atomic(Atomic::Integer)))
-=======
 mod string_ops {
     macro_rules! test_derive_schema_for_binary_string_expression_match {
         ($name_str:ident, $name_str_eq_null:ident, $op:expr ) => {
@@ -1765,52 +1755,10 @@
         expected = Ok(Schema::Document(Document {
             keys: map! {
                 "foo".to_string() => Schema::Atomic(Atomic::String),
->>>>>>> dec13a81
-            },
-            required: set!("foo".to_string()),
-            ..Default::default()
-        })),
-<<<<<<< HEAD
-        input = r#"{"$match": {"$expr": {"$last": "$foo"}}}"#,
-        ref_schema = Schema::AnyOf(set!(
-            Schema::Array(Box::new(Schema::Atomic(Atomic::Integer))),
-            Schema::Atomic(Atomic::String)
-        ))
-    );
-    test_derive_schema_for_match_stage!(
-        first_maybe_null,
-        expected = Ok(Schema::Document(Document {
-            keys: map! {
-                "foo".to_string() => Schema::AnyOf(set!(
-                    Schema::Atomic(Atomic::Null),
-                    Schema::Array(Box::new(Schema::Any))
-                ))
-            },
-            ..Default::default()
-        })),
-        input = r#"{"$match": {"$expr": {"$not": {"$last": "$foo"}}}}"#,
-        ref_schema = Schema::Any
-    );
-    test_derive_schema_for_match_stage!(
-        first_null,
-        expected = Ok(Schema::Document(Document {
-            keys: map! {
-                "foo".to_string() => Schema::AnyOf(set!(
-                    Schema::Atomic(Atomic::Null),
-                    Schema::Array(Box::new(Schema::Any))
-                ))
-            },
-            ..Default::default()
-        })),
-        input = r#"{"$match": {"$expr": {"$eq": [{"$last": "$foo"}, null]}}}"#,
-        ref_schema = Schema::Any
-    );
-    test_derive_schema_for_match_stage!(
-        reverse_array_not_null,
-        expected = Ok(Schema::Document(Document {
-            keys: map! {
-                "foo".to_string() => Schema::Array(Box::new(Schema::Any))
-=======
+            },
+            required: set!("foo".to_string()),
+            ..Default::default()
+        })),
         input = r#"{"$match": {"$expr": {"$strcasecmp": ["$foo", "$bar"]}}}"#,
         ref_schema = Schema::Any
     );
@@ -1876,12 +1824,1009 @@
                     Schema::Atomic(Atomic::Boolean),
                     Schema::Atomic(Atomic::Date),
                 )),
->>>>>>> dec13a81
-            },
-            required: set!("foo".to_string()),
-            ..Default::default()
-        })),
-<<<<<<< HEAD
+            },
+            required: set!("foo".to_string()),
+            ..Default::default()
+        })),
+        input = r#"{"$match": {"$expr": {"$toString": "$foo"}}}"#,
+        ref_schema = Schema::Any
+    );
+    test_derive_schema_for_match_stage!(
+        tostring_eq_null,
+        expected = Ok(Schema::Document(Document {
+            keys: map! {
+                "foo".to_string() => Schema::Atomic(Atomic::Null),
+            },
+            required: set!(),
+            ..Default::default()
+        })),
+        input = r#"{"$match": {"$expr": {"$eq": [null, {"$toString": "$foo"}]}}}"#,
+        ref_schema = Schema::Any
+    );
+
+    test_derive_schema_for_match_stage!(
+        substr,
+        expected = Ok(Schema::Document(Document {
+            keys: map! {
+                "foo".to_string() => Schema::Atomic(Atomic::String),
+            },
+            required: set!("foo".to_string()),
+            ..Default::default()
+        })),
+        input = r#"{"$match": {"$expr": {"$substr": ["$foo", "$bar", "$car"]}}}"#,
+        ref_schema = Schema::Any
+    );
+    test_derive_schema_for_match_stage!(
+        substr_eq_null,
+        expected = Ok(Schema::Document(Document {
+            keys: map! {
+                "foo".to_string() => Schema::Atomic(Atomic::String),
+            },
+            required: set!("foo".to_string()),
+            ..Default::default()
+        })),
+        input = r#"{"$match": {"$expr": {"$eq": [null, {"$substr": ["$foo", "$bar", "$car"]}]}}}"#,
+        ref_schema = Schema::Any
+    );
+    test_derive_schema_for_match_stage!(
+        substr_bytes,
+        expected = Ok(Schema::Document(Document {
+            keys: map! {
+                "foo".to_string() => Schema::Atomic(Atomic::String),
+            },
+            required: set!("foo".to_string()),
+            ..Default::default()
+        })),
+        input = r#"{"$match": {"$expr": {"$substrBytes": ["$foo", "$bar", "$car"]}}}"#,
+        ref_schema = Schema::Any
+    );
+    test_derive_schema_for_match_stage!(
+        substr_bytes_eq_null,
+        expected = Ok(Schema::Document(Document {
+            keys: map! {
+                "foo".to_string() => Schema::Atomic(Atomic::String),
+            },
+            required: set!("foo".to_string()),
+            ..Default::default()
+        })),
+        input =
+            r#"{"$match": {"$expr": {"$eq": [null, {"$substrBytes": ["$foo", "$bar", "$car"]}]}}}"#,
+        ref_schema = Schema::Any
+    );
+    test_derive_schema_for_match_stage!(
+        substr_cp,
+        expected = Ok(Schema::Document(Document {
+            keys: map! {
+                "foo".to_string() => Schema::Atomic(Atomic::String),
+            },
+            required: set!("foo".to_string()),
+            ..Default::default()
+        })),
+        input = r#"{"$match": {"$expr": {"$substrCP": ["$foo", "$bar", "$car"]}}}"#,
+        ref_schema = Schema::Any
+    );
+    test_derive_schema_for_match_stage!(
+        substr_cp_eq_null,
+        expected = Ok(Schema::Document(Document {
+            keys: map! {
+                "foo".to_string() => Schema::Atomic(Atomic::String),
+            },
+            required: set!("foo".to_string()),
+            ..Default::default()
+        })),
+        input =
+            r#"{"$match": {"$expr": {"$eq": [null, {"$substrCP": ["$foo", "$bar", "$car"]}]}}}"#,
+        ref_schema = Schema::Any
+    );
+    test_derive_schema_for_match_stage!(
+        binary_size,
+        expected = Ok(Schema::Document(Document {
+            keys: map! {
+                "foo".to_string() => Schema::AnyOf(set!(
+                    Schema::Atomic(Atomic::BinData),
+                    Schema::Atomic(Atomic::String),
+                )),
+            },
+            required: set!("foo".to_string()),
+            ..Default::default()
+        })),
+        input = r#"{"$match": {"$expr": {"$binarySize": "$foo"}}}"#,
+        ref_schema = Schema::Any
+    );
+    test_derive_schema_for_match_stage!(
+        binary_size_eq_null,
+        expected = Ok(Schema::Document(Document {
+            keys: map! {
+                "foo".to_string() => Schema::Atomic(Atomic::Null),
+            },
+            required: set!(),
+            ..Default::default()
+        })),
+        input = r#"{"$match": {"$expr": {"$eq": [null, {"$binarySize": "$foo"}]}}}"#,
+        ref_schema = Schema::Any
+    );
+
+    test_derive_schema_for_match_stage!(
+        indexofbytes,
+        expected = Ok(Schema::Document(Document {
+            keys: map! {
+                "foo".to_string() => Schema::Atomic(Atomic::String),
+                "bar".to_string() => Schema::Atomic(Atomic::String),
+            },
+            required: set!("foo".to_string(), "bar".to_string()),
+            ..Default::default()
+        })),
+        input = r#"{"$match": {"$expr": {"$indexOfBytes": ["$foo", "$bar"]}}}"#,
+        starting_schema = Schema::Document(Document {
+            keys: map! {
+                "foo".to_string() => Schema::Any,
+                "bar".to_string() => Schema::Any,
+            },
+            required: set!("foo".to_string(), "bar".to_string()),
+            ..Default::default()
+        })
+    );
+    test_derive_schema_for_match_stage!(
+        indexofbytes_eq_null,
+        expected = Ok(Schema::Document(Document {
+            keys: map! {
+                "foo".to_string() => Schema::AnyOf(set!(
+                    Schema::Atomic(Atomic::String),
+                    Schema::Atomic(Atomic::Null),
+                )),
+                "bar".to_string() => Schema::Atomic(Atomic::String),
+            },
+            required: set!("bar".to_string()),
+            ..Default::default()
+        })),
+        input = r#"{"$match": {"$expr": {"$eq": [null, {"$indexOfBytes": ["$foo", "$bar"]}]}}}"#,
+        starting_schema = Schema::Document(Document {
+            keys: map! {
+                "foo".to_string() => Schema::Any,
+                "bar".to_string() => Schema::Any,
+            },
+            required: set!("foo".to_string(), "bar".to_string()),
+            ..Default::default()
+        })
+    );
+    test_derive_schema_for_match_stage!(
+        indexofbytes_3_arg_eq_null,
+        expected = Ok(Schema::Document(Document {
+            keys: map! {
+                "foo".to_string() => Schema::AnyOf(set!(
+                    Schema::Atomic(Atomic::String),
+                    Schema::Atomic(Atomic::Null),
+                )),
+                "bar".to_string() => Schema::Atomic(Atomic::String),
+                "car".to_string() => Schema::Atomic(Atomic::Integer),
+            },
+            required: set!("bar".to_string(), "car".to_string()),
+            ..Default::default()
+        })),
+        input = r#"{"$match": {"$expr": {"$eq": [null, {"$indexOfBytes": ["$foo", "$bar", "$car"]}]}}}"#,
+        starting_schema = Schema::Document(Document {
+            keys: map! {
+                "foo".to_string() => Schema::Any,
+                "bar".to_string() => Schema::Any,
+                "car".to_string() => Schema::Any,
+            },
+            required: set!("foo".to_string(), "bar".to_string(), "car".to_string()),
+            ..Default::default()
+        })
+    );
+    test_derive_schema_for_match_stage!(
+        indexofbytes_4_arg_eq_null,
+        expected = Ok(Schema::Document(Document {
+            keys: map! {
+                "foo".to_string() => Schema::AnyOf(set!(
+                    Schema::Atomic(Atomic::String),
+                    Schema::Atomic(Atomic::Null),
+                )),
+                "bar".to_string() => Schema::Atomic(Atomic::String),
+                "car".to_string() => Schema::Atomic(Atomic::Integer),
+                "zar".to_string() => Schema::Atomic(Atomic::Integer),
+            },
+            required: set!("bar".to_string(), "car".to_string(), "zar".to_string()),
+            ..Default::default()
+        })),
+        input = r#"{"$match": {"$expr": {"$eq": [null, {"$indexOfBytes": ["$foo", "$bar", "$car", "$zar"]}]}}}"#,
+        starting_schema = Schema::Document(Document {
+            keys: map! {
+                "foo".to_string() => Schema::Any,
+                "bar".to_string() => Schema::Any,
+                "car".to_string() => Schema::Any,
+                "zar".to_string() => Schema::Any,
+            },
+            required: set!(
+                "foo".to_string(),
+                "bar".to_string(),
+                "car".to_string(),
+                "zar".to_string()
+            ),
+            ..Default::default()
+        })
+    );
+
+    test_derive_schema_for_match_stage!(
+        indexofcp,
+        expected = Ok(Schema::Document(Document {
+            keys: map! {
+                "foo".to_string() => Schema::Atomic(Atomic::String),
+                "bar".to_string() => Schema::Atomic(Atomic::String),
+            },
+            required: set!("foo".to_string(), "bar".to_string()),
+            ..Default::default()
+        })),
+        input = r#"{"$match": {"$expr": {"$indexOfCP": ["$foo", "$bar"]}}}"#,
+        starting_schema = Schema::Document(Document {
+            keys: map! {
+                "foo".to_string() => Schema::Any,
+                "bar".to_string() => Schema::Any,
+            },
+            required: set!("foo".to_string(), "bar".to_string()),
+            ..Default::default()
+        })
+    );
+    test_derive_schema_for_match_stage!(
+        indexofcp_eq_null,
+        expected = Ok(Schema::Document(Document {
+            keys: map! {
+                "foo".to_string() => Schema::AnyOf(set!(
+                    Schema::Atomic(Atomic::String),
+                    Schema::Atomic(Atomic::Null),
+                )),
+                "bar".to_string() => Schema::Atomic(Atomic::String),
+            },
+            required: set!("bar".to_string()),
+            ..Default::default()
+        })),
+        input = r#"{"$match": {"$expr": {"$eq": [null, {"$indexOfCP": ["$foo", "$bar"]}]}}}"#,
+        starting_schema = Schema::Document(Document {
+            keys: map! {
+                "foo".to_string() => Schema::Any,
+                "bar".to_string() => Schema::Any,
+            },
+            required: set!("foo".to_string(), "bar".to_string()),
+            ..Default::default()
+        })
+    );
+    test_derive_schema_for_match_stage!(
+        indexofcp_3_arg_eq_null,
+        expected = Ok(Schema::Document(Document {
+            keys: map! {
+                "foo".to_string() => Schema::AnyOf(set!(
+                    Schema::Atomic(Atomic::String),
+                    Schema::Atomic(Atomic::Null),
+                )),
+                "bar".to_string() => Schema::Atomic(Atomic::String),
+                "car".to_string() => Schema::Atomic(Atomic::Integer),
+            },
+            required: set!("bar".to_string(), "car".to_string()),
+            ..Default::default()
+        })),
+        input =
+            r#"{"$match": {"$expr": {"$eq": [null, {"$indexOfCP": ["$foo", "$bar", "$car"]}]}}}"#,
+        starting_schema = Schema::Document(Document {
+            keys: map! {
+                "foo".to_string() => Schema::Any,
+                "bar".to_string() => Schema::Any,
+                "car".to_string() => Schema::Any,
+            },
+            required: set!("foo".to_string(), "bar".to_string(), "car".to_string()),
+            ..Default::default()
+        })
+    );
+    test_derive_schema_for_match_stage!(
+        indexofcp_4_arg_eq_null,
+        expected = Ok(Schema::Document(Document {
+            keys: map! {
+                "foo".to_string() => Schema::AnyOf(set!(
+                    Schema::Atomic(Atomic::String),
+                    Schema::Atomic(Atomic::Null),
+                )),
+                "bar".to_string() => Schema::Atomic(Atomic::String),
+                "car".to_string() => Schema::Atomic(Atomic::Integer),
+                "zar".to_string() => Schema::Atomic(Atomic::Integer),
+            },
+            required: set!("bar".to_string(), "car".to_string(), "zar".to_string()),
+            ..Default::default()
+        })),
+        input = r#"{"$match": {"$expr": {"$eq": [null, {"$indexOfCP": ["$foo", "$bar", "$car", "$zar"]}]}}}"#,
+        starting_schema = Schema::Document(Document {
+            keys: map! {
+                "foo".to_string() => Schema::Any,
+                "bar".to_string() => Schema::Any,
+                "car".to_string() => Schema::Any,
+                "zar".to_string() => Schema::Any,
+            },
+            required: set!(
+                "foo".to_string(),
+                "bar".to_string(),
+                "car".to_string(),
+                "zar".to_string()
+            ),
+            ..Default::default()
+        })
+    );
+    test_derive_schema_for_match_stage!(
+        replaceall,
+        expected = Ok(Schema::Document(Document {
+            keys: map! {
+                "foo".to_string() => Schema::Atomic(Atomic::String),
+                "bar".to_string() => Schema::Atomic(Atomic::String),
+                "car".to_string() => Schema::Atomic(Atomic::String),
+            },
+            required: set!("foo".to_string(), "bar".to_string(), "car".to_string()),
+            ..Default::default()
+        })),
+        input = r#"{"$match": {"$expr": {"$replaceAll": {"input": "$foo", "find": "$bar", "replacement": "$car"}}}}"#,
+        starting_schema = Schema::Document(Document {
+            keys: map! {
+                "foo".to_string() => Schema::Any,
+                "bar".to_string() => Schema::Any,
+                "car".to_string() => Schema::Any,
+            },
+            required: set!("foo".to_string(), "bar".to_string(), "car".to_string()),
+            ..Default::default()
+        })
+    );
+    test_derive_schema_for_match_stage!(
+        replaceall_eq_null,
+        expected = Ok(Schema::Document(Document {
+            keys: map! {
+                "foo".to_string() => STRING_OR_NULL.clone(),
+                "bar".to_string() => STRING_OR_NULL.clone(),
+                "car".to_string() => STRING_OR_NULL.clone(),
+            },
+            required: set!(),
+            ..Default::default()
+        })),
+        input = r#"{"$match": {"$expr": {"$eq": [null, {"$replaceAll": {"input": "$foo", "find": "$bar", "replacement": "$car"}}]}}}"#,
+        starting_schema = Schema::Document(Document {
+            keys: map! {
+                "foo".to_string() => Schema::Any,
+                "bar".to_string() => Schema::Any,
+                "car".to_string() => Schema::Any,
+            },
+            required: set!("foo".to_string(), "bar".to_string(), "car".to_string()),
+            ..Default::default()
+        })
+    );
+    test_derive_schema_for_match_stage!(
+        replaceone,
+        expected = Ok(Schema::Document(Document {
+            keys: map! {
+                "foo".to_string() => Schema::Atomic(Atomic::String),
+                "bar".to_string() => Schema::Atomic(Atomic::String),
+                "car".to_string() => Schema::Atomic(Atomic::String),
+            },
+            required: set!("foo".to_string(), "bar".to_string(), "car".to_string()),
+            ..Default::default()
+        })),
+        input = r#"{"$match": {"$expr": {"$replaceOne": {"input": "$foo", "find": "$bar", "replacement": "$car"}}}}"#,
+        starting_schema = Schema::Document(Document {
+            keys: map! {
+                "foo".to_string() => Schema::Any,
+                "bar".to_string() => Schema::Any,
+                "car".to_string() => Schema::Any,
+            },
+            required: set!("foo".to_string(), "bar".to_string(), "car".to_string()),
+            ..Default::default()
+        })
+    );
+    test_derive_schema_for_match_stage!(
+        replaceone_eq_null,
+        expected = Ok(Schema::Document(Document {
+            keys: map! {
+                "foo".to_string() => STRING_OR_NULL.clone(),
+                "bar".to_string() => STRING_OR_NULL.clone(),
+                "car".to_string() => STRING_OR_NULL.clone(),
+            },
+            required: set!(),
+            ..Default::default()
+        })),
+        input = r#"{"$match": {"$expr": {"$eq": [null, {"$replaceOne": {"input": "$foo", "find": "$bar", "replacement": "$car"}}]}}}"#,
+        starting_schema = Schema::Document(Document {
+            keys: map! {
+                "foo".to_string() => Schema::Any,
+                "bar".to_string() => Schema::Any,
+                "car".to_string() => Schema::Any,
+            },
+            required: set!("foo".to_string(), "bar".to_string(), "car".to_string()),
+            ..Default::default()
+        })
+    );
+    test_derive_schema_for_match_stage!(
+        regexmatch,
+        expected = Ok(Schema::Document(Document {
+            keys: map! {
+                "foo".to_string() => Schema::Atomic(Atomic::String),
+                "bar".to_string() => Schema::AnyOf(set!(
+                    Schema::Atomic(Atomic::String),
+                    Schema::Atomic(Atomic::Regex),
+                )),
+            },
+            required: set!("foo".to_string(), "bar".to_string()),
+            ..Default::default()
+        })),
+        input = r#"{"$match": {"$expr": {"$regexMatch": {"input": "$foo", "regex": "$bar"}}}}"#,
+        starting_schema = Schema::Document(Document {
+            keys: map! {
+                "foo".to_string() => Schema::Any,
+                "bar".to_string() => Schema::Any,
+            },
+            required: set!("foo".to_string(), "bar".to_string()),
+            ..Default::default()
+        })
+    );
+    test_derive_schema_for_match_stage!(
+        regexmatch_eq_null,
+        expected = Ok(Schema::Document(Document {
+            keys: map! {
+                "foo".to_string() => Schema::Atomic(Atomic::String),
+                "bar".to_string() => Schema::AnyOf(set!(
+                    Schema::Atomic(Atomic::String),
+                    Schema::Atomic(Atomic::Regex),
+                )),
+            },
+            required: set!("foo".to_string(), "bar".to_string()),
+            ..Default::default()
+        })),
+        input = r#"{"$match": {"$expr": {"$eq": [null, {"$regexMatch": {"input": "$foo", "regex": "$bar"}}]}}}"#,
+        starting_schema = Schema::Document(Document {
+            keys: map! {
+                "foo".to_string() => Schema::Any,
+                "bar".to_string() => Schema::Any,
+            },
+            required: set!("foo".to_string(), "bar".to_string()),
+            ..Default::default()
+        })
+    );
+    test_derive_schema_for_match_stage!(
+        regexmatch_opts,
+        expected = Ok(Schema::Document(Document {
+            keys: map! {
+                "foo".to_string() => Schema::Atomic(Atomic::String),
+                "bar".to_string() => Schema::AnyOf(set!(
+                    Schema::Atomic(Atomic::String),
+                    Schema::Atomic(Atomic::Regex),
+                )),
+                "car".to_string() => STRING_OR_NULL.clone(),
+            },
+            required: set!("foo".to_string(), "bar".to_string()),
+            ..Default::default()
+        })),
+        input = r#"{"$match": {"$expr": {"$regexMatch": {"input": "$foo", "regex": "$bar", "options": "$car"}}}}"#,
+        starting_schema = Schema::Document(Document {
+            keys: map! {
+                "foo".to_string() => Schema::Any,
+                "bar".to_string() => Schema::Any,
+                "car".to_string() => Schema::Any,
+            },
+            required: set!("foo".to_string(), "bar".to_string()),
+            ..Default::default()
+        })
+    );
+    test_derive_schema_for_match_stage!(
+        regexmatch_opts_eq_null,
+        expected = Ok(Schema::Document(Document {
+            keys: map! {
+                "foo".to_string() => Schema::Atomic(Atomic::String),
+                "bar".to_string() => Schema::AnyOf(set!(
+                    Schema::Atomic(Atomic::String),
+                    Schema::Atomic(Atomic::Regex),
+                )),
+                "car".to_string() => STRING_OR_NULL.clone(),
+            },
+            required: set!("foo".to_string(), "bar".to_string()),
+            ..Default::default()
+        })),
+        input = r#"{"$match": {"$expr": {"$eq": [null, {"$regexMatch": {"input": "$foo", "regex": "$bar", "options": "$car"}}]}}}"#,
+        starting_schema = Schema::Document(Document {
+            keys: map! {
+                "foo".to_string() => Schema::Any,
+                "bar".to_string() => Schema::Any,
+                "car".to_string() => Schema::Any,
+            },
+            required: set!("foo".to_string(), "bar".to_string()),
+            ..Default::default()
+        })
+    );
+    test_derive_schema_for_match_stage!(
+        regexfind,
+        expected = Ok(Schema::Document(Document {
+            keys: map! {
+                "foo".to_string() => Schema::Atomic(Atomic::String),
+                "bar".to_string() => Schema::AnyOf(set!(
+                    Schema::Atomic(Atomic::String),
+                    Schema::Atomic(Atomic::Regex),
+                )),
+            },
+            required: set!("foo".to_string(), "bar".to_string()),
+            ..Default::default()
+        })),
+        input = r#"{"$match": {"$expr": {"$regexFind": {"input": "$foo", "regex": "$bar"}}}}"#,
+        starting_schema = Schema::Document(Document {
+            keys: map! {
+                "foo".to_string() => Schema::Any,
+                "bar".to_string() => Schema::Any,
+            },
+            required: set!("foo".to_string(), "bar".to_string()),
+            ..Default::default()
+        })
+    );
+    test_derive_schema_for_match_stage!(
+        regexfind_eq_null,
+        expected = Ok(Schema::Document(Document {
+            keys: map! {
+                "foo".to_string() => Schema::AnyOf(set!(
+                    Schema::Atomic(Atomic::String),
+                    Schema::Atomic(Atomic::Null),
+                )),
+                "bar".to_string() => Schema::AnyOf(set!(
+                    Schema::Atomic(Atomic::String),
+                    Schema::Atomic(Atomic::Regex),
+                    Schema::Atomic(Atomic::Null),
+                )),
+            },
+            required: set!(),
+            ..Default::default()
+        })),
+        input = r#"{"$match": {"$expr": {"$eq": [null, {"$regexFind": {"input": "$foo", "regex": "$bar"}}]}}}"#,
+        starting_schema = Schema::Document(Document {
+            keys: map! {
+                "foo".to_string() => Schema::Any,
+                "bar".to_string() => Schema::Any,
+            },
+            required: set!("foo".to_string(), "bar".to_string()),
+            ..Default::default()
+        })
+    );
+    test_derive_schema_for_match_stage!(
+        regexfind_opts,
+        expected = Ok(Schema::Document(Document {
+            keys: map! {
+                "foo".to_string() => Schema::Atomic(Atomic::String),
+                "bar".to_string() => Schema::AnyOf(set!(
+                    Schema::Atomic(Atomic::String),
+                    Schema::Atomic(Atomic::Regex),
+                )),
+                "car".to_string() => Schema::AnyOf(set!(
+                    Schema::Atomic(Atomic::String),
+                    Schema::Atomic(Atomic::Null),
+                )),
+            },
+            required: set!("foo".to_string(), "bar".to_string()),
+            ..Default::default()
+        })),
+        input = r#"{"$match": {"$expr": {"$regexFind": {"input": "$foo", "regex": "$bar", "options": "$car"}}}}"#,
+        starting_schema = Schema::Document(Document {
+            keys: map! {
+                "foo".to_string() => Schema::Any,
+                "bar".to_string() => Schema::Any,
+                "car".to_string() => Schema::Any,
+            },
+            required: set!("foo".to_string(), "bar".to_string()),
+            ..Default::default()
+        })
+    );
+    test_derive_schema_for_match_stage!(
+        regexfind_opts_eq_null,
+        expected = Ok(Schema::Document(Document {
+            keys: map! {
+                "foo".to_string() => Schema::AnyOf(set!(
+                    Schema::Atomic(Atomic::String),
+                    Schema::Atomic(Atomic::Null),
+                )),
+                "bar".to_string() => Schema::AnyOf(set!(
+                    Schema::Atomic(Atomic::String),
+                    Schema::Atomic(Atomic::Regex),
+                    Schema::Atomic(Atomic::Null),
+                )),
+                "car".to_string() => Schema::AnyOf(set!(
+                    Schema::Atomic(Atomic::String),
+                    Schema::Atomic(Atomic::Null),
+                )),
+            },
+            required: set!(),
+            ..Default::default()
+        })),
+        input = r#"{"$match": {"$expr": {"$eq": [null, {"$regexFind": {"input": "$foo", "regex": "$bar", "options": "$car"}}]}}}"#,
+        starting_schema = Schema::Document(Document {
+            keys: map! {
+                "foo".to_string() => Schema::Any,
+                "bar".to_string() => Schema::Any,
+                "car".to_string() => Schema::Any,
+            },
+            required: set!("foo".to_string(), "bar".to_string()),
+            ..Default::default()
+        })
+    );
+
+    test_derive_schema_for_match_stage!(
+        regexfindall,
+        expected = Ok(Schema::Document(Document {
+            keys: map! {
+                "foo".to_string() => Schema::Atomic(Atomic::String),
+                "bar".to_string() => Schema::AnyOf(set!(
+                    Schema::Atomic(Atomic::String),
+                    Schema::Atomic(Atomic::Regex),
+                )),
+            },
+            required: set!("foo".to_string(), "bar".to_string()),
+            ..Default::default()
+        })),
+        input = r#"{"$match": {"$expr": {"$regexFindAll": {"input": "$foo", "regex": "$bar"}}}}"#,
+        starting_schema = Schema::Document(Document {
+            keys: map! {
+                "foo".to_string() => Schema::Any,
+                "bar".to_string() => Schema::Any,
+            },
+            required: set!("foo".to_string(), "bar".to_string()),
+            ..Default::default()
+        })
+    );
+    test_derive_schema_for_match_stage!(
+        regexfindall_eq_null,
+        expected = Ok(Schema::Document(Document {
+            keys: map! {
+                "foo".to_string() => Schema::Atomic(Atomic::String),
+                "bar".to_string() => Schema::AnyOf(set!(
+                    Schema::Atomic(Atomic::String),
+                    Schema::Atomic(Atomic::Regex),
+                )),
+            },
+            required: set!("foo".to_string(), "bar".to_string()),
+            ..Default::default()
+        })),
+        input = r#"{"$match": {"$expr": {"$eq": [null, {"$regexFindAll": {"input": "$foo", "regex": "$bar"}}]}}}"#,
+        starting_schema = Schema::Document(Document {
+            keys: map! {
+                "foo".to_string() => Schema::Any,
+                "bar".to_string() => Schema::Any,
+            },
+            required: set!("foo".to_string(), "bar".to_string()),
+            ..Default::default()
+        })
+    );
+    test_derive_schema_for_match_stage!(
+        regexfindall_opts,
+        expected = Ok(Schema::Document(Document {
+            keys: map! {
+                "foo".to_string() => Schema::Atomic(Atomic::String),
+                "bar".to_string() => Schema::AnyOf(set!(
+                    Schema::Atomic(Atomic::String),
+                    Schema::Atomic(Atomic::Regex),
+                )),
+                "car".to_string() => STRING_OR_NULL.clone(),
+            },
+            required: set!("foo".to_string(), "bar".to_string()),
+            ..Default::default()
+        })),
+        input = r#"{"$match": {"$expr": {"$regexFindAll": {"input": "$foo", "regex": "$bar", "options": "$car"}}}}"#,
+        starting_schema = Schema::Document(Document {
+            keys: map! {
+                "foo".to_string() => Schema::Any,
+                "bar".to_string() => Schema::Any,
+                "car".to_string() => Schema::Any,
+            },
+            required: set!("foo".to_string(), "bar".to_string()),
+            ..Default::default()
+        })
+    );
+    test_derive_schema_for_match_stage!(
+        regexfindall_opts_eq_null,
+        expected = Ok(Schema::Document(Document {
+            keys: map! {
+                "foo".to_string() => Schema::Atomic(Atomic::String),
+                "bar".to_string() => Schema::AnyOf(set!(
+                    Schema::Atomic(Atomic::String),
+                    Schema::Atomic(Atomic::Regex),
+                )),
+                "car".to_string() => STRING_OR_NULL.clone(),
+            },
+            required: set!("foo".to_string(), "bar".to_string()),
+            ..Default::default()
+        })),
+        input = r#"{"$match": {"$expr": {"$eq": [null, {"$regexFindAll": {"input": "$foo", "regex": "$bar", "options": "$car"}}]}}}"#,
+        starting_schema = Schema::Document(Document {
+            keys: map! {
+                "foo".to_string() => Schema::Any,
+                "bar".to_string() => Schema::Any,
+                "car".to_string() => Schema::Any,
+            },
+            required: set!("foo".to_string(), "bar".to_string()),
+            ..Default::default()
+        })
+    );
+
+    test_derive_schema_for_match_stage!(
+        trim,
+        expected = Ok(Schema::Document(Document {
+            keys: map! {
+                "foo".to_string() => Schema::Atomic(Atomic::String),
+            },
+            required: set!("foo".to_string()),
+            ..Default::default()
+        })),
+        input = r#"{"$match": {"$expr": {"$trim": {"input": "$foo"}}}}"#,
+        starting_schema = Schema::Document(Document {
+            keys: map! {
+                "foo".to_string() => Schema::Any,
+            },
+            required: set!("foo".to_string()),
+            ..Default::default()
+        })
+    );
+    test_derive_schema_for_match_stage!(
+        trim_chars,
+        expected = Ok(Schema::Document(Document {
+            keys: map! {
+                "foo".to_string() => Schema::Atomic(Atomic::String),
+                "bar".to_string() => Schema::Atomic(Atomic::String),
+            },
+            required: set!("foo".to_string(), "bar".to_string()),
+            ..Default::default()
+        })),
+        input = r#"{"$match": {"$expr": {"$trim": {"input": "$foo", "chars": "$bar"}}}}"#,
+        starting_schema = Schema::Document(Document {
+            keys: map! {
+                "foo".to_string() => Schema::Any,
+                "bar".to_string() => Schema::Any,
+            },
+            required: set!("foo".to_string()),
+            ..Default::default()
+        })
+    );
+    test_derive_schema_for_match_stage!(
+        trim_eq_null,
+        expected = Ok(Schema::Document(Document {
+            keys: map! {
+                "foo".to_string() => STRING_OR_NULL.clone(),
+            },
+            required: set!(),
+            ..Default::default()
+        })),
+        input = r#"{"$match": {"$expr": {"$eq": [null, {"$trim": {"input": "$foo"}}]}}}"#,
+        starting_schema = Schema::Document(Document {
+            keys: map! {
+                "foo".to_string() => Schema::Any,
+            },
+            required: set!("foo".to_string()),
+            ..Default::default()
+        })
+    );
+    test_derive_schema_for_match_stage!(
+        trim_chars_eq_null,
+        expected = Ok(Schema::Document(Document {
+            keys: map! {
+                "foo".to_string() => STRING_OR_NULL.clone(),
+                "bar".to_string() => STRING_OR_NULL.clone(),
+            },
+            required: set!(),
+            ..Default::default()
+        })),
+        input = r#"{"$match": {"$expr": {"$eq": [null, {"$trim": {"input": "$foo", "chars": "$bar"}}]}}}"#,
+        starting_schema = Schema::Document(Document {
+            keys: map! {
+                "foo".to_string() => Schema::Any,
+                "bar".to_string() => Schema::Any,
+            },
+            required: set!("foo".to_string()),
+            ..Default::default()
+        })
+    );
+
+    test_derive_schema_for_match_stage!(
+        ltrim,
+        expected = Ok(Schema::Document(Document {
+            keys: map! {
+                "foo".to_string() => Schema::Atomic(Atomic::String),
+            },
+            required: set!("foo".to_string()),
+            ..Default::default()
+        })),
+        input = r#"{"$match": {"$expr": {"$ltrim": {"input": "$foo"}}}}"#,
+        starting_schema = Schema::Document(Document {
+            keys: map! {
+                "foo".to_string() => Schema::Any,
+            },
+            required: set!("foo".to_string()),
+            ..Default::default()
+        })
+    );
+    test_derive_schema_for_match_stage!(
+        ltrim_chars,
+        expected = Ok(Schema::Document(Document {
+            keys: map! {
+                "foo".to_string() => Schema::Atomic(Atomic::String),
+                "bar".to_string() => Schema::Atomic(Atomic::String),
+            },
+            required: set!("foo".to_string(), "bar".to_string()),
+            ..Default::default()
+        })),
+        input = r#"{"$match": {"$expr": {"$ltrim": {"input": "$foo", "chars": "$bar"}}}}"#,
+        starting_schema = Schema::Document(Document {
+            keys: map! {
+                "foo".to_string() => Schema::Any,
+                "bar".to_string() => Schema::Any,
+            },
+            required: set!("foo".to_string()),
+            ..Default::default()
+        })
+    );
+    test_derive_schema_for_match_stage!(
+        ltrim_eq_null,
+        expected = Ok(Schema::Document(Document {
+            keys: map! {
+                "foo".to_string() => STRING_OR_NULL.clone(),
+            },
+            required: set!(),
+            ..Default::default()
+        })),
+        input = r#"{"$match": {"$expr": {"$eq": [null, {"$ltrim": {"input": "$foo"}}]}}}"#,
+        starting_schema = Schema::Document(Document {
+            keys: map! {
+                "foo".to_string() => Schema::Any,
+            },
+            required: set!("foo".to_string()),
+            ..Default::default()
+        })
+    );
+    test_derive_schema_for_match_stage!(
+        ltrim_chars_eq_null,
+        expected = Ok(Schema::Document(Document {
+            keys: map! {
+                "foo".to_string() => STRING_OR_NULL.clone(),
+                "bar".to_string() => STRING_OR_NULL.clone(),
+            },
+            required: set!(),
+            ..Default::default()
+        })),
+        input = r#"{"$match": {"$expr": {"$eq": [null, {"$ltrim": {"input": "$foo", "chars": "$bar"}}]}}}"#,
+        starting_schema = Schema::Document(Document {
+            keys: map! {
+                "foo".to_string() => Schema::Any,
+                "bar".to_string() => Schema::Any,
+            },
+            required: set!("foo".to_string()),
+            ..Default::default()
+        })
+    );
+
+    test_derive_schema_for_match_stage!(
+        rtrim,
+        expected = Ok(Schema::Document(Document {
+            keys: map! {
+                "foo".to_string() => Schema::Atomic(Atomic::String),
+            },
+            required: set!("foo".to_string()),
+            ..Default::default()
+        })),
+        input = r#"{"$match": {"$expr": {"$rtrim": {"input": "$foo"}}}}"#,
+        starting_schema = Schema::Document(Document {
+            keys: map! {
+                "foo".to_string() => Schema::Any,
+            },
+            required: set!("foo".to_string()),
+            ..Default::default()
+        })
+    );
+    test_derive_schema_for_match_stage!(
+        rtrim_chars,
+        expected = Ok(Schema::Document(Document {
+            keys: map! {
+                "foo".to_string() => Schema::Atomic(Atomic::String),
+                "bar".to_string() => Schema::Atomic(Atomic::String),
+            },
+            required: set!("foo".to_string(), "bar".to_string()),
+            ..Default::default()
+        })),
+        input = r#"{"$match": {"$expr": {"$rtrim": {"input": "$foo", "chars": "$bar"}}}}"#,
+        starting_schema = Schema::Document(Document {
+            keys: map! {
+                "foo".to_string() => Schema::Any,
+                "bar".to_string() => Schema::Any,
+            },
+            required: set!("foo".to_string()),
+            ..Default::default()
+        })
+    );
+    test_derive_schema_for_match_stage!(
+        rtrim_eq_null,
+        expected = Ok(Schema::Document(Document {
+            keys: map! {
+                "foo".to_string() => STRING_OR_NULL.clone(),
+            },
+            required: set!(),
+            ..Default::default()
+        })),
+        input = r#"{"$match": {"$expr": {"$eq": [null, {"$rtrim": {"input": "$foo"}}]}}}"#,
+        starting_schema = Schema::Document(Document {
+            keys: map! {
+                "foo".to_string() => Schema::Any,
+            },
+            required: set!("foo".to_string()),
+            ..Default::default()
+        })
+    );
+    test_derive_schema_for_match_stage!(
+        rtrim_chars_eq_null,
+        expected = Ok(Schema::Document(Document {
+            keys: map! {
+                "foo".to_string() => STRING_OR_NULL.clone(),
+                "bar".to_string() => STRING_OR_NULL.clone(),
+            },
+            required: set!(),
+            ..Default::default()
+        })),
+        input = r#"{"$match": {"$expr": {"$eq": [null, {"$rtrim": {"input": "$foo", "chars": "$bar"}}]}}}"#,
+        starting_schema = Schema::Document(Document {
+            keys: map! {
+                "foo".to_string() => Schema::Any,
+                "bar".to_string() => Schema::Any,
+            },
+            required: set!("foo".to_string()),
+            ..Default::default()
+        })
+    );
+}
+
+mod array_ops {
+    use super::*;
+
+    test_derive_schema_for_match_stage!(
+        first_not_null,
+        expected = Ok(Schema::Document(Document {
+            keys: map! {
+                "foo".to_string() => Schema::Array(Box::new(Schema::Atomic(Atomic::Integer)))
+            },
+            required: set!("foo".to_string()),
+            ..Default::default()
+        })),
+        input = r#"{"$match": {"$expr": {"$last": "$foo"}}}"#,
+        ref_schema = Schema::AnyOf(set!(
+            Schema::Array(Box::new(Schema::Atomic(Atomic::Integer))),
+            Schema::Atomic(Atomic::String)
+        ))
+    );
+    test_derive_schema_for_match_stage!(
+        first_maybe_null,
+        expected = Ok(Schema::Document(Document {
+            keys: map! {
+                "foo".to_string() => Schema::AnyOf(set!(
+                    Schema::Atomic(Atomic::Null),
+                    Schema::Array(Box::new(Schema::Any))
+                ))
+            },
+            ..Default::default()
+        })),
+        input = r#"{"$match": {"$expr": {"$not": {"$last": "$foo"}}}}"#,
+        ref_schema = Schema::Any
+    );
+    test_derive_schema_for_match_stage!(
+        first_null,
+        expected = Ok(Schema::Document(Document {
+            keys: map! {
+                "foo".to_string() => Schema::AnyOf(set!(
+                    Schema::Atomic(Atomic::Null),
+                    Schema::Array(Box::new(Schema::Any))
+                ))
+            },
+            ..Default::default()
+        })),
+        input = r#"{"$match": {"$expr": {"$eq": [{"$last": "$foo"}, null]}}}"#,
+        ref_schema = Schema::Any
+    );
+    test_derive_schema_for_match_stage!(
+        reverse_array_not_null,
+        expected = Ok(Schema::Document(Document {
+            keys: map! {
+                "foo".to_string() => Schema::Array(Box::new(Schema::Any))
+            },
+            required: set!("foo".to_string()),
+            ..Default::default()
+        })),
         input = r#"{"$match": {"$expr": {"$reverseArray": "$foo"}}}"#,
         ref_schema = Schema::Any
     );
@@ -1901,34 +2846,10 @@
         expected = Ok(Schema::Document(Document {
             keys: map! {
                 "foo".to_string() => Schema::Array(Box::new(Schema::Any))
-=======
-        input = r#"{"$match": {"$expr": {"$toString": "$foo"}}}"#,
-        ref_schema = Schema::Any
-    );
-    test_derive_schema_for_match_stage!(
-        tostring_eq_null,
-        expected = Ok(Schema::Document(Document {
-            keys: map! {
-                "foo".to_string() => Schema::Atomic(Atomic::Null),
-            },
-            required: set!(),
-            ..Default::default()
-        })),
-        input = r#"{"$match": {"$expr": {"$eq": [null, {"$toString": "$foo"}]}}}"#,
-        ref_schema = Schema::Any
-    );
-
-    test_derive_schema_for_match_stage!(
-        substr,
-        expected = Ok(Schema::Document(Document {
-            keys: map! {
-                "foo".to_string() => Schema::Atomic(Atomic::String),
->>>>>>> dec13a81
-            },
-            required: set!("foo".to_string()),
-            ..Default::default()
-        })),
-<<<<<<< HEAD
+            },
+            required: set!("foo".to_string()),
+            ..Default::default()
+        })),
         input = r#"{"$match": {"$expr": {"$concatArrays": "$foo"}}}"#,
         ref_schema = Schema::Any
     );
@@ -1952,33 +2873,10 @@
         expected = Ok(Schema::Document(Document {
             keys: map! {
                 "foo".to_string() => Schema::Array(Box::new(Schema::Any)),
-=======
-        input = r#"{"$match": {"$expr": {"$substr": ["$foo", "$bar", "$car"]}}}"#,
-        ref_schema = Schema::Any
-    );
-    test_derive_schema_for_match_stage!(
-        substr_eq_null,
-        expected = Ok(Schema::Document(Document {
-            keys: map! {
-                "foo".to_string() => Schema::Atomic(Atomic::String),
-            },
-            required: set!("foo".to_string()),
-            ..Default::default()
-        })),
-        input = r#"{"$match": {"$expr": {"$eq": [null, {"$substr": ["$foo", "$bar", "$car"]}]}}}"#,
-        ref_schema = Schema::Any
-    );
-    test_derive_schema_for_match_stage!(
-        substr_bytes,
-        expected = Ok(Schema::Document(Document {
-            keys: map! {
-                "foo".to_string() => Schema::Atomic(Atomic::String),
->>>>>>> dec13a81
-            },
-            required: set!("foo".to_string()),
-            ..Default::default()
-        })),
-<<<<<<< HEAD
+            },
+            required: set!("foo".to_string()),
+            ..Default::default()
+        })),
         input = r#"{"$match": {"$expr": {"$zip": {"inputs": ["$foo"]}}}}"#,
         ref_schema = Schema::Any
     );
@@ -2001,34 +2899,10 @@
         expected = Ok(Schema::Document(Document {
             keys: map! {
                 "foo".to_string() => Schema::Array(Box::new(Schema::Any)),
-=======
-        input = r#"{"$match": {"$expr": {"$substrBytes": ["$foo", "$bar", "$car"]}}}"#,
-        ref_schema = Schema::Any
-    );
-    test_derive_schema_for_match_stage!(
-        substr_bytes_eq_null,
-        expected = Ok(Schema::Document(Document {
-            keys: map! {
-                "foo".to_string() => Schema::Atomic(Atomic::String),
-            },
-            required: set!("foo".to_string()),
-            ..Default::default()
-        })),
-        input =
-            r#"{"$match": {"$expr": {"$eq": [null, {"$substrBytes": ["$foo", "$bar", "$car"]}]}}}"#,
-        ref_schema = Schema::Any
-    );
-    test_derive_schema_for_match_stage!(
-        substr_cp,
-        expected = Ok(Schema::Document(Document {
-            keys: map! {
-                "foo".to_string() => Schema::Atomic(Atomic::String),
->>>>>>> dec13a81
-            },
-            required: set!("foo".to_string()),
-            ..Default::default()
-        })),
-<<<<<<< HEAD
+            },
+            required: set!("foo".to_string()),
+            ..Default::default()
+        })),
         input = r#"{"$match": {"$expr": {"$anyElementTrue": ["$foo"]}}}"#,
         ref_schema = Schema::Any
     );
@@ -2037,21 +2911,10 @@
         expected = Ok(Schema::Document(Document {
             keys: map! {
                 "foo".to_string() => Schema::Array(Box::new(Schema::Any)),
-=======
-        input = r#"{"$match": {"$expr": {"$substrCP": ["$foo", "$bar", "$car"]}}}"#,
-        ref_schema = Schema::Any
-    );
-    test_derive_schema_for_match_stage!(
-        substr_cp_eq_null,
-        expected = Ok(Schema::Document(Document {
-            keys: map! {
-                "foo".to_string() => Schema::Atomic(Atomic::String),
->>>>>>> dec13a81
-            },
-            required: set!("foo".to_string()),
-            ..Default::default()
-        })),
-<<<<<<< HEAD
+            },
+            required: set!("foo".to_string()),
+            ..Default::default()
+        })),
         input = r#"{"$match": {"$expr": {"$isArray": "$foo"}}}"#,
         ref_schema = Schema::Any
     );
@@ -2061,71 +2924,20 @@
             keys: map! {
                 "foo".to_string() => Schema::Array(Box::new(Schema::Any)),
                 "bar".to_string() => Schema::Array(Box::new(Schema::Any))
-=======
-        input =
-            r#"{"$match": {"$expr": {"$eq": [null, {"$substrCP": ["$foo", "$bar", "$car"]}]}}}"#,
-        ref_schema = Schema::Any
-    );
-    test_derive_schema_for_match_stage!(
-        binary_size,
-        expected = Ok(Schema::Document(Document {
-            keys: map! {
-                "foo".to_string() => Schema::AnyOf(set!(
-                    Schema::Atomic(Atomic::BinData),
-                    Schema::Atomic(Atomic::String),
-                )),
-            },
-            required: set!("foo".to_string()),
-            ..Default::default()
-        })),
-        input = r#"{"$match": {"$expr": {"$binarySize": "$foo"}}}"#,
-        ref_schema = Schema::Any
-    );
-    test_derive_schema_for_match_stage!(
-        binary_size_eq_null,
-        expected = Ok(Schema::Document(Document {
-            keys: map! {
-                "foo".to_string() => Schema::Atomic(Atomic::Null),
-            },
-            required: set!(),
-            ..Default::default()
-        })),
-        input = r#"{"$match": {"$expr": {"$eq": [null, {"$binarySize": "$foo"}]}}}"#,
-        ref_schema = Schema::Any
-    );
-
-    test_derive_schema_for_match_stage!(
-        indexofbytes,
-        expected = Ok(Schema::Document(Document {
-            keys: map! {
-                "foo".to_string() => Schema::Atomic(Atomic::String),
-                "bar".to_string() => Schema::Atomic(Atomic::String),
->>>>>>> dec13a81
-            },
-            required: set!("foo".to_string(), "bar".to_string()),
-            ..Default::default()
-        })),
-<<<<<<< HEAD
+            },
+            required: set!("foo".to_string(), "bar".to_string()),
+            ..Default::default()
+        })),
         input = r#"{"$match": {"$expr": {"$setDifference": ["$foo", "$bar"]}}}"#,
         starting_schema = Schema::Document(Document {
             keys: map! {
                 "foo".to_string() => Schema::Any,
                 "bar".to_string() => Schema::Any
             },
-=======
-        input = r#"{"$match": {"$expr": {"$indexOfBytes": ["$foo", "$bar"]}}}"#,
-        starting_schema = Schema::Document(Document {
-            keys: map! {
-                "foo".to_string() => Schema::Any,
-                "bar".to_string() => Schema::Any,
-            },
-            required: set!("foo".to_string(), "bar".to_string()),
->>>>>>> dec13a81
-            ..Default::default()
-        })
-    );
-    test_derive_schema_for_match_stage!(
-<<<<<<< HEAD
+            ..Default::default()
+        })
+    );
+    test_derive_schema_for_match_stage!(
         set_equals,
         expected = Ok(Schema::Document(Document {
             keys: map! {
@@ -2141,32 +2953,10 @@
                 "foo".to_string() => Schema::Any,
                 "bar".to_string() => Schema::Any
             },
-=======
-        indexofbytes_eq_null,
-        expected = Ok(Schema::Document(Document {
-            keys: map! {
-                "foo".to_string() => Schema::AnyOf(set!(
-                    Schema::Atomic(Atomic::String),
-                    Schema::Atomic(Atomic::Null),
-                )),
-                "bar".to_string() => Schema::Atomic(Atomic::String),
-            },
-            required: set!("bar".to_string()),
-            ..Default::default()
-        })),
-        input = r#"{"$match": {"$expr": {"$eq": [null, {"$indexOfBytes": ["$foo", "$bar"]}]}}}"#,
-        starting_schema = Schema::Document(Document {
-            keys: map! {
-                "foo".to_string() => Schema::Any,
-                "bar".to_string() => Schema::Any,
-            },
-            required: set!("foo".to_string(), "bar".to_string()),
->>>>>>> dec13a81
-            ..Default::default()
-        })
-    );
-    test_derive_schema_for_match_stage!(
-<<<<<<< HEAD
+            ..Default::default()
+        })
+    );
+    test_derive_schema_for_match_stage!(
         set_intersection,
         expected = Ok(Schema::Document(Document {
             keys: map! {
@@ -2182,34 +2972,10 @@
                 "foo".to_string() => Schema::Any,
                 "bar".to_string() => Schema::Any
             },
-=======
-        indexofbytes_3_arg_eq_null,
-        expected = Ok(Schema::Document(Document {
-            keys: map! {
-                "foo".to_string() => Schema::AnyOf(set!(
-                    Schema::Atomic(Atomic::String),
-                    Schema::Atomic(Atomic::Null),
-                )),
-                "bar".to_string() => Schema::Atomic(Atomic::String),
-                "car".to_string() => Schema::Atomic(Atomic::Integer),
-            },
-            required: set!("bar".to_string(), "car".to_string()),
-            ..Default::default()
-        })),
-        input = r#"{"$match": {"$expr": {"$eq": [null, {"$indexOfBytes": ["$foo", "$bar", "$car"]}]}}}"#,
-        starting_schema = Schema::Document(Document {
-            keys: map! {
-                "foo".to_string() => Schema::Any,
-                "bar".to_string() => Schema::Any,
-                "car".to_string() => Schema::Any,
-            },
-            required: set!("foo".to_string(), "bar".to_string(), "car".to_string()),
->>>>>>> dec13a81
-            ..Default::default()
-        })
-    );
-    test_derive_schema_for_match_stage!(
-<<<<<<< HEAD
+            ..Default::default()
+        })
+    );
+    test_derive_schema_for_match_stage!(
         set_is_subset,
         expected = Ok(Schema::Document(Document {
             keys: map! {
@@ -2234,71 +3000,20 @@
             keys: map! {
                 "foo".to_string() => Schema::Array(Box::new(Schema::Any)),
                 "bar".to_string() => Schema::Array(Box::new(Schema::Any))
-=======
-        indexofbytes_4_arg_eq_null,
-        expected = Ok(Schema::Document(Document {
-            keys: map! {
-                "foo".to_string() => Schema::AnyOf(set!(
-                    Schema::Atomic(Atomic::String),
-                    Schema::Atomic(Atomic::Null),
-                )),
-                "bar".to_string() => Schema::Atomic(Atomic::String),
-                "car".to_string() => Schema::Atomic(Atomic::Integer),
-                "zar".to_string() => Schema::Atomic(Atomic::Integer),
-            },
-            required: set!("bar".to_string(), "car".to_string(), "zar".to_string()),
-            ..Default::default()
-        })),
-        input = r#"{"$match": {"$expr": {"$eq": [null, {"$indexOfBytes": ["$foo", "$bar", "$car", "$zar"]}]}}}"#,
-        starting_schema = Schema::Document(Document {
-            keys: map! {
-                "foo".to_string() => Schema::Any,
-                "bar".to_string() => Schema::Any,
-                "car".to_string() => Schema::Any,
-                "zar".to_string() => Schema::Any,
-            },
-            required: set!(
-                "foo".to_string(),
-                "bar".to_string(),
-                "car".to_string(),
-                "zar".to_string()
-            ),
-            ..Default::default()
-        })
-    );
-
-    test_derive_schema_for_match_stage!(
-        indexofcp,
-        expected = Ok(Schema::Document(Document {
-            keys: map! {
-                "foo".to_string() => Schema::Atomic(Atomic::String),
-                "bar".to_string() => Schema::Atomic(Atomic::String),
->>>>>>> dec13a81
-            },
-            required: set!("foo".to_string(), "bar".to_string()),
-            ..Default::default()
-        })),
-<<<<<<< HEAD
+            },
+            required: set!("foo".to_string(), "bar".to_string()),
+            ..Default::default()
+        })),
         input = r#"{"$match": {"$expr": {"$setUnion": ["$foo", "$bar"]}}}"#,
         starting_schema = Schema::Document(Document {
             keys: map! {
                 "foo".to_string() => Schema::Any,
                 "bar".to_string() => Schema::Any
             },
-=======
-        input = r#"{"$match": {"$expr": {"$indexOfCP": ["$foo", "$bar"]}}}"#,
-        starting_schema = Schema::Document(Document {
-            keys: map! {
-                "foo".to_string() => Schema::Any,
-                "bar".to_string() => Schema::Any,
-            },
-            required: set!("foo".to_string(), "bar".to_string()),
->>>>>>> dec13a81
-            ..Default::default()
-        })
-    );
-    test_derive_schema_for_match_stage!(
-<<<<<<< HEAD
+            ..Default::default()
+        })
+    );
+    test_derive_schema_for_match_stage!(
         size,
         expected = Ok(Schema::Document(Document {
             keys: map! {
@@ -2326,58 +3041,10 @@
                 "foo".to_string() => Schema::Any,
                 "bar".to_string() => Schema::Any
             },
-=======
-        indexofcp_eq_null,
-        expected = Ok(Schema::Document(Document {
-            keys: map! {
-                "foo".to_string() => Schema::AnyOf(set!(
-                    Schema::Atomic(Atomic::String),
-                    Schema::Atomic(Atomic::Null),
-                )),
-                "bar".to_string() => Schema::Atomic(Atomic::String),
-            },
-            required: set!("bar".to_string()),
-            ..Default::default()
-        })),
-        input = r#"{"$match": {"$expr": {"$eq": [null, {"$indexOfCP": ["$foo", "$bar"]}]}}}"#,
-        starting_schema = Schema::Document(Document {
-            keys: map! {
-                "foo".to_string() => Schema::Any,
-                "bar".to_string() => Schema::Any,
-            },
-            required: set!("foo".to_string(), "bar".to_string()),
-            ..Default::default()
-        })
-    );
-    test_derive_schema_for_match_stage!(
-        indexofcp_3_arg_eq_null,
-        expected = Ok(Schema::Document(Document {
-            keys: map! {
-                "foo".to_string() => Schema::AnyOf(set!(
-                    Schema::Atomic(Atomic::String),
-                    Schema::Atomic(Atomic::Null),
-                )),
-                "bar".to_string() => Schema::Atomic(Atomic::String),
-                "car".to_string() => Schema::Atomic(Atomic::Integer),
-            },
-            required: set!("bar".to_string(), "car".to_string()),
-            ..Default::default()
-        })),
-        input =
-            r#"{"$match": {"$expr": {"$eq": [null, {"$indexOfCP": ["$foo", "$bar", "$car"]}]}}}"#,
-        starting_schema = Schema::Document(Document {
-            keys: map! {
-                "foo".to_string() => Schema::Any,
-                "bar".to_string() => Schema::Any,
-                "car".to_string() => Schema::Any,
-            },
-            required: set!("foo".to_string(), "bar".to_string(), "car".to_string()),
->>>>>>> dec13a81
-            ..Default::default()
-        })
-    );
-    test_derive_schema_for_match_stage!(
-<<<<<<< HEAD
+            ..Default::default()
+        })
+    );
+    test_derive_schema_for_match_stage!(
         last_n,
         expected = Ok(Schema::Document(Document {
             keys: map! {
@@ -2393,41 +3060,10 @@
                 "foo".to_string() => Schema::Any,
                 "bar".to_string() => Schema::Any
             },
-=======
-        indexofcp_4_arg_eq_null,
-        expected = Ok(Schema::Document(Document {
-            keys: map! {
-                "foo".to_string() => Schema::AnyOf(set!(
-                    Schema::Atomic(Atomic::String),
-                    Schema::Atomic(Atomic::Null),
-                )),
-                "bar".to_string() => Schema::Atomic(Atomic::String),
-                "car".to_string() => Schema::Atomic(Atomic::Integer),
-                "zar".to_string() => Schema::Atomic(Atomic::Integer),
-            },
-            required: set!("bar".to_string(), "car".to_string(), "zar".to_string()),
-            ..Default::default()
-        })),
-        input = r#"{"$match": {"$expr": {"$eq": [null, {"$indexOfCP": ["$foo", "$bar", "$car", "$zar"]}]}}}"#,
-        starting_schema = Schema::Document(Document {
-            keys: map! {
-                "foo".to_string() => Schema::Any,
-                "bar".to_string() => Schema::Any,
-                "car".to_string() => Schema::Any,
-                "zar".to_string() => Schema::Any,
-            },
-            required: set!(
-                "foo".to_string(),
-                "bar".to_string(),
-                "car".to_string(),
-                "zar".to_string()
-            ),
->>>>>>> dec13a81
-            ..Default::default()
-        })
-    );
-    test_derive_schema_for_match_stage!(
-<<<<<<< HEAD
+            ..Default::default()
+        })
+    );
+    test_derive_schema_for_match_stage!(
         max_n,
         expected = Ok(Schema::Document(Document {
             keys: map! {
@@ -2443,31 +3079,10 @@
                 "foo".to_string() => Schema::Any,
                 "bar".to_string() => Schema::Any
             },
-=======
-        replaceall,
-        expected = Ok(Schema::Document(Document {
-            keys: map! {
-                "foo".to_string() => Schema::Atomic(Atomic::String),
-                "bar".to_string() => Schema::Atomic(Atomic::String),
-                "car".to_string() => Schema::Atomic(Atomic::String),
-            },
-            required: set!("foo".to_string(), "bar".to_string(), "car".to_string()),
-            ..Default::default()
-        })),
-        input = r#"{"$match": {"$expr": {"$replaceAll": {"input": "$foo", "find": "$bar", "replacement": "$car"}}}}"#,
-        starting_schema = Schema::Document(Document {
-            keys: map! {
-                "foo".to_string() => Schema::Any,
-                "bar".to_string() => Schema::Any,
-                "car".to_string() => Schema::Any,
-            },
-            required: set!("foo".to_string(), "bar".to_string(), "car".to_string()),
->>>>>>> dec13a81
-            ..Default::default()
-        })
-    );
-    test_derive_schema_for_match_stage!(
-<<<<<<< HEAD
+            ..Default::default()
+        })
+    );
+    test_derive_schema_for_match_stage!(
         min_n,
         expected = Ok(Schema::Document(Document {
             keys: map! {
@@ -2483,31 +3098,10 @@
                 "foo".to_string() => Schema::Any,
                 "bar".to_string() => Schema::Any
             },
-=======
-        replaceall_eq_null,
-        expected = Ok(Schema::Document(Document {
-            keys: map! {
-                "foo".to_string() => STRING_OR_NULL.clone(),
-                "bar".to_string() => STRING_OR_NULL.clone(),
-                "car".to_string() => STRING_OR_NULL.clone(),
-            },
-            required: set!(),
-            ..Default::default()
-        })),
-        input = r#"{"$match": {"$expr": {"$eq": [null, {"$replaceAll": {"input": "$foo", "find": "$bar", "replacement": "$car"}}]}}}"#,
-        starting_schema = Schema::Document(Document {
-            keys: map! {
-                "foo".to_string() => Schema::Any,
-                "bar".to_string() => Schema::Any,
-                "car".to_string() => Schema::Any,
-            },
-            required: set!("foo".to_string(), "bar".to_string(), "car".to_string()),
->>>>>>> dec13a81
-            ..Default::default()
-        })
-    );
-    test_derive_schema_for_match_stage!(
-<<<<<<< HEAD
+            ..Default::default()
+        })
+    );
+    test_derive_schema_for_match_stage!(
         index_of_array_all_refs,
         expected = Ok(Schema::Document(Document {
             keys: map! {
@@ -2537,31 +3131,10 @@
                 "start".to_string() => Schema::Any,
                 "end".to_string() => Schema::Any,
             },
-=======
-        replaceone,
-        expected = Ok(Schema::Document(Document {
-            keys: map! {
-                "foo".to_string() => Schema::Atomic(Atomic::String),
-                "bar".to_string() => Schema::Atomic(Atomic::String),
-                "car".to_string() => Schema::Atomic(Atomic::String),
-            },
-            required: set!("foo".to_string(), "bar".to_string(), "car".to_string()),
-            ..Default::default()
-        })),
-        input = r#"{"$match": {"$expr": {"$replaceOne": {"input": "$foo", "find": "$bar", "replacement": "$car"}}}}"#,
-        starting_schema = Schema::Document(Document {
-            keys: map! {
-                "foo".to_string() => Schema::Any,
-                "bar".to_string() => Schema::Any,
-                "car".to_string() => Schema::Any,
-            },
-            required: set!("foo".to_string(), "bar".to_string(), "car".to_string()),
->>>>>>> dec13a81
-            ..Default::default()
-        })
-    );
-    test_derive_schema_for_match_stage!(
-<<<<<<< HEAD
+            ..Default::default()
+        })
+    );
+    test_derive_schema_for_match_stage!(
         index_of_array_maybe_null,
         expected = Ok(Schema::Document(Document {
             keys: map! {
@@ -2641,150 +3214,12 @@
             keys: map! {
                 "foo".to_string() => Schema::Any,
                 "bar".to_string() => Schema::Any
-=======
-        replaceone_eq_null,
-        expected = Ok(Schema::Document(Document {
-            keys: map! {
-                "foo".to_string() => STRING_OR_NULL.clone(),
-                "bar".to_string() => STRING_OR_NULL.clone(),
-                "car".to_string() => STRING_OR_NULL.clone(),
-            },
-            required: set!(),
-            ..Default::default()
-        })),
-        input = r#"{"$match": {"$expr": {"$eq": [null, {"$replaceOne": {"input": "$foo", "find": "$bar", "replacement": "$car"}}]}}}"#,
-        starting_schema = Schema::Document(Document {
-            keys: map! {
-                "foo".to_string() => Schema::Any,
-                "bar".to_string() => Schema::Any,
-                "car".to_string() => Schema::Any,
-            },
-            required: set!("foo".to_string(), "bar".to_string(), "car".to_string()),
-            ..Default::default()
-        })
-    );
-    test_derive_schema_for_match_stage!(
-        regexmatch,
-        expected = Ok(Schema::Document(Document {
-            keys: map! {
-                "foo".to_string() => Schema::Atomic(Atomic::String),
-                "bar".to_string() => Schema::AnyOf(set!(
-                    Schema::Atomic(Atomic::String),
-                    Schema::Atomic(Atomic::Regex),
-                )),
-            },
-            required: set!("foo".to_string(), "bar".to_string()),
-            ..Default::default()
-        })),
-        input = r#"{"$match": {"$expr": {"$regexMatch": {"input": "$foo", "regex": "$bar"}}}}"#,
-        starting_schema = Schema::Document(Document {
-            keys: map! {
-                "foo".to_string() => Schema::Any,
-                "bar".to_string() => Schema::Any,
-            },
-            required: set!("foo".to_string(), "bar".to_string()),
-            ..Default::default()
-        })
-    );
-    test_derive_schema_for_match_stage!(
-        regexmatch_eq_null,
-        expected = Ok(Schema::Document(Document {
-            keys: map! {
-                "foo".to_string() => Schema::Atomic(Atomic::String),
-                "bar".to_string() => Schema::AnyOf(set!(
-                    Schema::Atomic(Atomic::String),
-                    Schema::Atomic(Atomic::Regex),
-                )),
-            },
-            required: set!("foo".to_string(), "bar".to_string()),
-            ..Default::default()
-        })),
-        input = r#"{"$match": {"$expr": {"$eq": [null, {"$regexMatch": {"input": "$foo", "regex": "$bar"}}]}}}"#,
-        starting_schema = Schema::Document(Document {
-            keys: map! {
-                "foo".to_string() => Schema::Any,
-                "bar".to_string() => Schema::Any,
-            },
-            required: set!("foo".to_string(), "bar".to_string()),
-            ..Default::default()
-        })
-    );
-    test_derive_schema_for_match_stage!(
-        regexmatch_opts,
-        expected = Ok(Schema::Document(Document {
-            keys: map! {
-                "foo".to_string() => Schema::Atomic(Atomic::String),
-                "bar".to_string() => Schema::AnyOf(set!(
-                    Schema::Atomic(Atomic::String),
-                    Schema::Atomic(Atomic::Regex),
-                )),
-                "car".to_string() => STRING_OR_NULL.clone(),
-            },
-            required: set!("foo".to_string(), "bar".to_string()),
-            ..Default::default()
-        })),
-        input = r#"{"$match": {"$expr": {"$regexMatch": {"input": "$foo", "regex": "$bar", "options": "$car"}}}}"#,
-        starting_schema = Schema::Document(Document {
-            keys: map! {
-                "foo".to_string() => Schema::Any,
-                "bar".to_string() => Schema::Any,
-                "car".to_string() => Schema::Any,
-            },
-            required: set!("foo".to_string(), "bar".to_string()),
-            ..Default::default()
-        })
-    );
-    test_derive_schema_for_match_stage!(
-        regexmatch_opts_eq_null,
-        expected = Ok(Schema::Document(Document {
-            keys: map! {
-                "foo".to_string() => Schema::Atomic(Atomic::String),
-                "bar".to_string() => Schema::AnyOf(set!(
-                    Schema::Atomic(Atomic::String),
-                    Schema::Atomic(Atomic::Regex),
-                )),
-                "car".to_string() => STRING_OR_NULL.clone(),
-            },
-            required: set!("foo".to_string(), "bar".to_string()),
-            ..Default::default()
-        })),
-        input = r#"{"$match": {"$expr": {"$eq": [null, {"$regexMatch": {"input": "$foo", "regex": "$bar", "options": "$car"}}]}}}"#,
-        starting_schema = Schema::Document(Document {
-            keys: map! {
-                "foo".to_string() => Schema::Any,
-                "bar".to_string() => Schema::Any,
-                "car".to_string() => Schema::Any,
-            },
-            required: set!("foo".to_string(), "bar".to_string()),
-            ..Default::default()
-        })
-    );
-    test_derive_schema_for_match_stage!(
-        regexfind,
-        expected = Ok(Schema::Document(Document {
-            keys: map! {
-                "foo".to_string() => Schema::Atomic(Atomic::String),
-                "bar".to_string() => Schema::AnyOf(set!(
-                    Schema::Atomic(Atomic::String),
-                    Schema::Atomic(Atomic::Regex),
-                )),
-            },
-            required: set!("foo".to_string(), "bar".to_string()),
-            ..Default::default()
-        })),
-        input = r#"{"$match": {"$expr": {"$regexFind": {"input": "$foo", "regex": "$bar"}}}}"#,
-        starting_schema = Schema::Document(Document {
-            keys: map! {
-                "foo".to_string() => Schema::Any,
-                "bar".to_string() => Schema::Any,
->>>>>>> dec13a81
-            },
-            required: set!("foo".to_string(), "bar".to_string()),
-            ..Default::default()
-        })
-    );
-    test_derive_schema_for_match_stage!(
-<<<<<<< HEAD
+            },
+            required: set!("foo".to_string(), "bar".to_string()),
+            ..Default::default()
+        })
+    );
+    test_derive_schema_for_match_stage!(
         array_elem_at_null,
         expected = Ok(Schema::Document(Document {
             keys: map! {
@@ -2801,36 +3236,12 @@
             keys: map! {
                 "foo".to_string() => Schema::Any,
                 "bar".to_string() => Schema::Any
-=======
-        regexfind_eq_null,
-        expected = Ok(Schema::Document(Document {
-            keys: map! {
-                "foo".to_string() => Schema::AnyOf(set!(
-                    Schema::Atomic(Atomic::String),
-                    Schema::Atomic(Atomic::Null),
-                )),
-                "bar".to_string() => Schema::AnyOf(set!(
-                    Schema::Atomic(Atomic::String),
-                    Schema::Atomic(Atomic::Regex),
-                    Schema::Atomic(Atomic::Null),
-                )),
-            },
-            required: set!(),
-            ..Default::default()
-        })),
-        input = r#"{"$match": {"$expr": {"$eq": [null, {"$regexFind": {"input": "$foo", "regex": "$bar"}}]}}}"#,
-        starting_schema = Schema::Document(Document {
-            keys: map! {
-                "foo".to_string() => Schema::Any,
-                "bar".to_string() => Schema::Any,
->>>>>>> dec13a81
-            },
-            required: set!("foo".to_string(), "bar".to_string()),
-            ..Default::default()
-        })
-    );
-    test_derive_schema_for_match_stage!(
-<<<<<<< HEAD
+            },
+            required: set!("foo".to_string(), "bar".to_string()),
+            ..Default::default()
+        })
+    );
+    test_derive_schema_for_match_stage!(
         array_to_object_not_null,
         expected = Ok(Schema::Document(Document {
             keys: map! {
@@ -3052,7 +3463,8 @@
             required: set!("foo".to_string()),
             ..Default::default()
         })),
-        input = r#"{"$match": {"$expr": {"$reduce": {"input": "$foo", "initialValue": 1, "in": []}}}}"#,
+        input =
+            r#"{"$match": {"$expr": {"$reduce": {"input": "$foo", "initialValue": 1, "in": []}}}}"#,
         ref_schema = Schema::Any
     );
     test_derive_schema_for_match_stage!(
@@ -3099,377 +3511,10 @@
                 "n".to_string() => Schema::Any
             },
             required: set!("input".to_string(), "position".to_string(), "n".to_string()),
-=======
-        regexfind_opts,
-        expected = Ok(Schema::Document(Document {
-            keys: map! {
-                "foo".to_string() => Schema::Atomic(Atomic::String),
-                "bar".to_string() => Schema::AnyOf(set!(
-                    Schema::Atomic(Atomic::String),
-                    Schema::Atomic(Atomic::Regex),
-                )),
-                "car".to_string() => Schema::AnyOf(set!(
-                    Schema::Atomic(Atomic::String),
-                    Schema::Atomic(Atomic::Null),
-                )),
-            },
-            required: set!("foo".to_string(), "bar".to_string()),
-            ..Default::default()
-        })),
-        input = r#"{"$match": {"$expr": {"$regexFind": {"input": "$foo", "regex": "$bar", "options": "$car"}}}}"#,
-        starting_schema = Schema::Document(Document {
-            keys: map! {
-                "foo".to_string() => Schema::Any,
-                "bar".to_string() => Schema::Any,
-                "car".to_string() => Schema::Any,
-            },
-            required: set!("foo".to_string(), "bar".to_string()),
-            ..Default::default()
-        })
-    );
-    test_derive_schema_for_match_stage!(
-        regexfind_opts_eq_null,
-        expected = Ok(Schema::Document(Document {
-            keys: map! {
-                "foo".to_string() => Schema::AnyOf(set!(
-                    Schema::Atomic(Atomic::String),
-                    Schema::Atomic(Atomic::Null),
-                )),
-                "bar".to_string() => Schema::AnyOf(set!(
-                    Schema::Atomic(Atomic::String),
-                    Schema::Atomic(Atomic::Regex),
-                    Schema::Atomic(Atomic::Null),
-                )),
-                "car".to_string() => Schema::AnyOf(set!(
-                    Schema::Atomic(Atomic::String),
-                    Schema::Atomic(Atomic::Null),
-                )),
-            },
-            required: set!(),
-            ..Default::default()
-        })),
-        input = r#"{"$match": {"$expr": {"$eq": [null, {"$regexFind": {"input": "$foo", "regex": "$bar", "options": "$car"}}]}}}"#,
-        starting_schema = Schema::Document(Document {
-            keys: map! {
-                "foo".to_string() => Schema::Any,
-                "bar".to_string() => Schema::Any,
-                "car".to_string() => Schema::Any,
-            },
-            required: set!("foo".to_string(), "bar".to_string()),
-            ..Default::default()
-        })
-    );
-
-    test_derive_schema_for_match_stage!(
-        regexfindall,
-        expected = Ok(Schema::Document(Document {
-            keys: map! {
-                "foo".to_string() => Schema::Atomic(Atomic::String),
-                "bar".to_string() => Schema::AnyOf(set!(
-                    Schema::Atomic(Atomic::String),
-                    Schema::Atomic(Atomic::Regex),
-                )),
-            },
-            required: set!("foo".to_string(), "bar".to_string()),
-            ..Default::default()
-        })),
-        input = r#"{"$match": {"$expr": {"$regexFindAll": {"input": "$foo", "regex": "$bar"}}}}"#,
-        starting_schema = Schema::Document(Document {
-            keys: map! {
-                "foo".to_string() => Schema::Any,
-                "bar".to_string() => Schema::Any,
-            },
-            required: set!("foo".to_string(), "bar".to_string()),
-            ..Default::default()
-        })
-    );
-    test_derive_schema_for_match_stage!(
-        regexfindall_eq_null,
-        expected = Ok(Schema::Document(Document {
-            keys: map! {
-                "foo".to_string() => Schema::Atomic(Atomic::String),
-                "bar".to_string() => Schema::AnyOf(set!(
-                    Schema::Atomic(Atomic::String),
-                    Schema::Atomic(Atomic::Regex),
-                )),
-            },
-            required: set!("foo".to_string(), "bar".to_string()),
-            ..Default::default()
-        })),
-        input = r#"{"$match": {"$expr": {"$eq": [null, {"$regexFindAll": {"input": "$foo", "regex": "$bar"}}]}}}"#,
-        starting_schema = Schema::Document(Document {
-            keys: map! {
-                "foo".to_string() => Schema::Any,
-                "bar".to_string() => Schema::Any,
-            },
-            required: set!("foo".to_string(), "bar".to_string()),
-            ..Default::default()
-        })
-    );
-    test_derive_schema_for_match_stage!(
-        regexfindall_opts,
-        expected = Ok(Schema::Document(Document {
-            keys: map! {
-                "foo".to_string() => Schema::Atomic(Atomic::String),
-                "bar".to_string() => Schema::AnyOf(set!(
-                    Schema::Atomic(Atomic::String),
-                    Schema::Atomic(Atomic::Regex),
-                )),
-                "car".to_string() => STRING_OR_NULL.clone(),
-            },
-            required: set!("foo".to_string(), "bar".to_string()),
-            ..Default::default()
-        })),
-        input = r#"{"$match": {"$expr": {"$regexFindAll": {"input": "$foo", "regex": "$bar", "options": "$car"}}}}"#,
-        starting_schema = Schema::Document(Document {
-            keys: map! {
-                "foo".to_string() => Schema::Any,
-                "bar".to_string() => Schema::Any,
-                "car".to_string() => Schema::Any,
-            },
-            required: set!("foo".to_string(), "bar".to_string()),
-            ..Default::default()
-        })
-    );
-    test_derive_schema_for_match_stage!(
-        regexfindall_opts_eq_null,
-        expected = Ok(Schema::Document(Document {
-            keys: map! {
-                "foo".to_string() => Schema::Atomic(Atomic::String),
-                "bar".to_string() => Schema::AnyOf(set!(
-                    Schema::Atomic(Atomic::String),
-                    Schema::Atomic(Atomic::Regex),
-                )),
-                "car".to_string() => STRING_OR_NULL.clone(),
-            },
-            required: set!("foo".to_string(), "bar".to_string()),
-            ..Default::default()
-        })),
-        input = r#"{"$match": {"$expr": {"$eq": [null, {"$regexFindAll": {"input": "$foo", "regex": "$bar", "options": "$car"}}]}}}"#,
-        starting_schema = Schema::Document(Document {
-            keys: map! {
-                "foo".to_string() => Schema::Any,
-                "bar".to_string() => Schema::Any,
-                "car".to_string() => Schema::Any,
-            },
-            required: set!("foo".to_string(), "bar".to_string()),
-            ..Default::default()
-        })
-    );
-
-    test_derive_schema_for_match_stage!(
-        trim,
-        expected = Ok(Schema::Document(Document {
-            keys: map! {
-                "foo".to_string() => Schema::Atomic(Atomic::String),
-            },
-            required: set!("foo".to_string()),
-            ..Default::default()
-        })),
-        input = r#"{"$match": {"$expr": {"$trim": {"input": "$foo"}}}}"#,
-        starting_schema = Schema::Document(Document {
-            keys: map! {
-                "foo".to_string() => Schema::Any,
-            },
-            required: set!("foo".to_string()),
-            ..Default::default()
-        })
-    );
-    test_derive_schema_for_match_stage!(
-        trim_chars,
-        expected = Ok(Schema::Document(Document {
-            keys: map! {
-                "foo".to_string() => Schema::Atomic(Atomic::String),
-                "bar".to_string() => Schema::Atomic(Atomic::String),
-            },
-            required: set!("foo".to_string(), "bar".to_string()),
-            ..Default::default()
-        })),
-        input = r#"{"$match": {"$expr": {"$trim": {"input": "$foo", "chars": "$bar"}}}}"#,
-        starting_schema = Schema::Document(Document {
-            keys: map! {
-                "foo".to_string() => Schema::Any,
-                "bar".to_string() => Schema::Any,
-            },
-            required: set!("foo".to_string()),
-            ..Default::default()
-        })
-    );
-    test_derive_schema_for_match_stage!(
-        trim_eq_null,
-        expected = Ok(Schema::Document(Document {
-            keys: map! {
-                "foo".to_string() => STRING_OR_NULL.clone(),
-            },
-            required: set!(),
-            ..Default::default()
-        })),
-        input = r#"{"$match": {"$expr": {"$eq": [null, {"$trim": {"input": "$foo"}}]}}}"#,
-        starting_schema = Schema::Document(Document {
-            keys: map! {
-                "foo".to_string() => Schema::Any,
-            },
-            required: set!("foo".to_string()),
-            ..Default::default()
-        })
-    );
-    test_derive_schema_for_match_stage!(
-        trim_chars_eq_null,
-        expected = Ok(Schema::Document(Document {
-            keys: map! {
-                "foo".to_string() => STRING_OR_NULL.clone(),
-                "bar".to_string() => STRING_OR_NULL.clone(),
-            },
-            required: set!(),
-            ..Default::default()
-        })),
-        input = r#"{"$match": {"$expr": {"$eq": [null, {"$trim": {"input": "$foo", "chars": "$bar"}}]}}}"#,
-        starting_schema = Schema::Document(Document {
-            keys: map! {
-                "foo".to_string() => Schema::Any,
-                "bar".to_string() => Schema::Any,
-            },
-            required: set!("foo".to_string()),
-            ..Default::default()
-        })
-    );
-
-    test_derive_schema_for_match_stage!(
-        ltrim,
-        expected = Ok(Schema::Document(Document {
-            keys: map! {
-                "foo".to_string() => Schema::Atomic(Atomic::String),
-            },
-            required: set!("foo".to_string()),
-            ..Default::default()
-        })),
-        input = r#"{"$match": {"$expr": {"$ltrim": {"input": "$foo"}}}}"#,
-        starting_schema = Schema::Document(Document {
-            keys: map! {
-                "foo".to_string() => Schema::Any,
-            },
-            required: set!("foo".to_string()),
-            ..Default::default()
-        })
-    );
-    test_derive_schema_for_match_stage!(
-        ltrim_chars,
-        expected = Ok(Schema::Document(Document {
-            keys: map! {
-                "foo".to_string() => Schema::Atomic(Atomic::String),
-                "bar".to_string() => Schema::Atomic(Atomic::String),
-            },
-            required: set!("foo".to_string(), "bar".to_string()),
-            ..Default::default()
-        })),
-        input = r#"{"$match": {"$expr": {"$ltrim": {"input": "$foo", "chars": "$bar"}}}}"#,
-        starting_schema = Schema::Document(Document {
-            keys: map! {
-                "foo".to_string() => Schema::Any,
-                "bar".to_string() => Schema::Any,
-            },
-            required: set!("foo".to_string()),
-            ..Default::default()
-        })
-    );
-    test_derive_schema_for_match_stage!(
-        ltrim_eq_null,
-        expected = Ok(Schema::Document(Document {
-            keys: map! {
-                "foo".to_string() => STRING_OR_NULL.clone(),
-            },
-            required: set!(),
-            ..Default::default()
-        })),
-        input = r#"{"$match": {"$expr": {"$eq": [null, {"$ltrim": {"input": "$foo"}}]}}}"#,
-        starting_schema = Schema::Document(Document {
-            keys: map! {
-                "foo".to_string() => Schema::Any,
-            },
-            required: set!("foo".to_string()),
-            ..Default::default()
-        })
-    );
-    test_derive_schema_for_match_stage!(
-        ltrim_chars_eq_null,
-        expected = Ok(Schema::Document(Document {
-            keys: map! {
-                "foo".to_string() => STRING_OR_NULL.clone(),
-                "bar".to_string() => STRING_OR_NULL.clone(),
-            },
-            required: set!(),
-            ..Default::default()
-        })),
-        input = r#"{"$match": {"$expr": {"$eq": [null, {"$ltrim": {"input": "$foo", "chars": "$bar"}}]}}}"#,
-        starting_schema = Schema::Document(Document {
-            keys: map! {
-                "foo".to_string() => Schema::Any,
-                "bar".to_string() => Schema::Any,
-            },
-            required: set!("foo".to_string()),
-            ..Default::default()
-        })
-    );
-
-    test_derive_schema_for_match_stage!(
-        rtrim,
-        expected = Ok(Schema::Document(Document {
-            keys: map! {
-                "foo".to_string() => Schema::Atomic(Atomic::String),
-            },
-            required: set!("foo".to_string()),
-            ..Default::default()
-        })),
-        input = r#"{"$match": {"$expr": {"$rtrim": {"input": "$foo"}}}}"#,
-        starting_schema = Schema::Document(Document {
-            keys: map! {
-                "foo".to_string() => Schema::Any,
-            },
-            required: set!("foo".to_string()),
-            ..Default::default()
-        })
-    );
-    test_derive_schema_for_match_stage!(
-        rtrim_chars,
-        expected = Ok(Schema::Document(Document {
-            keys: map! {
-                "foo".to_string() => Schema::Atomic(Atomic::String),
-                "bar".to_string() => Schema::Atomic(Atomic::String),
-            },
-            required: set!("foo".to_string(), "bar".to_string()),
-            ..Default::default()
-        })),
-        input = r#"{"$match": {"$expr": {"$rtrim": {"input": "$foo", "chars": "$bar"}}}}"#,
-        starting_schema = Schema::Document(Document {
-            keys: map! {
-                "foo".to_string() => Schema::Any,
-                "bar".to_string() => Schema::Any,
-            },
-            required: set!("foo".to_string()),
-            ..Default::default()
-        })
-    );
-    test_derive_schema_for_match_stage!(
-        rtrim_eq_null,
-        expected = Ok(Schema::Document(Document {
-            keys: map! {
-                "foo".to_string() => STRING_OR_NULL.clone(),
-            },
-            required: set!(),
-            ..Default::default()
-        })),
-        input = r#"{"$match": {"$expr": {"$eq": [null, {"$rtrim": {"input": "$foo"}}]}}}"#,
-        starting_schema = Schema::Document(Document {
-            keys: map! {
-                "foo".to_string() => Schema::Any,
-            },
-            required: set!("foo".to_string()),
->>>>>>> dec13a81
-            ..Default::default()
-        })
-    );
-    test_derive_schema_for_match_stage!(
-<<<<<<< HEAD
+            ..Default::default()
+        })
+    );
+    test_derive_schema_for_match_stage!(
         slice_maybe_null,
         expected = Ok(Schema::Document(Document {
             keys: map! {
@@ -3491,24 +3536,6 @@
                 "n".to_string() => Schema::Any
             },
             required: set!("input".to_string(), "position".to_string(), "n".to_string()),
-=======
-        rtrim_chars_eq_null,
-        expected = Ok(Schema::Document(Document {
-            keys: map! {
-                "foo".to_string() => STRING_OR_NULL.clone(),
-                "bar".to_string() => STRING_OR_NULL.clone(),
-            },
-            required: set!(),
-            ..Default::default()
-        })),
-        input = r#"{"$match": {"$expr": {"$eq": [null, {"$rtrim": {"input": "$foo", "chars": "$bar"}}]}}}"#,
-        starting_schema = Schema::Document(Document {
-            keys: map! {
-                "foo".to_string() => Schema::Any,
-                "bar".to_string() => Schema::Any,
-            },
-            required: set!("foo".to_string()),
->>>>>>> dec13a81
             ..Default::default()
         })
     );
