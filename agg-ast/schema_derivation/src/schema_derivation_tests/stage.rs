use crate::{DeriveSchema, ResultSetState};
use agg_ast::definitions::Stage;
use mongosql::{
    map,
    schema::{Atomic, Document, Satisfaction, Schema},
    set,
};
use std::collections::BTreeMap;

mod add_fields {
    use super::*;

    test_derive_stage_schema!(
        add_fields,
        expected = Ok(Schema::Document(Document {
            keys: map! {
                "foo".to_string() => Schema::Atomic(Atomic::Double),
                "bar".to_string() => Schema::Atomic(Atomic::String)
            },
            required: set!("foo".to_string(), "bar".to_string()),
            ..Default::default()
        })),
        input = r#"{"$addFields": {"bar": "baz"}}"#,
        ref_schema = Schema::Atomic(Atomic::Double)
    );
}

mod collection {
    use super::*;

    test_derive_stage_schema!(
        collection,
        expected = Ok(Schema::Document(Document {
            keys: map! {
                "_id".to_string() => Schema::Atomic(Atomic::ObjectId),
                "baz".to_string() => Schema::Atomic(Atomic::String),
                "qux".to_string() => Schema::Atomic(Atomic::Integer)
            },
            required: set! {"baz".to_string(), "qux".to_string(), "_id".to_string()},
            ..Default::default()
        }),),
        input = r#"{"$collection": {"db": "test", "collection": "bar"}}"#
    );
}

mod count {
    use super::*;

    test_derive_stage_schema!(
        count,
        expected = Ok(Schema::Document(Document {
            keys: map! {
                "count".to_string() => Schema::AnyOf(set!(
                        Schema::Atomic(Atomic::Integer),
                        Schema::Atomic(Atomic::Long),
                        Schema::Atomic(Atomic::Double)
                ))
            },
            required: set!("count".to_string()),
            ..Default::default()
        })),
        input = r#"{"$count": "count"}"#
    );
}

mod densify {
    use super::*;

    test_derive_stage_schema!(
        densify_fully_specified,
        expected = Ok(Schema::Document(Document {
            keys: map! {
                "foo".to_string() => Schema::Atomic(Atomic::Integer),
                "bar".to_string() => Schema::Document(Document {
                    keys: map! {
                        "a".to_string() => Schema::Atomic(Atomic::String),
                        "b".to_string() => Schema::Document(Document { keys:
                            map! {
                                "x".to_string() => Schema::Atomic(Atomic::Boolean),
                                "y".to_string() => Schema::Atomic(Atomic::Integer)
                            },
                            // y is the field being densified so it should be kept. x is not referenced as a partition by field nor a densified
                            // field, so it is no longer required
                            required: set!("y".to_string()),
                            // additional_properties: true,
                            ..Default::default()
                        }),
                        "partition_one".to_string() => Schema::Atomic(Atomic::Double),
                    },
                    // a should no longer be required, because it is not the densified field, nor one of the partition by fields
                    // b should be kept as required because it is part of the path of the densified field; partition_one should be kept
                    // because it is one of the partition by fields
                    required: set!("b".to_string(), "partition_one".to_string()),
                    // additional_properties: true,
                    ..Default::default()
                }),
                "partition_two".to_string() => Schema::Atomic(Atomic::Double)
            },
            // partition_two does not become required just because it is a partition by field
            required: set!("bar".to_string()),
            ..Default::default()
        })),
        input = r#"{"$densify": {"field": "bar.b.y", "partitionByFields": ["bar.partition_one", "partition_two"], "range": { "step": 1, "bounds": "full" }}}"#,
        starting_schema = Schema::Document(Document {
            keys: map! {
                "foo".to_string() => Schema::Atomic(Atomic::Integer),
                "bar".to_string() => Schema::Document(Document {
                    keys: map! {
                        "a".to_string() => Schema::Atomic(Atomic::String),
                        "b".to_string() => Schema::Document(Document { keys:
                            map! {
                                "x".to_string() => Schema::Atomic(Atomic::Boolean),
                                "y".to_string() => Schema::Atomic(Atomic::Integer)
                            },
                            required: set!("x".to_string(), "y".to_string()),
                            ..Default::default()
                        }),
                        "partition_one".to_string() => Schema::Atomic(Atomic::Double),
                    },
                    required: set!("a".to_string(), "b".to_string(), "partition_one".to_string()),
                    ..Default::default()
                }),
                "partition_two".to_string() => Schema::Atomic(Atomic::Double)
            },
            required: set!("foo".to_string(), "bar".to_string()),
            ..Default::default()
        })
    );
}

mod documents {
    use super::*;

    test_derive_stage_schema!(
        empty,
        expected = Ok(Schema::Document(Document::default())),
        input = r#"{"$documents": []}"#
    );

    test_derive_stage_schema!(
        singleton,
        expected = Ok(Schema::Document(Document {
            keys: map! {
                "a".to_string() => Schema::Atomic(Atomic::Integer)
            },
            required: set!("a".to_string()),
            ..Default::default()
        })),
        input = r#" {"$documents": [{"a": 1}]}"#
    );

    test_derive_stage_schema!(
        multiple_documents,
        expected = Ok(Schema::Document(Document {
            keys: map! {
                "a".to_string() => Schema::AnyOf(set!(
                    Schema::Atomic(Atomic::Integer),
                    Schema::Atomic(Atomic::String),
                    Schema::Document(Document {
                        keys: map! {
                            "b".to_string() => Schema::Document(Document {
                                keys: map!{
                                    "c".to_string() => Schema::Atomic(Atomic::Boolean)
                                },
                                required: set!("c".to_string()),
                                ..Default::default()
                            })
                        },
                        required: set!("b".to_string()),
                        ..Default::default()
                    })
                )),
                "b".to_string() => Schema::AnyOf(set!(
                    Schema::Atomic(Atomic::Null),
                    Schema::Atomic(Atomic::Integer)
                ))
            },
            required: set!("a".to_string()),
            ..Default::default()
        })),
        input = r#"{"$documents": [
                     {"a": 1, "b": 2},
                     {"a": "yes", "b": null},
                     {"a": {"b": {"c": true}}}
        ]}"#
    );
}

mod facet {
    // SQL-2369: implement schema derivation for bucketing stages
    //     use super::*;

    //     test_derive_stage_schema!(
    //         empty,
    //         expected = Ok(Schema::Document(Document::default())),
    //         input = r#"stage: {"$facet": {}}"#
    //     );

    //     test_derive_stage_schema!(
    //         single,
    //         expected = Ok(Schema::Document(Document {
    //             keys: map! {
    //                 "outputField1".to_string() => Schema::Array(Box::new(
    //                     Schema::Document(Document {
    //                         keys: map! {
    //                             "x".to_string() => Schema::Atomic(Atomic::Integer)
    //                         },
    //                         required: set!("x".to_string()),
    //                         ..Default::default()
    //                     })
    //                 ))
    //             },
    //             required: set!("outputField1".to_string()),
    //             ..Default::default()
    //         })),
    //         input = r#"{"$facet": { "outputField1": [{"$count": "x"}] }}"#
    //     );

    //     test_derive_stage_schema!(
    //         multiple,
    //         expected = Ok(Schema::Document(Document {
    //             keys: map! {
    //                 "o1".to_string() => Schema::Array(Box::new(
    //                     Schema::Document(Document {
    //                         keys: map! {
    //                             "x".to_string() => Schema::Atomic(Atomic::String),
    //                         },
    //                         required: set!(),
    //                         ..Default::default()
    //                     })
    //                 )),
    //                 "outputField2".to_string() => Schema::Array(Box::new(
    //                     Schema::Document(Document {
    //                         keys: map! {
    //                             "x".to_string() => Schema::Atomic(Atomic::Integer)
    //                         },
    //                         required: set!(),
    //                         ..Default::default()
    //                     })
    //                 ))
    //             },
    //             required: set!("outputField1".to_string()),
    //             ..Default::default()
    //         })),
    //         input = r#"{"$facet": {
    //             "o1": [{"$limit": 10}, {"$project": {"_id": 0}}],
    //             "outputField2": [{"$count": "x"}],
    //         }}"#,
    //         starting_schema = Schema::Document(Document {
    //             keys: map! {
    //                 "x".to_string() => Schema::Atomic(Atomic::String),
    //                 "_id".to_string() => Schema::Atomic(Atomic::ObjectId)
    //             },
    //             required: set!("_id".to_string()),
    //             ..Default::default()
    //         })
    //     );
}

mod group {
    use super::*;

    test_derive_stage_schema!(
        simple,
        expected = Ok(Schema::Document(Document {
            keys: map! {
                "_id".to_string() => Schema::Atomic(Atomic::String),
                "count".to_string() => Schema::AnyOf(set!(
                    Schema::Atomic(Atomic::Integer),
                    Schema::Atomic(Atomic::Long),
                    Schema::Atomic(Atomic::Double),
                    Schema::Atomic(Atomic::Decimal)
                ))
            },
            required: set!("_id".to_string(), "count".to_string()),
            ..Default::default()
        })),
        input = r#"{"$group": {"_id": "$foo", "count": {"$sum": 1}}}"#,
        ref_schema = Schema::Atomic(Atomic::String)
    );

    test_derive_stage_schema!(
        multiple_keys,
        expected = Ok(Schema::Document(Document {
            keys: map! {
                "_id".to_string() => Schema::Document(Document {
                    keys: map! {
                        "foo".to_string() => Schema::Atomic(Atomic::String),
                        "bar".to_string() => Schema::Atomic(Atomic::Integer)
                    },
                    required: set!("foo".to_string(), "bar".to_string()),
                    ..Default::default()
                }),
                "count".to_string() => Schema::AnyOf(set!(
                    Schema::Atomic(Atomic::Integer),
                    Schema::Atomic(Atomic::Long),
                    Schema::Atomic(Atomic::Double),
                    Schema::Atomic(Atomic::Decimal)
                )),
                "sum".to_string() => Schema::AnyOf(set!(
                    Schema::Atomic(Atomic::Integer),
                    Schema::Atomic(Atomic::Long),
                    Schema::Atomic(Atomic::Double),
                    Schema::Atomic(Atomic::Decimal)
                ))
            },
            required: set!("_id".to_string(), "count".to_string(), "sum".to_string()),
            ..Default::default()
        })),
        input = r#"{"$group": {"_id": {"foo": "$foo", "bar": "$bar"}, "count": {"$sum": 1}, "sum": {"$sum": "$bar"}}}"#,
        starting_schema = Schema::Document(Document {
            keys: map! {
                "foo".to_string() => Schema::Atomic(Atomic::String),
                "bar".to_string() => Schema::Atomic(Atomic::Integer)
            },
            required: set!("foo".to_string(), "bar".to_string()),
            ..Default::default()
        })
    );
}

mod sort_by_count {
    use super::*;

    test_derive_stage_schema!(
        field_ref,
        expected = Ok(Schema::Document(Document {
            keys: map! {
                "_id".to_string() => Schema::Atomic(Atomic::Symbol),
                "count".to_string() => Schema::AnyOf(set!(Schema::Atomic(Atomic::Integer), Schema::Atomic(Atomic::Long)))
            },
            required: set!("_id".to_string(), "count".to_string()),
            ..Default::default()
        })),
        input = r#"{ "$sortByCount": "$foo" }"#,
        ref_schema = Schema::Atomic(Atomic::Symbol)
    );
}

mod unwind {
    use super::*;

    test_derive_stage_schema!(
        field_ref,
        expected = Ok(Schema::Document(Document {
            keys: map! {
                "foo".to_string() => Schema::Atomic(Atomic::Double)
            },
            required: set!("foo".to_string()),
            ..Default::default()
        })),
        input = r#"{ "$unwind": "$foo" }"#,
        ref_schema = Schema::Array(Box::new(Schema::Atomic(Atomic::Double)))
    );

    test_derive_stage_schema!(
        field_ref_multiple_different_array_types,
        expected = Ok(Schema::Document(Document {
            keys: map! {
                "foo".to_string() => Schema::AnyOf(set!(
                    Schema::Atomic(Atomic::BinData),
                    Schema::Atomic(Atomic::Boolean),
                    Schema::Atomic(Atomic::Double),
                    Schema::Atomic(Atomic::Integer),
                    Schema::Atomic(Atomic::String),
                ))
            },
            required: set!("foo".to_string()),
            ..Default::default()
        })),
        input = r#"{ "$unwind": "$foo" }"#,
        ref_schema = Schema::AnyOf(set!(
            Schema::Atomic(Atomic::BinData),
            Schema::Array(Box::new(Schema::Atomic(Atomic::Double))),
            Schema::Array(Box::new(Schema::Atomic(Atomic::Integer))),
            Schema::Array(Box::new(Schema::AnyOf(set!(
                Schema::Atomic(Atomic::String),
                Schema::Atomic(Atomic::Boolean),
            ))))
        ))
    );

    test_derive_stage_schema!(
        field_ref_nested,
        expected = Ok(Schema::Document(Document {
            keys: map! {
                "foo".to_string() => Schema::Document(Document {
                    keys: map! {
                        "bar".to_string() => Schema::Atomic(Atomic::Double)
                    },
                    required: set!("bar".to_string()),
                    ..Default::default()
                })
            },
            required: set!("foo".to_string()),
            ..Default::default()
        })),
        input = r#"{"$unwind": {"path": "$foo.bar"}}"#,
        ref_schema = Schema::Document(Document {
            keys: map! {
                "bar".to_string() => Schema::Array(Box::new(Schema::Atomic(Atomic::Double)))
            },
            required: set!("bar".to_string()),
            ..Default::default()
        })
    );

    test_derive_stage_schema!(
        document_no_options,
        expected = Ok(Schema::Document(Document {
            keys: map! {
                "foo".to_string() => Schema::Atomic(Atomic::Double)
            },
            required: set!("foo".to_string()),
            ..Default::default()
        })),
        input = r#"{"$unwind": {"path": "$foo"}}"#,
        ref_schema = Schema::Array(Box::new(Schema::Atomic(Atomic::Double)))
    );

    test_derive_stage_schema!(
        document_include_array_index_not_null,
        expected = Ok(Schema::Document(Document {
            keys: map! {
                "foo".to_string() => Schema::Atomic(Atomic::Double),
                "i".to_string() => Schema::Atomic(Atomic::Integer)
            },
            required: set!("foo".to_string(), "i".to_string()),
            ..Default::default()
        })),
        input = r#"{"$unwind": {"path": "$foo", "includeArrayIndex": "i"}}"#,
        ref_schema = Schema::Array(Box::new(Schema::Atomic(Atomic::Double)))
    );

    test_derive_stage_schema!(
        document_all_options,
        expected = Ok(Schema::Document(Document {
            keys: map! {
                "foo".to_string() => Schema::AnyOf(set!(
                    Schema::Atomic(Atomic::Double),
                    Schema::Atomic(Atomic::Null)
                )),
                "bar".to_string() => Schema::Atomic(Atomic::ObjectId),
                "i".to_string() => Schema::AnyOf(set!(
                    Schema::Atomic(Atomic::Integer),
                    Schema::Atomic(Atomic::Null)
                )),
            },
            required: set!("bar".to_string(), "i".to_string()),
            ..Default::default()
        })),
        input = r#"{"$unwind": {"path": "$foo", "includeArrayIndex": "i", "preserveNullAndEmptyArrays": true }}"#,
        starting_schema = Schema::Document(Document {
            keys: map! {
                "foo".to_string() => Schema::AnyOf(set!(
                    Schema::Array(Box::new(Schema::Atomic(Atomic::Double))),
                    Schema::Atomic(Atomic::Null)
                )),
                "bar".to_string() => Schema::Atomic(Atomic::ObjectId)
            },
            required: set!("bar".to_string()),
            ..Default::default()
        })
    );
}

mod lookup {
    use super::*;

    test_derive_stage_schema!(
        eq_lookup,
        expected = Ok(Schema::Document(Document {
            keys: map! {
                "arr".to_string() => Schema::Array(
                    Box::new(Schema::Document(Document {
                        keys: map! {
                            "_id".to_string() => Schema::Atomic(Atomic::ObjectId),
                            "baz".to_string() => Schema::Atomic(Atomic::String),
                            "qux".to_string() => Schema::Atomic(Atomic::Integer)
                        },
                        required: set!("baz".to_string(), "qux".to_string(), "_id".to_string()),
                        ..Default::default()
                    }))
                ),
                "foo".to_string() => Schema::Atomic(Atomic::String)
            },
            required: set!("foo".to_string(), "arr".to_string()),
            ..Default::default()
        })),
        input = r#"{"$lookup": {"from": "bar", "localField": "foo", "foreignField": "baz", "as": "arr"}}"#,
        starting_schema = Schema::Document(Document {
            keys: map! {
                "foo".to_string() => Schema::Atomic(Atomic::String)
            },
            required: set!("foo".to_string()),
            ..Default::default()
        })
    );
    test_derive_stage_schema!(
        eq_lookup_nested_as,
        expected = Ok(Schema::Document(Document {
            keys: map! {
                "arr".to_string() =>
                    Schema::Document(Document {
                        keys: map! {
                            "arr".to_string() => Schema::Array(
                                Box::new(Schema::Document(Document {
                                keys: map! {
                                    "_id".to_string() => Schema::Atomic(Atomic::ObjectId),
                                    "baz".to_string() => Schema::Atomic(Atomic::String),
                                    "qux".to_string() => Schema::Atomic(Atomic::Integer)
                                },
                                required: set!("baz".to_string(), "qux".to_string(), "_id".to_string()),
                                ..Default::default()
                            }))),
                        },
                        required: set!("arr".to_string()),
                        ..Default::default()
                    }),
                "foo".to_string() => Schema::Atomic(Atomic::String)
            },
            required: set!("foo".to_string(), "arr".to_string()),
            ..Default::default()
        })),
        input = r#"{"$lookup": {"from": "bar", "localField": "foo", "foreignField": "baz", "as": "arr.arr"}}"#,
        starting_schema = Schema::Document(Document {
            keys: map! {
                "foo".to_string() => Schema::Atomic(Atomic::String)
            },
            required: set!("foo".to_string()),
            ..Default::default()
        })
    );
    test_derive_stage_schema!(
        eq_lookup_overwrite_as,
        expected = Ok(Schema::Document(Document {
            keys: map! {
                "foo".to_string() => Schema::Array(
                    Box::new(Schema::Document(Document {
                        keys: map! {
                            "_id".to_string() => Schema::Atomic(Atomic::ObjectId),
                            "baz".to_string() => Schema::Atomic(Atomic::String),
                            "qux".to_string() => Schema::Atomic(Atomic::Integer)
                        },
                        required: set!("baz".to_string(), "qux".to_string(), "_id".to_string()),
                        ..Default::default()
                    }))
                ),
            },
            required: set!("foo".to_string()),
            ..Default::default()
        })),
        input = r#"{"$lookup": {"from": "bar", "localField": "foo", "foreignField": "baz", "as": "foo"}}"#,
        starting_schema = Schema::Document(Document {
            keys: map! {
                "foo".to_string() => Schema::Atomic(Atomic::String)
            },
            required: set!("foo".to_string()),
            ..Default::default()
        })
    );

    test_derive_stage_schema!(
        concise_subquery_lookup,
        expected = Ok(Schema::Document(Document {
            keys: map! {
                "arr".to_string() => Schema::Array(
                    Box::new(Schema::Document(Document {
                        keys: map! {
                            "_id".to_string() => Schema::Atomic(Atomic::ObjectId),
                            "out".to_string() => Schema::Atomic(Atomic::String),
                        },
                        required: set!("out".to_string(), "_id".to_string()),
                        ..Default::default()
                    }))
                ),
                "foo".to_string() => Schema::Atomic(Atomic::String)
            },
            required: set!("foo".to_string(), "arr".to_string()),
            ..Default::default()
        })),
        input = r#"{"$lookup": {"from": "bar", "localField": "foo", "foreignField": "baz", "let": {"x": "$foo"}, "pipeline": [{"$project": {"out": {"$concat": ["$$x", "$baz"]}}}], "as": "arr"}}"#,
        starting_schema = Schema::Document(Document {
            keys: map! {
                "foo".to_string() => Schema::Atomic(Atomic::String)
            },
            required: set!("foo".to_string()),
            ..Default::default()
        })
    );
    test_derive_stage_schema!(
        subquery_lookup,
        expected = Ok(Schema::Document(Document {
            keys: map! {
                "arr".to_string() => Schema::Array(
                    Box::new(Schema::Document(Document {
                        keys: map! {
                            "_id".to_string() => Schema::Atomic(Atomic::ObjectId),
                            "out".to_string() => Schema::Atomic(Atomic::String),
                        },
                        required: set!("out".to_string(), "_id".to_string()),
                        ..Default::default()
                    }))
                ),
                "foo".to_string() => Schema::Atomic(Atomic::String)
            },
            required: set!("foo".to_string(), "arr".to_string()),
            ..Default::default()
        })),
        input = r#"{"$lookup": {"from": "bar", "let": {"x": "$foo"}, "pipeline": [{"$project": {"out": {"$concat": ["$$x", "$baz"]}}}], "as": "arr"}}"#,
        starting_schema = Schema::Document(Document {
            keys: map! {
                "foo".to_string() => Schema::Atomic(Atomic::String)
            },
            required: set!("foo".to_string()),
            ..Default::default()
        })
    );
    test_derive_stage_schema!(
        subquery_lookup_overwrite_as,
        expected = Ok(Schema::Document(Document {
            keys: map! {
                "foo".to_string() => Schema::Array(
                    Box::new(Schema::Document(Document {
                        keys: map! {
                            "_id".to_string() => Schema::Atomic(Atomic::ObjectId),
                            "out".to_string() => Schema::Atomic(Atomic::String),
                        },
                        required: set!("out".to_string(), "_id".to_string()),
                        ..Default::default()
                    }))
                ),
            },
            required: set!("foo".to_string()),
            ..Default::default()
        })),
        input = r#"{"$lookup": {"from": "bar", "let": {"x": "foo"}, "pipeline": [{"$project": {"out": {"$concat": ["$$x", "$baz"]}}}], "as": "foo"}}"#,
        starting_schema = Schema::Document(Document {
            keys: map! {
                "foo".to_string() => Schema::Atomic(Atomic::String)
            },
            required: set!("foo".to_string()),
            ..Default::default()
        })
    );
}

mod graphlookup {
    use super::*;

    test_derive_stage_schema!(
        graphlookup_simple,
        expected = Ok(Schema::Document(Document {
            keys: map! {
                "arr".to_string() => Schema::Array(
                    Box::new(Schema::Document(Document {
                        keys: map! {
                            "_id".to_string() => Schema::Atomic(Atomic::ObjectId),
                            "baz".to_string() => Schema::Atomic(Atomic::String),
                            "qux".to_string() => Schema::Atomic(Atomic::Integer)
                        },
                        required: set!("baz".to_string(), "qux".to_string(), "_id".to_string()),
                        ..Default::default()
                    }))
                ),
                "foo".to_string() => Schema::Atomic(Atomic::String)
            },
            required: set!("foo".to_string(), "arr".to_string()),
            ..Default::default()
        })),
        input = r#"{"$graphLookup": {"from": "bar", "startWith": "$foo", "connectFromField": "foo", "connectToField": "baz", "as": "arr"}}"#,
        starting_schema = Schema::Document(Document {
            keys: map! {
                "foo".to_string() => Schema::Atomic(Atomic::String)
            },
            required: set!("foo".to_string()),
            ..Default::default()
        })
    );
    test_derive_stage_schema!(
        graphlookup_depth_field,
        expected = Ok(Schema::Document(Document {
            keys: map! {
                "arr".to_string() => Schema::Array(
                    Box::new(Schema::Document(Document {
                        keys: map! {
                            "_id".to_string() => Schema::Atomic(Atomic::ObjectId),
                            "baz".to_string() => Schema::Atomic(Atomic::String),
                            "qux".to_string() => Schema::Atomic(Atomic::Integer),
                            "DEPTH".to_string() => Schema::Atomic(Atomic::Long)
                        },
                        required: set!("baz".to_string(), "qux".to_string(), "_id".to_string(), "DEPTH".to_string()),
                        ..Default::default()
                    }))
                ),
                "foo".to_string() => Schema::Atomic(Atomic::String)
            },
            required: set!("foo".to_string(), "arr".to_string()),
            ..Default::default()
        })),
        input = r#"{"$graphLookup": {"from": "bar", "startWith": "$foo", "connectFromField": "foo", "connectToField": "baz", "depthField": "DEPTH", "as": "arr"}}"#,
        starting_schema = Schema::Document(Document {
            keys: map! {
                "foo".to_string() => Schema::Atomic(Atomic::String)
            },
            required: set!("foo".to_string()),
            ..Default::default()
        })
    );
    test_derive_stage_schema!(
        graphlookup_overwrite_depth_field,
        expected = Ok(Schema::Document(Document {
            keys: map! {
                "arr".to_string() => Schema::Array(
                    Box::new(Schema::Document(Document {
                        keys: map! {
                            "_id".to_string() => Schema::Atomic(Atomic::ObjectId),
                            "baz".to_string() => Schema::Atomic(Atomic::Long),
                            "qux".to_string() => Schema::Atomic(Atomic::Integer),
                        },
                        required: set!("baz".to_string(), "qux".to_string(), "_id".to_string()),
                        ..Default::default()
                    }))
                ),
                "foo".to_string() => Schema::Atomic(Atomic::String)
            },
            required: set!("foo".to_string(), "arr".to_string()),
            ..Default::default()
        })),
        input = r#"{"$graphLookup": {"from": "bar", "startWith": "$foo", "connectFromField": "foo", "connectToField": "baz", "depthField": "baz", "as": "arr"}}"#,
        starting_schema = Schema::Document(Document {
            keys: map! {
                "foo".to_string() => Schema::Atomic(Atomic::String)
            },
            required: set!("foo".to_string()),
            ..Default::default()
        })
    );
    test_derive_stage_schema!(
        graphlookup_overwrite_as,
        expected = Ok(Schema::Document(Document {
            keys: map! {
                "foo".to_string() => Schema::Array(
                    Box::new(Schema::Document(Document {
                        keys: map! {
                            "_id".to_string() => Schema::Atomic(Atomic::ObjectId),
                            "baz".to_string() => Schema::Atomic(Atomic::String),
                            "qux".to_string() => Schema::Atomic(Atomic::Integer),
                            "DEPTH".to_string() => Schema::Atomic(Atomic::Long)
                        },
                        required: set!("baz".to_string(), "qux".to_string(), "_id".to_string(), "DEPTH".to_string()),
                        ..Default::default()
                    }))
                ),
            },
            required: set!("foo".to_string()),
            ..Default::default()
        })),
        input = r#"{"$graphLookup": {"from": "bar", "startWith": "$foo", "connectFromField": "foo", "connectToField": "baz", "depthField": "DEPTH", "as": "foo"}}"#,
        starting_schema = Schema::Document(Document {
            keys: map! {
                "foo".to_string() => Schema::Atomic(Atomic::String)
            },
            required: set!("foo".to_string()),
            ..Default::default()
        })
    );
}

<<<<<<< HEAD
mod set_window_fields {
    use super::*;

    test_derive_stage_schema!(
        set_windows_fields,
        expected = Ok(Schema::Document(Document {
            keys: map! {
                "foo".to_string() => Schema::Atomic(Atomic::String),
                "documents".to_string() => Schema::AnyOf(set!(
                    Schema::Atomic(Atomic::Integer),
                    Schema::Atomic(Atomic::Long),
                    Schema::Atomic(Atomic::Double),
                    Schema::Atomic(Atomic::Decimal)
                )),
                "no_window".to_string() => Schema::AnyOf(set!(
                    Schema::Atomic(Atomic::Double),
                    Schema::Atomic(Atomic::Null)
                )),
                "range_and_unit".to_string() => Schema::AnyOf(set!(
                    Schema::Atomic(Atomic::Integer),
                    Schema::Atomic(Atomic::Long)
                )),
                "set".to_string() => Schema::Array(Box::new(Schema::Atomic(Atomic::String))),
                "push".to_string() => Schema::Array(Box::new(Schema::Atomic(Atomic::String))),
                "avg".to_string() => Schema::Atomic(Atomic::Null),
                "bottom".to_string() => Schema::Array(Box::new(Schema::Atomic(Atomic::String))),
                "bottomN".to_string() => Schema::Array(Box::new(Schema::Array(Box::new(Schema::Atomic(Atomic::String))))),
                "count".to_string() => Schema::AnyOf(set!(
                    Schema::Atomic(Atomic::Integer),
                    Schema::Atomic(Atomic::Long)
                ))
            },
            required: set!(
                "foo".to_string(),
                "documents".to_string(),
                "no_window".to_string(),
                "range_and_unit".to_string(),
                "set".to_string(),
                "push".to_string(),
                "avg".to_string(),
                "bottom".to_string(),
                "bottomN".to_string(),
                "count".to_string()
            ),
            ..Default::default()
        })),
        input = r#"{"$setWindowFields": {
                        "output": {
                            "documents": {
                                "$sum": 1,
                                "window": {
                                    "documents": [-1, 1]
                                }
                            },
                            "no_window": {
                                "$derivative": {
                                    "input": 1,
                                    "unit": "seconds"
                                }
                            },
                            "range_and_unit": {
                                "$denseRank": {},
                                "window": {
                                    "range": [-10, 10],
                                    "unit": "seconds"
                                }
                            },
                            "set": {
                                "$addToSet": "$foo"
                            },
                            "push": {
                                "$push": "$foo"
                            },
                            "avg": {
                                "$avg": "$foo"
                            },
                            "bottom": {
                                "$bottom":
                                {
                                    "output": [ "$foo" ],
                                    "sortBy": { "score": -1 }
                                }
                            },
                            "bottomN": {
                                "$bottomN":
                                {
                                    "n": 2,
                                    "output": [ "$foo" ],
                                    "sortBy": { "score": -1 }
                                }
                            },
                            "count": {
                                "$count": {}
                            }
                        }
                }}"#,
        ref_schema = Schema::Atomic(Atomic::String)
=======
mod project {
    use super::*;

    test_derive_stage_schema!(
        project_simple,
        expected = Ok(Schema::Document(Document {
            keys: map! {
                "_id".to_string() => Schema::Atomic(Atomic::ObjectId),
                "foo".to_string() => Schema::Atomic(Atomic::String),
                "bar".to_string() => Schema::Atomic(Atomic::String),
            },
            required: set!("_id".to_string(), "foo".to_string(), "bar".to_string()),
            ..Default::default()
        })),
        input = r#"{"$project": {"foo": 1, "bar": {"$concat": ["$foo", "hello"]}}}"#,
        starting_schema = Schema::Document(Document {
            keys: map! {
                "_id".to_string() => Schema::Atomic(Atomic::ObjectId),
                "foo".to_string() => Schema::Atomic(Atomic::String),
                "bar".to_string() => Schema::Atomic(Atomic::Integer),
                "baz".to_string() => Schema::Atomic(Atomic::Boolean),
            },
            required: set!(
                "_id".to_string(),
                "foo".to_string(),
                "bar".to_string(),
                "baz".to_string()
            ),
            ..Default::default()
        })
    );
    test_derive_stage_schema!(
        project_remove_id,
        expected = Ok(Schema::Document(Document {
            keys: map! {
                "foo".to_string() => Schema::Atomic(Atomic::String),
                "bar".to_string() => Schema::Atomic(Atomic::String),
            },
            required: set!("foo".to_string(), "bar".to_string()),
            ..Default::default()
        })),
        input = r#"{"$project": {"_id": 0, "foo": 1, "bar": {"$concat": ["$foo", "hello"]}}}"#,
        starting_schema = Schema::Document(Document {
            keys: map! {
                "_id".to_string() => Schema::Atomic(Atomic::ObjectId),
                "foo".to_string() => Schema::Atomic(Atomic::String),
                "bar".to_string() => Schema::Atomic(Atomic::Integer),
                "baz".to_string() => Schema::Atomic(Atomic::Boolean),
            },
            required: set!(
                "_id".to_string(),
                "foo".to_string(),
                "bar".to_string(),
                "baz".to_string()
            ),
            ..Default::default()
        })
    );
    test_derive_stage_schema!(
        project_exclude,
        expected = Ok(Schema::Document(Document {
            keys: map! {
                "_id".to_string() => Schema::Atomic(Atomic::ObjectId),
                "baz".to_string() => Schema::Atomic(Atomic::Boolean),
            },
            required: set!("_id".to_string(), "baz".to_string()),
            ..Default::default()
        })),
        input = r#"{"$project": {"foo": 0, "bar": 0}}"#,
        starting_schema = Schema::Document(Document {
            keys: map! {
                "_id".to_string() => Schema::Atomic(Atomic::ObjectId),
                "foo".to_string() => Schema::Atomic(Atomic::String),
                "bar".to_string() => Schema::Atomic(Atomic::Integer),
                "baz".to_string() => Schema::Atomic(Atomic::Boolean),
            },
            required: set!(
                "_id".to_string(),
                "foo".to_string(),
                "bar".to_string(),
                "baz".to_string()
            ),
            ..Default::default()
        })
>>>>>>> 3dffe060
    );
}

mod union {
    use super::*;

    test_derive_stage_schema!(
        union_simple,
        expected = Ok(Schema::Document(Document {
            keys: map! {
                "_id".to_string() => Schema::Atomic(Atomic::ObjectId),
                "food".to_string() => Schema::Atomic(Atomic::String),
                "baz".to_string() => Schema::Atomic(Atomic::String),
                "qux".to_string() => Schema::Atomic(Atomic::Integer),
            },
            required: set!(),
            ..Default::default()
        })),
        input = r#"{"$unionWith": "bar"}"#,
        starting_schema = Schema::Document(Document {
            keys: map! {
                "food".to_string() => Schema::Atomic(Atomic::String)
            },
            required: set!("foo".to_string()),
            ..Default::default()
        })
    );
    test_derive_stage_schema!(
        union_pipeline,
        expected = Ok(Schema::Document(Document {
            keys: map! {
                "_id".to_string() => Schema::Atomic(Atomic::ObjectId),
                "food".to_string() => Schema::Atomic(Atomic::String),
                "out".to_string() => Schema::AnyOf(set!{
                    Schema::Atomic(Atomic::String),
                    Schema::Atomic(Atomic::Decimal),
                }),
            },
            required: set!("out".to_string()),
            ..Default::default()
        })),
        input = r#"{"$unionWith": {"collection": "bar", "pipeline": [{"$project": {"out": {"$concat": ["$baz", "$baz"]}}}]}}"#,
        starting_schema = Schema::Document(Document {
            keys: map! {
                "food".to_string() => Schema::Atomic(Atomic::String),
                "out".to_string() => Schema::Atomic(Atomic::Decimal),
            },
            required: set!("foo".to_string(), "out".to_string()),
            ..Default::default()
        })
    );
}<|MERGE_RESOLUTION|>--- conflicted
+++ resolved
@@ -767,7 +767,6 @@
     );
 }
 
-<<<<<<< HEAD
 mod set_window_fields {
     use super::*;
 
@@ -865,7 +864,9 @@
                         }
                 }}"#,
         ref_schema = Schema::Atomic(Atomic::String)
-=======
+    );
+}
+
 mod project {
     use super::*;
 
@@ -950,7 +951,6 @@
             ),
             ..Default::default()
         })
->>>>>>> 3dffe060
     );
 }
 
