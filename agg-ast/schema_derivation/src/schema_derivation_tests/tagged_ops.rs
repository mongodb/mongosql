use crate::schema_derivation::{DeriveSchema, ResultSetState};
use agg_ast::definitions::Expression;
use mongosql::{
    map,
    schema::{Atomic, Document, Satisfaction, Schema},
    set,
};
use std::collections::BTreeMap;

mod misc_ops {
    use super::*;

    test_derive_expression_schema!(
        constant_integral,
        expected = Ok(Schema::AnyOf(set!(
            Schema::Atomic(Atomic::Integer),
            Schema::Atomic(Atomic::Long)
        ))),
        input = r#"{ "$documentNumber": { } }"#
    );

    // $cond
    test_derive_expression_schema!(
        cond,
        expected = Ok(Schema::AnyOf(set!(
            Schema::Atomic(Atomic::Integer),
            Schema::Atomic(Atomic::String),
        ))),
        input = r#"{ "$cond": [true, 1, "yes"] }"#
    );
    // $shift
    test_derive_expression_schema!(
        shift_no_default_uses_null,
        expected = Ok(Schema::AnyOf(set! {
            Schema::Atomic(Atomic::Integer),
            Schema::Atomic(Atomic::Null),
        })),
        input = r#"{ "$shift": { "output": 1, "by": 1 } }"#
    );
    test_derive_expression_schema!(
        shift_with_default,
        expected = Ok(Schema::AnyOf(set! {
            Schema::Atomic(Atomic::Integer),
            Schema::Atomic(Atomic::String),
        })),
        input = r#"{ "$shift": { "output": 1, "by": 1, "default": "abc" } }"#
    );

    // $switch
    test_derive_expression_schema!(
        switch,
        expected = Ok(Schema::AnyOf(set! {
            Schema::Atomic(Atomic::Integer),
            Schema::Atomic(Atomic::String),
            Schema::Atomic(Atomic::Null),
        })),
        input = r#"{ "$switch": {
                        "branches": [
                            { "case": false, "then": 1 },
                            { "case": true, "then": "yes" }
                        ],
                        "default": null
        }}"#
    );
}

mod window_ops {
    use super::*;
    test_derive_expression_schema!(
        window_func_decimal,
        expected = Ok(Schema::AnyOf(set!(
            Schema::Atomic(Atomic::Decimal),
            Schema::Atomic(Atomic::Null),
        ))),
        input = r#"{ "$derivative": { "input": "$foo", "unit": "hour" } }"#,
        ref_schema = Schema::Atomic(Atomic::Decimal)
    );

    test_derive_expression_schema!(
        window_func_double_by_default,
        expected = Ok(Schema::AnyOf(set!(
            Schema::Atomic(Atomic::Double),
            Schema::Atomic(Atomic::Null),
        ))),
        input = r#"{ "$derivative": { "input": 123, "unit": "hour" } }"#
    );

    test_derive_expression_schema!(
        window_func_null,
        expected = Ok(Schema::Atomic(Atomic::Null)),
        input = r#"{ "$derivative": { "input": null, "unit": "hour" } }"#
    );

    test_derive_expression_schema!(
        window_func_possibly_missing,
        expected = Ok(Schema::AnyOf(set!(
            Schema::Atomic(Atomic::Double),
            Schema::Atomic(Atomic::Null),
        ))),
        input = r#"{ "$derivative": { "input": "$foo", "unit": "hour" } }"#,
        ref_schema = Schema::AnyOf(set!(Schema::Missing, Schema::Atomic(Atomic::Integer)))
    );

    test_derive_expression_schema!(
        locf,
        expected = Ok(Schema::AnyOf(set!(
            Schema::Atomic(Atomic::Integer),
            Schema::Missing,
        ))),
        input = r#"{ "$locf": "$foo" }"#,
        ref_schema = Schema::AnyOf(set!(Schema::Missing, Schema::Atomic(Atomic::Integer)))
    );

    test_derive_expression_schema!(
        exp_mov_avg,
        expected = Ok(Schema::AnyOf(set!(
            Schema::Atomic(Atomic::Decimal),
            Schema::Atomic(Atomic::Double),
            Schema::Atomic(Atomic::Null),
        ))),
        input = r#"{"$expMovingAvg": 
            { "input": "$foo", "N": 3, "alpha": 0.5 }
        }"#,
        ref_schema = Schema::AnyOf(set!(
            Schema::Atomic(Atomic::Decimal),
            Schema::Atomic(Atomic::Double),
            Schema::Atomic(Atomic::Null),
        ))
    );
    test_derive_expression_schema!(
        integral,
        expected = Ok(Schema::AnyOf(set!(
            Schema::Atomic(Atomic::Double),
            Schema::Atomic(Atomic::Decimal),
        ))),
        input = r#"{"$integral": 
            { "input": "$foo", "unit": "minute" }
        }"#,
        ref_schema = Schema::AnyOf(set!(
            Schema::Atomic(Atomic::Integer),
            Schema::Atomic(Atomic::Long),
            Schema::Atomic(Atomic::Decimal),
        ))
    );
    test_derive_expression_schema!(
        last_n,
        expected = Ok(Schema::Array(Box::new(Schema::AnyOf(set!(
            Schema::Atomic(Atomic::Integer),
            Schema::Atomic(Atomic::Long),
            Schema::Atomic(Atomic::Decimal),
        ))))),
        input = r#"{"$lastN": 
            { "input": "$foo", "n": 3 }
        }"#,
        ref_schema = Schema::AnyOf(set!(
            Schema::Atomic(Atomic::Integer),
            Schema::Atomic(Atomic::Long),
            Schema::Atomic(Atomic::Decimal),
        ))
    );
<<<<<<< HEAD
    // SQL-2792
    // test_derive_expression_schema!(
    //     max_n,
    //     expected = Ok(Schema::Array(Box::new(Schema::AnyOf(set!(
    //         Schema::Atomic(Atomic::Integer),
    //         Schema::Atomic(Atomic::Long),
    //         Schema::Atomic(Atomic::Decimal),
    //     ))))),
    //     input = r#"{"$maxN":
    //         { "input": "$foo", "n": 3 }
    //     }"#,
    //     ref_schema = Schema::AnyOf(set!(
    //         Schema::Atomic(Atomic::Integer),
    //         Schema::Atomic(Atomic::Long),
    //         Schema::Atomic(Atomic::Decimal),
    //     ))
    // );
=======
    test_derive_expression_schema!(
        max_n,
        expected = Ok(Schema::AnyOf(set!(
            Schema::Atomic(Atomic::Integer),
            Schema::Atomic(Atomic::Long),
            Schema::Atomic(Atomic::Decimal),
        ))),
        input = r#"{"$maxN": 
            { "input": "$foo", "n": 3 }
        }"#,
        ref_schema = Schema::AnyOf(set!(
            Schema::Atomic(Atomic::Integer),
            Schema::Atomic(Atomic::Long),
            Schema::Atomic(Atomic::Decimal),
        ))
    );
>>>>>>> 5101df00
    test_derive_expression_schema!(
        median,
        expected = Ok(Schema::AnyOf(set!(
            Schema::Atomic(Atomic::Double),
            Schema::Atomic(Atomic::Null),
        ))),
        input = r#"{"$median": {
            "input": "$foo",
            "method": "approximate"
          }
        }"#,
        ref_schema = Schema::AnyOf(set!(
            Schema::Atomic(Atomic::Decimal),
            Schema::Atomic(Atomic::Double),
            Schema::Atomic(Atomic::Null),
        ))
    );
<<<<<<< HEAD
    // SQL-2792
    // test_derive_expression_schema!(
    //     min_n,
    //     expected = Ok(Schema::Array(Box::new(Schema::AnyOf(set!(
    //         Schema::Atomic(Atomic::Integer),
    //         Schema::Atomic(Atomic::Long),
    //         Schema::Atomic(Atomic::Decimal),
    //     ))))),
    //     input = r#"{"$minN":
    //         { "input": "$foo", "n": 3 }
    //     }"#,
    //     ref_schema = Schema::AnyOf(set!(
    //         Schema::Atomic(Atomic::Integer),
    //         Schema::Atomic(Atomic::Long),
    //         Schema::Atomic(Atomic::Decimal),
    //     ))
    // );
=======
    test_derive_expression_schema!(
        min_n,
        expected = Ok(Schema::AnyOf(set!(
            Schema::Atomic(Atomic::Integer),
            Schema::Atomic(Atomic::Long),
            Schema::Atomic(Atomic::Decimal),
        ))),
        input = r#"{"$minN": 
            { "input": "$foo", "n": 3 }
        }"#,
        ref_schema = Schema::AnyOf(set!(
            Schema::Atomic(Atomic::Integer),
            Schema::Atomic(Atomic::Long),
            Schema::Atomic(Atomic::Decimal),
        ))
    );
>>>>>>> 5101df00
    test_derive_expression_schema!(
        percentile,
        expected = Ok(Schema::Array(Box::new(Schema::AnyOf(set!(
            Schema::Atomic(Atomic::Null),
            Schema::Atomic(Atomic::Double),
        ))))),
        input = r#"{"$percentile": 
          {
            "input": "$foo",
            "p": [0.5, 0.6],
            "method": "approximate"
          }
        }"#,
        ref_schema = Schema::AnyOf(set!(
            Schema::Atomic(Atomic::Decimal),
            Schema::Atomic(Atomic::Double),
            Schema::Atomic(Atomic::Null),
        ))
    );
    test_derive_expression_schema!(
        top,
        expected = Ok(Schema::Array(Box::new(Schema::AnyOf(set!(
            Schema::Atomic(Atomic::Integer),
            Schema::Atomic(Atomic::Long),
            Schema::Atomic(Atomic::Decimal),
        ))))),
        input = r#"{"$top": 
            { 
              "sortBy": {"foo": 1}, 
              "output": ["$foo"]
            }
        }"#,
        ref_schema = Schema::AnyOf(set!(
            Schema::Atomic(Atomic::Integer),
            Schema::Atomic(Atomic::Long),
            Schema::Atomic(Atomic::Decimal),
        ))
    );
    test_derive_expression_schema!(
        top_n,
        expected = Ok(Schema::Array(Box::new(Schema::Array(Box::new(
            Schema::AnyOf(set!(
                Schema::Atomic(Atomic::Integer),
                Schema::Atomic(Atomic::Long),
                Schema::Atomic(Atomic::Decimal),
            ))
        ))))),
        input = r#"{"$topN": 
            {
              "n": 4,
              "sortBy": {"foo": 1}, 
              "output": ["$foo"]
            }
        }"#,
        ref_schema = Schema::AnyOf(set!(
            Schema::Atomic(Atomic::Integer),
            Schema::Atomic(Atomic::Long),
            Schema::Atomic(Atomic::Decimal),
        ))
    );
}

mod array_ops {
    use super::*;
    test_derive_expression_schema!(
        zip_no_defaults,
        expected = Ok(Schema::Array(Box::new(Schema::Array(Box::new(
            Schema::AnyOf(set!(
                Schema::Atomic(Atomic::Integer),
                Schema::Atomic(Atomic::String),
            ))
        ))))),
        input = r#"{"$zip": {"inputs": ["$foo", [1,2,3]]}}"#,
        ref_schema = Schema::Array(Box::new(Schema::AnyOf(set!(
            Schema::Atomic(Atomic::Integer),
            Schema::Atomic(Atomic::String),
        ))))
    );
    test_derive_expression_schema!(
        zip_defaults,
        expected = Ok(Schema::Array(Box::new(Schema::Array(Box::new(
            Schema::AnyOf(set!(
                Schema::Atomic(Atomic::String),
                Schema::Atomic(Atomic::Integer),
            ))
        ))))),
        input = r#"{"$zip": {"inputs": ["$foo", [1,2,3]], "defaults": ["hello"]}}"#,
        ref_schema = Schema::Array(Box::new(Schema::Atomic(Atomic::Integer)))
    );
    test_derive_expression_schema!(
        zip_error,
        expected = Err(crate::Error::InvalidExpressionForField(
            "Literal(String(\"hello\"))".to_string(),
            "inputs"
        )),
        input = r#"{"$zip": {"inputs": "hello"}}"#
    );
    test_derive_expression_schema!(
        map_this,
        expected = Ok(Schema::Array(Box::new(Schema::AnyOf(set!(
            Schema::Atomic(Atomic::Integer),
            Schema::Atomic(Atomic::Double),
        ))))),
        input = r#"{"$map": {"input": "$foo", "in": "$$this"}}"#,
        ref_schema = Schema::Array(Box::new(Schema::AnyOf(set!(
            Schema::Atomic(Atomic::Integer),
            Schema::Atomic(Atomic::Double),
        ))))
    );
    test_derive_expression_schema!(
        map_as,
        expected = Ok(Schema::Array(Box::new(Schema::AnyOf(set!(
            Schema::Atomic(Atomic::Integer),
            Schema::Atomic(Atomic::Double),
        ))))),
        input = r#"{"$map": {"input": "$foo", "as": "bar", "in": "$$bar"}}"#,
        ref_schema = Schema::Array(Box::new(Schema::AnyOf(set!(
            Schema::Atomic(Atomic::Integer),
            Schema::Atomic(Atomic::Double),
        ))))
    );
    test_derive_expression_schema!(
        map_maybe_null,
        expected = Ok(Schema::AnyOf(set!(
            Schema::Atomic(Atomic::Null),
            Schema::Array(Box::new(Schema::AnyOf(set!(
                Schema::Atomic(Atomic::Integer),
                Schema::Atomic(Atomic::Double),
            ))))
        ))),
        input = r#"{"$map": {"input": "$foo", "as": "bar", "in": "$$bar"}}"#,
        ref_schema = Schema::AnyOf(set!(
            Schema::Atomic(Atomic::Null),
            Schema::Array(Box::new(Schema::AnyOf(set!(
                Schema::Atomic(Atomic::Integer),
                Schema::Atomic(Atomic::Double),
            ))))
        ))
    );
    test_derive_expression_schema!(
        map_null,
        expected = Ok(Schema::Atomic(Atomic::Null)),
        input = r#"{"$map": {"input": "$foo", "as": "bar", "in": "$$bar"}}"#,
        ref_schema = Schema::Atomic(Atomic::Null)
    );
    test_derive_expression_schema!(
        map_error,
        expected = Err(crate::Error::InvalidExpressionForField(
            "Literal(String(\"hello\"))".to_string(),
            "input"
        )),
        input = r#"{"$map": {"input": "hello", "in": "foo"}}"#
    );
    test_derive_expression_schema!(
        reduce,
        expected = Ok(Schema::AnyOf(set!(
            Schema::Atomic(Atomic::Integer),
            Schema::Atomic(Atomic::Double),
        ))),
        input = r#"{"$reduce": {"input": "$foo", "initialValue": 42, "in": "$$this"}}"#,
        ref_schema = Schema::Array(Box::new(Schema::AnyOf(set!(
            Schema::Atomic(Atomic::Integer),
            Schema::Atomic(Atomic::Double),
        ))))
    );
    test_derive_expression_schema!(
        reduce_maybe_null,
        expected = Ok(Schema::AnyOf(set!(
            Schema::Atomic(Atomic::Integer),
            Schema::Atomic(Atomic::Double),
            Schema::Atomic(Atomic::Null),
        ))),
        input = r#"{"$reduce": {"input": "$foo", "initialValue": 42, "in": "$$this"}}"#,
        ref_schema = Schema::AnyOf(set!(
            Schema::Array(Box::new(Schema::AnyOf(set!(
                Schema::Atomic(Atomic::Integer),
                Schema::Atomic(Atomic::Double),
            )))),
            Schema::Missing,
            Schema::Atomic(Atomic::Null)
        ))
    );
    test_derive_expression_schema!(
        reduce_null,
        expected = Ok(Schema::Atomic(Atomic::Null)),
        input = r#"{"$reduce": {"input": "$foo", "initialValue": 42, "in": "$$this"}}"#,
        ref_schema = Schema::Atomic(Atomic::Null)
    );
    test_derive_expression_schema!(
        reduce_error,
        expected = Err(crate::Error::InvalidExpressionForField(
            "Literal(String(\"hello\"))".to_string(),
            "input"
        )),
        input = r#"{"$reduce": {"input": "hello", "initialValue": "stuff", "in": "foo"}}"#
    );
    test_derive_expression_schema!(
        replace_one,
        expected = Ok(Schema::Atomic(Atomic::String)),
        input = r#"{"$replaceOne": {"input": "$foo", "find": "x", "replacement": "y"}}"#,
        ref_schema = Schema::Atomic(Atomic::String)
    );
    test_derive_expression_schema!(
        replace_one_maybe_null_args,
        expected = Ok(Schema::AnyOf(
            set! {Schema::Atomic(Atomic::String), Schema::Atomic(Atomic::Null)}
        )),
        input = r#"{ "$replaceOne": { "input": "$i", "find": "$f", "replacement": "$r" } }"#,
        starting_schema = Schema::Document(Document {
            keys: map! {
                "i".to_string() => Schema::AnyOf(set!{Schema::Atomic(Atomic::String), Schema::Atomic(Atomic::Null)}),
                "f".to_string() => Schema::AnyOf(set!{Schema::Atomic(Atomic::String), Schema::Atomic(Atomic::Null)}),
                "r".to_string() => Schema::AnyOf(set!{Schema::Atomic(Atomic::String), Schema::Atomic(Atomic::Null)}),
            },
            required: set! {"i".to_string(), "f".to_string(), "r".to_string()},
            additional_properties: false,
            jaccard_index: None,
        })
    );
    test_derive_expression_schema!(
        replace_one_maybe_missing_args,
        expected = Ok(Schema::AnyOf(
            set! {Schema::Atomic(Atomic::String), Schema::Atomic(Atomic::Null)}
        )),
        input = r#"{ "$replaceOne": { "input": "$i", "find": "$f", "replacement": "$r" } }"#,
        starting_schema = Schema::Document(Document {
            keys: map! {
                "i".to_string() => Schema::Atomic(Atomic::String),
                "f".to_string() => Schema::Atomic(Atomic::String),
                "r".to_string() => Schema::Atomic(Atomic::String),
            },
            required: set! {},
            additional_properties: false,
            jaccard_index: None,
        })
    );
    test_derive_expression_schema!(
        replace_all,
        expected = Ok(Schema::Atomic(Atomic::String)),
        input = r#"{"$replaceAll": {"input": "$foo", "find": "x", "replacement": "y"}}"#,
        ref_schema = Schema::Atomic(Atomic::String)
    );
    test_derive_expression_schema!(
        replace_all_maybe_null_args,
        expected = Ok(Schema::AnyOf(
            set! {Schema::Atomic(Atomic::String), Schema::Atomic(Atomic::Null)}
        )),
        input = r#"{ "$replaceAll": { "input": "$i", "find": "$f", "replacement": "$r" } }"#,
        starting_schema = Schema::Document(Document {
            keys: map! {
                "i".to_string() => Schema::AnyOf(set!{Schema::Atomic(Atomic::String), Schema::Atomic(Atomic::Null)}),
                "f".to_string() => Schema::AnyOf(set!{Schema::Atomic(Atomic::String), Schema::Atomic(Atomic::Null)}),
                "r".to_string() => Schema::AnyOf(set!{Schema::Atomic(Atomic::String), Schema::Atomic(Atomic::Null)}),
            },
            required: set! {"i".to_string(), "f".to_string(), "r".to_string()},
            additional_properties: false,
            jaccard_index: None,
        })
    );
    test_derive_expression_schema!(
        replace_all_maybe_missing_args,
        expected = Ok(Schema::AnyOf(
            set! {Schema::Atomic(Atomic::String), Schema::Atomic(Atomic::Null)}
        )),
        input = r#"{ "$replaceAll": { "input": "$i", "find": "$f", "replacement": "$r" } }"#,
        starting_schema = Schema::Document(Document {
            keys: map! {
                "i".to_string() => Schema::Atomic(Atomic::String),
                "f".to_string() => Schema::Atomic(Atomic::String),
                "r".to_string() => Schema::Atomic(Atomic::String),
            },
            required: set! {},
            additional_properties: false,
            jaccard_index: None,
        })
    );
}

mod group_ops {
    use super::*;
    test_derive_expression_schema!(
        top_expression,
        expected = Ok(Schema::Array(Box::new(Schema::AnyOf(
            set! {Schema::Atomic(Atomic::Integer), Schema::Atomic(Atomic::String)}
        )))),
        input = r#"{"$top": {
                     "output": [ "$foo", "hello" ],
                     "sortBy": { "score": -1 }
                   }}"#,
        ref_schema = Schema::Atomic(Atomic::Integer)
    );
    test_derive_expression_schema!(
        top_n_expression,
        expected = Ok(Schema::Array(Box::new(Schema::Array(Box::new(
            Schema::AnyOf(set! {Schema::Atomic(Atomic::Integer), Schema::Atomic(Atomic::String)})
        ))))),
        input = r#"{"$topN": {
                     "output": [ "$foo", "hello" ],
                     "sortBy": { "score": -1 },
                     "n": 64
                   }}"#,
        ref_schema = Schema::Atomic(Atomic::Integer)
    );
    test_derive_expression_schema!(
        bottom_expression,
        expected = Ok(Schema::Array(Box::new(Schema::AnyOf(
            set! {Schema::Atomic(Atomic::Integer), Schema::Atomic(Atomic::String)}
        )))),
        input = r#"{"$bottom": {
                     "output": [ "$foo", "hello" ],
                     "sortBy": { "score": -1 }
                   }}"#,
        ref_schema = Schema::Atomic(Atomic::Integer)
    );
    test_derive_expression_schema!(
        bottom_n_expression,
        expected = Ok(Schema::Array(Box::new(Schema::Array(Box::new(
            Schema::AnyOf(set! {Schema::Atomic(Atomic::Integer), Schema::Atomic(Atomic::String)})
        ))))),
        input = r#"{"$bottomN": {
                     "output": [ "$foo", "hello" ],
                     "sortBy": { "score": -1 },
                     "n": 64
                   }}"#,
        ref_schema = Schema::Atomic(Atomic::Integer)
    );
<<<<<<< HEAD
    // SQL-2792
    // test_derive_expression_schema!(
    //     max_n,
    //     expected = Ok(Schema::Array(Box::new(Schema::AnyOf(set! {
    //         Schema::Atomic(Atomic::Integer),
    //         Schema::Atomic(Atomic::String),
    //         Schema::Atomic(Atomic::Double),
    //         Schema::Atomic(Atomic::Decimal),
    //         Schema::Atomic(Atomic::Date),
    //         Schema::Atomic(Atomic::Timestamp),
    //         Schema::Atomic(Atomic::MaxKey),
    //     })))),
    //     input = r#"{"$maxN": {"input": "$foo", "n": 64}}"#,
    //     ref_schema = Schema::AnyOf(set! {
    //         Schema::Atomic(Atomic::Integer),
    //         Schema::Atomic(Atomic::String),
    //         Schema::Atomic(Atomic::Double),
    //         Schema::Atomic(Atomic::Decimal),
    //         Schema::Atomic(Atomic::Date),
    //         Schema::Atomic(Atomic::Timestamp),
    //         Schema::Atomic(Atomic::MaxKey),
    //     })
    // );
    // test_derive_expression_schema!(
    //     min_n,
    //     expected = Ok(Schema::Array(Box::new(Schema::AnyOf(set! {
    //         Schema::Atomic(Atomic::Integer),
    //         Schema::Atomic(Atomic::String),
    //         Schema::Atomic(Atomic::Double),
    //         Schema::Atomic(Atomic::Decimal),
    //         Schema::Atomic(Atomic::Date),
    //         Schema::Atomic(Atomic::Timestamp),
    //         Schema::Atomic(Atomic::MaxKey),
    //     })))),
    //     input = r#"{"$minN": {"input": "$foo", "n": 64}}"#,
    //     ref_schema = Schema::AnyOf(set! {
    //         Schema::Atomic(Atomic::Integer),
    //         Schema::Atomic(Atomic::String),
    //         Schema::Atomic(Atomic::Double),
    //         Schema::Atomic(Atomic::Decimal),
    //         Schema::Atomic(Atomic::Date),
    //         Schema::Atomic(Atomic::Timestamp),
    //         Schema::Atomic(Atomic::MaxKey),
    //     })
    // );
=======
    test_derive_expression_schema!(
        max_n,
        expected = Ok(Schema::AnyOf(set! {
            Schema::Atomic(Atomic::Integer),
            Schema::Atomic(Atomic::String),
            Schema::Atomic(Atomic::Double),
            Schema::Atomic(Atomic::Decimal),
            Schema::Atomic(Atomic::Date),
            Schema::Atomic(Atomic::Timestamp),
            Schema::Atomic(Atomic::MaxKey),
        })),
        input = r#"{"$maxN": {"input": "$foo", "n": 64}}"#,
        ref_schema = Schema::AnyOf(set! {
            Schema::Atomic(Atomic::Integer),
            Schema::Atomic(Atomic::String),
            Schema::Atomic(Atomic::Double),
            Schema::Atomic(Atomic::Decimal),
            Schema::Atomic(Atomic::Date),
            Schema::Atomic(Atomic::Timestamp),
            Schema::Atomic(Atomic::MaxKey),
        })
    );
    test_derive_expression_schema!(
        min_n,
        expected = Ok(Schema::AnyOf(set! {
            Schema::Atomic(Atomic::Integer),
            Schema::Atomic(Atomic::String),
            Schema::Atomic(Atomic::Double),
            Schema::Atomic(Atomic::Decimal),
            Schema::Atomic(Atomic::Date),
            Schema::Atomic(Atomic::Timestamp),
            Schema::Atomic(Atomic::MaxKey),
        })),
        input = r#"{"$minN": {"input": "$foo", "n": 64}}"#,
        ref_schema = Schema::AnyOf(set! {
            Schema::Atomic(Atomic::Integer),
            Schema::Atomic(Atomic::String),
            Schema::Atomic(Atomic::Double),
            Schema::Atomic(Atomic::Decimal),
            Schema::Atomic(Atomic::Date),
            Schema::Atomic(Atomic::Timestamp),
            Schema::Atomic(Atomic::MaxKey),
        })
    );
>>>>>>> 5101df00
    test_derive_expression_schema!(
        push,
        expected = Ok(Schema::Array(Box::new(Schema::AnyOf(set!(
            Schema::Atomic(Atomic::Integer),
            Schema::Atomic(Atomic::String),
            Schema::Atomic(Atomic::Null),
        ))))),
        input = r#"{"$push": "$foo"}"#,
        ref_schema = Schema::AnyOf(set!(
            Schema::Atomic(Atomic::Integer),
            Schema::Atomic(Atomic::String),
            Schema::Atomic(Atomic::Null),
        ))
    );
    test_derive_expression_schema!(
        add_to_set,
        expected = Ok(Schema::Array(Box::new(Schema::AnyOf(set!(
            Schema::Atomic(Atomic::Integer),
            Schema::Atomic(Atomic::String),
            Schema::Atomic(Atomic::Null),
        ))))),
        input = r#"{"$addToSet": "$foo"}"#,
        ref_schema = Schema::AnyOf(set!(
            Schema::Atomic(Atomic::Integer),
            Schema::Atomic(Atomic::String),
            Schema::Atomic(Atomic::Null),
        ))
    );
}

mod numeric_ops {
    use super::*;

    test_derive_expression_schema!(
        median_double,
        expected = Ok(Schema::Atomic(Atomic::Double)),
        input = r#"{ "$median": { "input": 123, "method": "approximate" } }"#
    );

    test_derive_expression_schema!(
        median_double_nullish,
        expected = Ok(Schema::AnyOf(set!(
            Schema::Atomic(Atomic::Double),
            Schema::Atomic(Atomic::Null),
        ))),
        input = r#"{ "$median": { "input": "$foo", "method": "approximate" } }"#,
        ref_schema = Schema::AnyOf(set!(
            Schema::Atomic(Atomic::Integer),
            Schema::Atomic(Atomic::Null)
        ))
    );

    test_derive_expression_schema!(
        median_possibly_missing,
        expected = Ok(Schema::AnyOf(set!(
            Schema::Atomic(Atomic::Double),
            Schema::Atomic(Atomic::Null),
        ))),
        input = r#"{ "$median": { "input": "$foo", "method": "approximate" } }"#,
        ref_schema = Schema::AnyOf(set!(Schema::Atomic(Atomic::Integer), Schema::Missing))
    );

    test_derive_expression_schema!(
        median_null,
        expected = Ok(Schema::Atomic(Atomic::Null)),
        input = r#"{ "$median": { "input": null, "method": "approximate" } }"#
    );
}

mod string_ops {
    use super::*;
    test_derive_expression_schema!(
        regex_find,
        expected = Ok(Schema::AnyOf(set!(
            Schema::Atomic(Atomic::Null),
            Schema::Document(Document {
                keys: map! {
                    "match".to_string() => Schema::Atomic(Atomic::String),
                    "idx".to_string() => Schema::Atomic(Atomic::Integer),
                    "captures".to_string() => Schema::Array(Box::new(Schema::AnyOf(set!(Schema::Atomic(Atomic::String), Schema::Atomic(Atomic::Null)))))
                },
                required: set!(),
                ..Default::default()
            })
        ))),
        input = r#"{ "$regexFind": { "input": "$category", "regex": "/cafe/" }  }"#
    );

    test_derive_expression_schema!(
        regex_find_all,
        expected = Ok(Schema::Array(Box::new(Schema::Document(Document {
            keys: map! {
                "match".to_string() => Schema::Atomic(Atomic::String),
                "idx".to_string() => Schema::Atomic(Atomic::Integer),
                "captures".to_string() => Schema::Array(Box::new(Schema::AnyOf(set!(Schema::Atomic(Atomic::String), Schema::Atomic(Atomic::Null)))))
            },
            required: set!(),
            ..Default::default()
        })))),
        input = r#"{ "$regexFindAll": { "input": "$category", "regex": "/cafe/" }  }"#
    );

    test_derive_expression_schema!(
        trim_string,
        expected = Ok(Schema::Atomic(Atomic::String)),
        input = r#"{ "$trim": { "input": "hi friend", "chars": "hi" }  }"#
    );

    test_derive_expression_schema!(
        trim_input_null,
        expected = Ok(Schema::Atomic(Atomic::Null)),
        input = r#"{ "$trim": { "input": null, "chars": "hi" }  }"#
    );

    test_derive_expression_schema!(
        trim_chars_null,
        expected = Ok(Schema::Atomic(Atomic::Null)),
        input = r#"{ "$trim": { "input": "hi", "chars": null } }"#
    );

    test_derive_expression_schema!(
        trim_nullish,
        expected = Ok(Schema::AnyOf(set!(
            Schema::Atomic(Atomic::String),
            Schema::Atomic(Atomic::Null)
        ))),
        input = r#"{ "$trim": { "input": "$foo", "chars": "hi" }  }"#,
        ref_schema = Schema::AnyOf(set!(
            Schema::Atomic(Atomic::String),
            Schema::Atomic(Atomic::Null)
        ))
    );

    test_derive_expression_schema!(
        trim_possibly_missing,
        expected = Ok(Schema::AnyOf(set!(
            Schema::Atomic(Atomic::String),
            Schema::Atomic(Atomic::Null)
        ))),
        input = r#"{ "$trim": { "input": "$foo", "chars": "hi" }  }"#,
        ref_schema = Schema::AnyOf(set!(Schema::Atomic(Atomic::String), Schema::Missing))
    );
}

mod date_operators {
    use super::*;
    test_derive_expression_schema!(
        date_null,
        expected = Ok(Schema::Atomic(Atomic::Null)),
        input = r#"{ "$hour": null }"#
    );

    test_derive_expression_schema!(
        date_integer,
        expected = Ok(Schema::Atomic(Atomic::Integer)),
        input = r#"{ "$hour": {"$date": {"$numberLong": "123"}} }"#
    );

    test_derive_expression_schema!(
        date_nullish,
        expected = Ok(Schema::AnyOf(set!(
            Schema::Atomic(Atomic::Null),
            Schema::Atomic(Atomic::Integer),
        ))),
        input = r#"{ "$hour": "$foo" }"#,
        ref_schema = Schema::AnyOf(set!(
            Schema::Atomic(Atomic::Null),
            Schema::Atomic(Atomic::Date),
        ))
    );

    test_derive_expression_schema!(
        date_possibly_missing,
        expected = Ok(Schema::AnyOf(set!(
            Schema::Atomic(Atomic::Null),
            Schema::Atomic(Atomic::Integer),
        ))),
        input = r#"{ "$hour": "$foo" }"#,
        ref_schema = Schema::AnyOf(set!(Schema::Missing, Schema::Atomic(Atomic::Date),))
    );

    test_derive_expression_schema!(
        date_timezone_specified_null,
        expected = Ok(Schema::Atomic(Atomic::Null)),
        input = r#"{ "$hour": {"date": {"$date": {"$numberLong": "123"}}, "timezone": null }}"#
    );

    test_derive_expression_schema!(
        date_from_string_simple,
        expected = Ok(Schema::Atomic(Atomic::Date)),
        input = r#"{ "$dateFromString": {"dateString": "hello" }}"#
    );

    test_derive_expression_schema!(
        date_from_string_null,
        expected = Ok(Schema::Atomic(Atomic::Null)),
        input = r#"{ "$dateFromString": {"dateString": null }}"#
    );

    test_derive_expression_schema!(
        date_from_string_null_with_on_null,
        expected = Ok(Schema::Atomic(Atomic::Integer)),
        input = r#"{ "$dateFromString": {"dateString": null, "onNull": 1 }}"#
    );

    test_derive_expression_schema!(
        date_from_string_nullish,
        expected = Ok(Schema::AnyOf(set!(
            Schema::Atomic(Atomic::Date),
            Schema::Atomic(Atomic::Null)
        ))),
        input = r#"{ "$dateFromString": {"dateString": "$foo" }}"#,
        ref_schema = Schema::AnyOf(set!(
            Schema::Atomic(Atomic::String),
            Schema::Atomic(Atomic::Null)
        ))
    );

    test_derive_expression_schema!(
        date_from_string_possibly_missing,
        expected = Ok(Schema::AnyOf(set!(
            Schema::Atomic(Atomic::Date),
            Schema::Atomic(Atomic::Null)
        ))),
        input = r#"{ "$dateFromString": {"dateString": "$foo" }}"#,
        ref_schema = Schema::AnyOf(set!(Schema::Atomic(Atomic::String), Schema::Missing))
    );

    test_derive_expression_schema!(
        date_from_parts_simple,
        expected = Ok(Schema::Atomic(Atomic::Date)),
        input = r#"{ "$dateFromParts": {"year": 2022, "month": 1, "day": 1 }}"#
    );

    test_derive_expression_schema!(
        date_from_parts_one_arg_nullish,
        expected = Ok(Schema::AnyOf(set!(
            Schema::Atomic(Atomic::Date),
            Schema::Atomic(Atomic::Null),
        ))),
        input = r#"{ "$dateFromParts": {"year": 2022, "month": 1, "day": "$foo"}}"#,
        ref_schema = Schema::AnyOf(set!(
            Schema::Atomic(Atomic::Integer),
            Schema::Atomic(Atomic::Null),
        ))
    );

    test_derive_expression_schema!(
        date_from_parts_one_arg_possibly_missing,
        expected = Ok(Schema::AnyOf(set!(
            Schema::Atomic(Atomic::Date),
            Schema::Atomic(Atomic::Null),
        ))),
        input = r#"{ "$dateFromParts": {"year": 2022, "month": 1, "day": "$foo"}}"#,
        ref_schema = Schema::AnyOf(set!(Schema::Atomic(Atomic::Integer), Schema::Missing))
    );

    test_derive_expression_schema!(
        date_from_parts_null,
        expected = Ok(Schema::Atomic(Atomic::Null)),
        input = r#"{ "$dateFromParts": {"year": 2022, "month": 1, "day": 3, "hour": null, "minute": 2, "second": 4}}"#
    );

    test_derive_expression_schema!(
        date_from_string_with_on_error,
        expected = Ok(Schema::AnyOf(set!(
            Schema::Atomic(Atomic::Date),
            Schema::Atomic(Atomic::Integer)
        ),)),
        input = r#"{ "$dateFromString": {"dateString": "hello", "onError": 1 }}"#
    );

    test_derive_expression_schema!(
        date_from_string_not_null_ignores_on_null,
        expected = Ok(Schema::Atomic(Atomic::Date)),
        input = r#"{ "$dateFromString": {"dateString": "hello", "onNull": 1 }}"#
    );

    test_derive_expression_schema!(
        date_from_string_nullish_fully_specified,
        expected = Ok(Schema::AnyOf(set!(
            Schema::Atomic(Atomic::Date),
            Schema::Atomic(Atomic::Integer),
            Schema::Atomic(Atomic::String),
        ))),
        input = r#"{ "$dateFromString": {"dateString": "$foo", "onError": 1, "onNull": "world" }}"#,
        ref_schema = Schema::AnyOf(set!(
            Schema::Atomic(Atomic::String),
            Schema::Atomic(Atomic::Null)
        ))
    );

    test_derive_expression_schema!(
        date_to_parts_standard,
        expected = Ok(Schema::Document(Document {
            keys: map! {
                "year".to_string() => Schema::Atomic(Atomic::Integer),
                "month".to_string() => Schema::Atomic(Atomic::Integer),
                "day".to_string() => Schema::Atomic(Atomic::Integer),
                "hour".to_string() => Schema::Atomic(Atomic::Integer),
                "minute".to_string() => Schema::Atomic(Atomic::Integer),
                "second".to_string() => Schema::Atomic(Atomic::Integer),
                "millisecond".to_string() => Schema::Atomic(Atomic::Integer),
            },
            required: set!(
                "year".to_string(),
                "month".to_string(),
                "day".to_string(),
                "hour".to_string(),
                "minute".to_string(),
                "second".to_string(),
                "millisecond".to_string()
            ),
            ..Default::default()
        }),),
        input = r#"{ "$dateToParts": {"date": {"$date": {"$numberLong": "123"}} }}"#
    );

    test_derive_expression_schema!(
        date_to_parts_iso8601,
        expected = Ok(Schema::Document(Document {
            keys: map! {
                "isoDayOfWeek".to_string() => Schema::Atomic(Atomic::Integer),
                "isoWeek".to_string() => Schema::Atomic(Atomic::Integer),
                "isoWeekYear".to_string() => Schema::Atomic(Atomic::Integer),
                "hour".to_string() => Schema::Atomic(Atomic::Integer),
                "minute".to_string() => Schema::Atomic(Atomic::Integer),
                "second".to_string() => Schema::Atomic(Atomic::Integer),
                "millisecond".to_string() => Schema::Atomic(Atomic::Integer),
            },
            required: set!(
                "isoDayOfWeek".to_string(),
                "isoWeek".to_string(),
                "isoWeekYear".to_string(),
                "hour".to_string(),
                "minute".to_string(),
                "second".to_string(),
                "millisecond".to_string()
            ),
            ..Default::default()
        }),),
        input = r#"{"$dateToParts": {"date":{"$date": {"$numberLong": "123"}}, "iso8601": true }}"#
    );

    test_derive_expression_schema!(
        date_to_parts_null,
        expected = Ok(Schema::Atomic(Atomic::Null)),
        input = r#"{"$dateToParts": {"date": null, "iso8601": true }}"#
    );

    test_derive_expression_schema!(
        date_to_string,
        expected = Ok(Schema::Atomic(Atomic::String)),
        input = r#"{"$dateToString": {"date": "$foo"}}"#,
        ref_schema = Schema::Atomic(Atomic::Date)
    );

    test_derive_expression_schema!(
        date_to_string_nullish,
        expected = Ok(Schema::AnyOf(set!(
            Schema::Atomic(Atomic::String),
            Schema::Atomic(Atomic::Null)
        ))),
        input = r#"{"$dateToString": {"date": "$foo"}}"#,
        ref_schema = Schema::AnyOf(set!(
            Schema::Atomic(Atomic::Date),
            Schema::Atomic(Atomic::Null)
        ))
    );

    test_derive_expression_schema!(
        date_to_string_possibly_missing,
        expected = Ok(Schema::AnyOf(set!(
            Schema::Atomic(Atomic::String),
            Schema::Atomic(Atomic::Null)
        ))),
        input = r#"{"$dateToString": {"date": "$foo"}}"#,
        ref_schema = Schema::AnyOf(set!(Schema::Atomic(Atomic::Date), Schema::Missing))
    );

    test_derive_expression_schema!(
        date_to_string_not_null_ignores_on_null,
        expected = Ok(Schema::Atomic(Atomic::String)),
        input = r#"{"$dateToString": {"date": "$foo", "onNull": 1}}"#,
        ref_schema = Schema::Atomic(Atomic::Date)
    );

    test_derive_expression_schema!(
        date_to_string_nullish_fully_specified,
        expected = Ok(Schema::AnyOf(set!(
            Schema::Atomic(Atomic::String),
            Schema::Atomic(Atomic::Integer),
        ))),
        input = r#"{"$dateToString": {"date": "$foo", "format": "hi", "timezone": "America/New_York", "onNull": 1}}"#,
        ref_schema = Schema::AnyOf(set!(
            Schema::Atomic(Atomic::Date),
            Schema::Atomic(Atomic::Null)
        ))
    );

    test_derive_expression_schema!(
        date_addition_all_args,
        expected = Ok(Schema::Atomic(Atomic::Date)),
        input = r#"{"$dateAdd": {"startDate": {"$date": {"$numberLong": "123"}}, "unit": "hour", "amount": "1", "timezone": "America/New_York"}}"#
    );

    test_derive_expression_schema!(
        date_addition_one_arg_null,
        expected = Ok(Schema::Atomic(Atomic::Null)),
        input = r#"{"$dateAdd": {"startDate": null, "unit": "hour", "amount": "1", "timezone": "America/New_York"}}"#
    );

    test_derive_expression_schema!(
        date_addition_one_arg_nullish,
        expected = Ok(Schema::AnyOf(set!(
            Schema::Atomic(Atomic::Date),
            Schema::Atomic(Atomic::Null)
        ))),
        input = r#"{"$dateAdd": {"startDate": "$foo", "unit": "hour", "amount": "1", "timezone": "America/New_York"}}"#,
        ref_schema = Schema::AnyOf(set!(
            Schema::Atomic(Atomic::Date),
            Schema::Atomic(Atomic::Null)
        ))
    );

    test_derive_expression_schema!(
        date_addition_one_arg_possibly_missing,
        expected = Ok(Schema::AnyOf(set!(
            Schema::Atomic(Atomic::Date),
            Schema::Atomic(Atomic::Null)
        ))),
        input = r#"{"$dateAdd": {"startDate": "$foo", "unit": "hour", "amount": "1", "timezone": "America/New_York"}}"#,
        ref_schema = Schema::AnyOf(set!(Schema::Atomic(Atomic::Date), Schema::Missing))
    );

    test_derive_expression_schema!(
        date_trunc_one_arg_nullish,
        expected = Ok(Schema::AnyOf(set!(
            Schema::Atomic(Atomic::Date),
            Schema::Atomic(Atomic::Null)
        ))),
        input = r#"{"$dateTrunc": {"date": "$foo", "unit": "hour", "binSize": "1", "startOfWeek": "mon", "timezone": "America/New_York"}}"#,
        ref_schema = Schema::AnyOf(set!(
            Schema::Atomic(Atomic::Date),
            Schema::Atomic(Atomic::Null)
        ))
    );

    test_derive_expression_schema!(
        date_trunc_one_arg_possibly_missing,
        expected = Ok(Schema::AnyOf(set!(
            Schema::Atomic(Atomic::Date),
            Schema::Atomic(Atomic::Null)
        ))),
        input = r#"{"$dateTrunc": {"date": "$foo", "unit": "hour", "binSize": "1", "startOfWeek": "mon", "timezone": "America/New_York"}}"#,
        ref_schema = Schema::AnyOf(set!(Schema::Atomic(Atomic::Date), Schema::Missing))
    );

    test_derive_expression_schema!(
        date_trunc_all_args,
        expected = Ok(Schema::Atomic(Atomic::Date)),
        input = r#"{"$dateTrunc": {"date": {"$date": {"$numberLong": "123"}}, "unit": "hour", "binSize": "1", "startOfWeek": "mon", "timezone": "America/New_York"}}"#
    );

    test_derive_expression_schema!(
        date_trunc_one_arg_null,
        expected = Ok(Schema::Atomic(Atomic::Null)),
        input = r#"{"$dateTrunc": {"date": null, "unit": "hour", "binSize": "1", "startOfWeek": "mon", "timezone": "America/New_York"}}"#
    );

    test_derive_expression_schema!(
        date_diff_one_arg_nullish,
        expected = Ok(Schema::AnyOf(set!(
            Schema::Atomic(Atomic::Long),
            Schema::Atomic(Atomic::Null)
        ))),
        input = r#"{"$dateDiff": {"startDate": "$foo", "endDate": {"$date": {"$numberLong": "123"}}, "unit": "hour", "startOfWeek": "mon", "timezone": "America/New_York"}}"#,
        ref_schema = Schema::AnyOf(set!(
            Schema::Atomic(Atomic::Long),
            Schema::Atomic(Atomic::Null)
        ))
    );

    test_derive_expression_schema!(
        date_diff_one_arg_possibly_missing,
        expected = Ok(Schema::AnyOf(set!(
            Schema::Atomic(Atomic::Long),
            Schema::Atomic(Atomic::Null)
        ))),
        input = r#"{"$dateDiff": {"startDate": "$foo", "endDate": {"$date": {"$numberLong": "123"}}, "unit": "hour", "startOfWeek": "mon", "timezone": "America/New_York"}}"#,
        ref_schema = Schema::AnyOf(set!(Schema::Atomic(Atomic::Date), Schema::Missing))
    );

    test_derive_expression_schema!(
        date_diff_all_args,
        expected = Ok(Schema::Atomic(Atomic::Long)),
        input = r#"{"$dateDiff": {"startDate": {"$date": {"$numberLong": "121"}}, "endDate": {"$date": {"$numberLong": "123"}}, "unit": "hour", "startOfWeek": "mon", "timezone": "America/New_York"}}"#
    );

    test_derive_expression_schema!(
        date_diff_one_arg_null,
        expected = Ok(Schema::Atomic(Atomic::Null)),
        input = r#"{"$dateDiff": {"startDate": {"$date": {"$numberLong": "123"}}, "endDate": null, "unit": "hour", "startOfWeek": "mon", "timezone": "America/New_York"}}"#
    );
}

mod field_setter_ops {
    use super::*;

    test_derive_expression_schema!(
        get_field,
        expected = Ok(Schema::Atomic(Atomic::String)),
        input = r#"{ "$getField": { "input": "$foo", "field": "x" } }"#,
        ref_schema = Schema::Document(Document {
            keys: map! {
                "x".to_string() => Schema::Atomic(Atomic::String),
                "y".to_string() => Schema::Atomic(Atomic::Integer),
            },
            required: set!("x".to_string()),
            ..Default::default()
        })
    );

    test_derive_expression_schema!(
        get_field_missing,
        expected = Ok(Schema::Missing),
        input = r#"{ "$getField": { "input": "$foo", "field": "z" } }"#,
        ref_schema = Schema::Document(Document {
            keys: map! {
                "x".to_string() => Schema::Atomic(Atomic::String),
                "y".to_string() => Schema::Atomic(Atomic::Integer),
            },
            required: set!(),
            ..Default::default()
        })
    );

    test_derive_expression_schema!(
        set_field,
        expected = Ok(Schema::Document(Document {
            keys: map! {
                "x".to_string() => Schema::Atomic(Atomic::Boolean),
                "y".to_string() => Schema::Atomic(Atomic::Integer),
            },
            required: set!("x".to_string(), "y".to_string()),
            ..Default::default()
        })),
        input = r#"{ "$setField": { "input": "$foo", "field": "x", "value": true } }"#,
        ref_schema = Schema::Document(Document {
            keys: map! {
                "x".to_string() => Schema::Atomic(Atomic::String),
                "y".to_string() => Schema::Atomic(Atomic::Integer),
            },
            required: set!("x".to_string(), "y".to_string()),
            ..Default::default()
        })
    );

    test_derive_expression_schema!(
        set_field_root,
        expected = Ok(Schema::Document(Document {
            keys: map! {
                "foo".to_string() => Schema::Atomic(Atomic::Integer),
                "x".to_string() => Schema::Atomic(Atomic::Boolean),
            },
            required: set!("foo".to_string(), "x".to_string()),
            ..Default::default()
        })),
        input = r#"{ "$setField": { "input": "$$ROOT", "field": "x", "value": true } }"#,
        ref_schema = Schema::Atomic(Atomic::Integer)
    );

    test_derive_expression_schema!(
        set_field_new_field,
        expected = Ok(Schema::Document(Document {
            keys: map! {
                "x".to_string() => Schema::Atomic(Atomic::String),
                "y".to_string() => Schema::Atomic(Atomic::Integer),
                "z".to_string() => Schema::Atomic(Atomic::Boolean),
            },
            required: set!("z".to_string()),
            ..Default::default()
        })),
        input = r#"{ "$setField": { "input": "$foo", "field": "z", "value": true } }"#,
        ref_schema = Schema::Document(Document {
            keys: map! {
                "x".to_string() => Schema::Atomic(Atomic::String),
                "y".to_string() => Schema::Atomic(Atomic::Integer),
            },
            required: set!(),
            ..Default::default()
        })
    );

    test_derive_expression_schema!(
        set_field_remove,
        expected = Ok(Schema::Document(Document {
            keys: map! {
                "y".to_string() => Schema::Atomic(Atomic::Integer),
            },
            required: set!("y".to_string()),
            ..Default::default()
        })),
        input = r#"{ "$setField": { "input": "$foo", "field": "x", "value": "$$REMOVE" } }"#,
        ref_schema = Schema::Document(Document {
            keys: map! {
                "x".to_string() => Schema::Atomic(Atomic::String),
                "y".to_string() => Schema::Atomic(Atomic::Integer),
            },
            required: set!("x".to_string(), "y".to_string()),
            ..Default::default()
        })
    );

    test_derive_expression_schema!(
        set_field_remove_non_existing_field,
        expected = Ok(Schema::Document(Document {
            keys: map! {
                "x".to_string() => Schema::Atomic(Atomic::String),
                "y".to_string() => Schema::Atomic(Atomic::Integer),
            },
            required: set!("x".to_string(), "y".to_string()),
            ..Default::default()
        })),
        input = r#"{ "$setField": { "input": "$foo", "field": "z", "value": "$$REMOVE" } }"#,
        ref_schema = Schema::Document(Document {
            keys: map! {
                "x".to_string() => Schema::Atomic(Atomic::String),
                "y".to_string() => Schema::Atomic(Atomic::Integer),
            },
            required: set!("x".to_string(), "y".to_string()),
            ..Default::default()
        })
    );

    test_derive_expression_schema!(
        unset_field,
        expected = Ok(Schema::Document(Document {
            keys: map! {
                "y".to_string() => Schema::Atomic(Atomic::Integer),
            },
            required: set!("y".to_string()),
            ..Default::default()
        })),
        input = r#"{ "$unsetField": { "input": "$foo", "field": "x" } }"#,
        ref_schema = Schema::Document(Document {
            keys: map! {
                "x".to_string() => Schema::Atomic(Atomic::String),
                "y".to_string() => Schema::Atomic(Atomic::Integer),
            },
            required: set!("x".to_string(), "y".to_string()),
            ..Default::default()
        })
    );

    test_derive_expression_schema!(
        unset_field_non_exising_field,
        expected = Ok(Schema::Document(Document {
            keys: map! {
                "x".to_string() => Schema::Atomic(Atomic::String),
                "y".to_string() => Schema::Atomic(Atomic::Integer),
            },
            required: set!("x".to_string(), "y".to_string()),
            ..Default::default()
        })),
        input = r#"{ "$unsetField": { "input": "$foo", "field": "z" } }"#,
        ref_schema = Schema::Document(Document {
            keys: map! {
                "x".to_string() => Schema::Atomic(Atomic::String),
                "y".to_string() => Schema::Atomic(Atomic::Integer),
            },
            required: set!("x".to_string(), "y".to_string()),
            ..Default::default()
        })
    );

    test_derive_expression_schema!(
        let_simple,
        expected = Ok(Schema::AnyOf(set!(
            Schema::Atomic(Atomic::Integer),
            Schema::Atomic(Atomic::Long),
            Schema::Atomic(Atomic::Double),
            Schema::Atomic(Atomic::Decimal),
        ))),
        input = r#"{ "$let": { "vars": {"x": {"$numberDecimal": "1"}}, "in": {"$multiply": ["$$x", "$foo"]}} }"#,
        ref_schema = Schema::Atomic(Atomic::Integer)
    );

    test_derive_expression_schema!(
        let_accesses_existing_variables,
        expected = Ok(Schema::AnyOf(set!(
            Schema::Atomic(Atomic::Integer),
            Schema::Atomic(Atomic::Long),
            Schema::Atomic(Atomic::Double),
            Schema::Atomic(Atomic::Decimal),
            Schema::Atomic(Atomic::Null),
        ))),
        input = r#"{ "$let": { "vars": {"x": {"$numberDecimal": "1"}}, "in": {"$multiply": ["$$x", "$$y"]}} }"#,
        ref_schema = Schema::Any,
        variables = map! {
            "y".to_string() => Schema::AnyOf(set!(
                Schema::Atomic(Atomic::Integer),
                Schema::Atomic(Atomic::Null),
            ))
        }
    );

    test_derive_expression_schema!(
        let_overwrites_existing_variables,
        expected = Ok(Schema::AnyOf(set!(
            Schema::Atomic(Atomic::Integer),
            Schema::Atomic(Atomic::Long),
            Schema::Atomic(Atomic::Double),
            Schema::Atomic(Atomic::Decimal),
        ))),
        input = r#"{ "$let": { "vars": {"x": {"$numberDecimal": "1"}}, "in": {"$multiply": ["$$x", "$foo"]}} }"#,
        ref_schema = Schema::Atomic(Atomic::Integer),
        variables = map! {
            "x".to_string() => Schema::Atomic(Atomic::Double)
        }
    );
}

mod convert {
    use super::*;
    use agg_ast::definitions::{Convert, LiteralValue, Ref, TaggedOperator};
    use mongosql::schema::Satisfaction;

    macro_rules! test_convert_op {
        ($func_name:ident, expected = $expected:expr, numeric_rep = $numeric_rep:expr, string_rep = $string_rep:expr) => {
            #[test]
            fn $func_name() {
                let mut state = ResultSetState {
                    catalog: &BTreeMap::new(),
                    variables: BTreeMap::new(),
                    result_set_schema: Schema::Document(Document {
                        keys: map! {"foo".to_string() => Schema::Any },
                        ..Default::default()
                    }),
                    current_db: "test".to_string(),
                    null_behavior: Satisfaction::Not,
                    accumulator_stage: false,
                };
                let to_values = vec![
                    Expression::Literal(LiteralValue::String($string_rep.to_string())),
                    Expression::Literal(LiteralValue::Int32($numeric_rep)),
                    Expression::Literal(LiteralValue::Int64($numeric_rep.into())),
                    Expression::Literal(LiteralValue::Double($numeric_rep.into())),
                    Expression::Literal(LiteralValue::Decimal128(
                        $numeric_rep.to_string().parse().unwrap(),
                    )),
                ];
                to_values.into_iter().for_each(|v| {
                    let input = Expression::TaggedOperator(TaggedOperator::Convert(Convert {
                        input: Box::new(Expression::Ref(Ref::FieldRef("foo".to_string()))),
                        to: Box::new(v),
                        format: None,
                        on_error: None,
                        on_null: None,
                    }));
                    let result = input.derive_schema(&mut state);
                    assert_eq!(result, $expected);
                });
            }
        };
    }

    test_convert_op!(
        double,
        expected = Ok(Schema::Atomic(Atomic::Double)),
        numeric_rep = 1,
        string_rep = "double"
    );

    test_convert_op!(
        string,
        expected = Ok(Schema::Atomic(Atomic::String)),
        numeric_rep = 2,
        string_rep = "string"
    );

    test_convert_op!(
        object,
        expected = Ok(Schema::Document(Document::any())),
        numeric_rep = 3,
        string_rep = "object"
    );

    test_convert_op!(
        array,
        expected = Ok(Schema::Array(Box::new(Schema::Any))),
        numeric_rep = 4,
        string_rep = "array"
    );

    test_convert_op!(
        bin_data,
        expected = Ok(Schema::Atomic(Atomic::BinData)),
        numeric_rep = 5,
        string_rep = "binData"
    );

    test_convert_op!(
        undefined,
        expected = Ok(Schema::Atomic(Atomic::Undefined)),
        numeric_rep = 6,
        string_rep = "undefined"
    );

    test_convert_op!(
        oid,
        expected = Ok(Schema::Atomic(Atomic::ObjectId)),
        numeric_rep = 7,
        string_rep = "objectId"
    );

    test_convert_op!(
        bool,
        expected = Ok(Schema::Atomic(Atomic::Boolean)),
        numeric_rep = 8,
        string_rep = "bool"
    );

    test_convert_op!(
        date,
        expected = Ok(Schema::Atomic(Atomic::Date)),
        numeric_rep = 9,
        string_rep = "date"
    );

    test_convert_op!(
        null,
        expected = Ok(Schema::Atomic(Atomic::Null)),
        numeric_rep = 10,
        string_rep = "null"
    );

    test_convert_op!(
        regex,
        expected = Ok(Schema::Atomic(Atomic::Regex)),
        numeric_rep = 11,
        string_rep = "regex"
    );

    test_convert_op!(
        db_pointer,
        expected = Ok(Schema::Atomic(Atomic::DbPointer)),
        numeric_rep = 12,
        string_rep = "dbPointer"
    );

    test_convert_op!(
        javascript,
        expected = Ok(Schema::Atomic(Atomic::Javascript)),
        numeric_rep = 13,
        string_rep = "javascript"
    );

    test_convert_op!(
        javascript_with_scope,
        expected = Ok(Schema::Atomic(Atomic::Symbol)),
        numeric_rep = 14,
        string_rep = "symbol"
    );

    test_convert_op!(
        symbol,
        expected = Ok(Schema::Atomic(Atomic::JavascriptWithScope)),
        numeric_rep = 15,
        string_rep = "javascriptWithScope"
    );

    test_convert_op!(
        integer,
        expected = Ok(Schema::Atomic(Atomic::Integer)),
        numeric_rep = 16,
        string_rep = "int"
    );

    test_convert_op!(
        timestamp,
        expected = Ok(Schema::Atomic(Atomic::Timestamp)),
        numeric_rep = 17,
        string_rep = "timestamp"
    );

    test_convert_op!(
        long,
        expected = Ok(Schema::Atomic(Atomic::Long)),
        numeric_rep = 18,
        string_rep = "long"
    );

    test_convert_op!(
        decimal,
        expected = Ok(Schema::Atomic(Atomic::Decimal)),
        numeric_rep = 19,
        string_rep = "decimal"
    );

    test_convert_op!(
        min_key,
        expected = Ok(Schema::Atomic(Atomic::MinKey)),
        numeric_rep = -1,
        string_rep = "minKey"
    );

    test_convert_op!(
        max_key,
        expected = Ok(Schema::Atomic(Atomic::MaxKey)),
        numeric_rep = 127,
        string_rep = "maxKey"
    );

    test_derive_expression_schema!(
        convert_non_literal_to_type,
        expected = Ok(Schema::AnyOf(set!(
            Schema::Atomic(Atomic::Integer),
            Schema::Atomic(Atomic::Long),
            Schema::Atomic(Atomic::Double),
            Schema::Atomic(Atomic::Decimal),
            Schema::Atomic(Atomic::Boolean),
            Schema::Atomic(Atomic::Date),
            Schema::Atomic(Atomic::Timestamp),
            Schema::Atomic(Atomic::BinData),
            Schema::Atomic(Atomic::String),
        ))),
        input = r#"{ "$convert": {"input": "$foo", "to": "$bar"} }"#,
        ref_schema = Schema::Any
    );

    test_derive_expression_schema!(
        convert_with_on_null,
        expected = Ok(Schema::AnyOf(set!(
            Schema::Atomic(Atomic::Integer),
            Schema::Atomic(Atomic::String),
        ))),
        input = r#"{ "$convert": {"input": "$foo", "to": "int", "onNull": "hi"} }"#,
        ref_schema = Schema::AnyOf(set!(
            Schema::Atomic(Atomic::Integer),
            Schema::Atomic(Atomic::Decimal),
            Schema::Atomic(Atomic::Null),
            Schema::Missing,
        ))
    );

    test_derive_expression_schema!(
        convert_with_on_error,
        expected = Ok(Schema::AnyOf(set!(
            Schema::Atomic(Atomic::Integer),
            Schema::Atomic(Atomic::String),
        ))),
        input = r#"{ "$convert": {"input": "$foo", "to": "int", "onError": "hi"} }"#,
        ref_schema = Schema::AnyOf(set!(
            Schema::Atomic(Atomic::Integer),
            Schema::Atomic(Atomic::Decimal),
            Schema::Atomic(Atomic::Javascript),
        ))
    );

    test_derive_expression_schema!(
        convert_fully_specified,
        expected = Ok(Schema::AnyOf(set!(
            Schema::Atomic(Atomic::Integer),
            Schema::Atomic(Atomic::String),
            Schema::Atomic(Atomic::Boolean),
        ))),
        input =
            r#"{ "$convert": {"input": "$foo", "to": "int", "onError": "hi", "onNull": false} }"#,
        ref_schema = Schema::AnyOf(set!(
            Schema::Atomic(Atomic::Integer),
            Schema::Atomic(Atomic::Decimal),
            Schema::Atomic(Atomic::Javascript),
            Schema::Atomic(Atomic::Null),
            Schema::Missing,
        ))
    );
}

mod filter {
    use super::*;

    test_derive_expression_schema!(
        filter_simple,
        expected = Ok(Schema::Array(Box::new(Schema::Document(Document {
            keys: map! {
                "item_id".to_string() => Schema::Atomic(Atomic::Integer),
                "quantity".to_string() => Schema::Atomic(Atomic::Integer),
                "price".to_string() => Schema::Atomic(Atomic::Integer),
                "name".to_string() => Schema::Atomic(Atomic::String),
            },
            required: set!(
                "item_id".to_string(),
                "quantity".to_string(),
                "price".to_string(),
                "name".to_string()
            ),
            ..Default::default()
        })))),
        input = r#"{ "$filter": { "input": "$items", "as": "item", "cond": { "$gte": [ "$$item.price", 100 ] }}}"#,
        starting_schema = Schema::Document(Document {
            keys: map! {
                "_id".to_string() => Schema::Atomic(Atomic::Integer),
                "items".to_string() => Schema::Array(Box::new(Schema::Document(Document {
                    keys: map! {
                        "item_id".to_string() => Schema::Atomic(Atomic::Integer),
                        "quantity".to_string() => Schema::Atomic(Atomic::Integer),
                        "price".to_string() => Schema::Atomic(Atomic::Integer),
                        "name".to_string() => Schema::Atomic(Atomic::String),
                    },
                    required: set!("item_id".to_string(), "quantity".to_string(), "price".to_string(), "name".to_string()),
                    ..Default::default()
                })))
            },
            required: set!("_id".to_string(), "items".to_string()),
            ..Default::default()
        })
    );

    test_derive_expression_schema!(
        filter_maybe_null,
        expected = Ok(Schema::AnyOf(set!(
            Schema::Atomic(Atomic::Null),
            Schema::Array(Box::new(Schema::Document(Document {
                keys: map! {
                    "item_id".to_string() => Schema::Atomic(Atomic::Integer),
                    "quantity".to_string() => Schema::Atomic(Atomic::Integer),
                    "price".to_string() => Schema::Atomic(Atomic::Integer),
                    "name".to_string() => Schema::Atomic(Atomic::String),
                },
                required: set!(
                    "item_id".to_string(),
                    "quantity".to_string(),
                    "price".to_string(),
                    "name".to_string()
                ),
                ..Default::default()
            })))
        ))),
        input = r#"{ "$filter": { "input": "$items", "as": "item", "cond": { "$gte": [ "$$item.price", 100 ] }}}"#,
        starting_schema = Schema::Document(Document {
            keys: map! {
                "_id".to_string() => Schema::Atomic(Atomic::Integer),
                "items".to_string() => Schema::AnyOf(set!(
                    Schema::Array(Box::new(Schema::Document(Document {
                        keys: map! {
                            "item_id".to_string() => Schema::Atomic(Atomic::Integer),
                            "quantity".to_string() => Schema::Atomic(Atomic::Integer),
                            "price".to_string() => Schema::Atomic(Atomic::Integer),
                            "name".to_string() => Schema::Atomic(Atomic::String),
                        },
                        required: set!("item_id".to_string(), "quantity".to_string(), "price".to_string(), "name".to_string()),
                        ..Default::default()
                    }))),
                    Schema::Atomic(Atomic::Null)
                ))
            },
            required: set!("_id".to_string()),
            ..Default::default()
        })
    );
    test_derive_expression_schema!(
        filter_constrains_type,
        expected = Ok(Schema::AnyOf(set!(
            Schema::Atomic(Atomic::Null),
            Schema::Array(Box::new(Schema::Document(Document {
                keys: map! {
                    "item_id".to_string() => Schema::Atomic(Atomic::Integer),
                    "quantity".to_string() => Schema::Atomic(Atomic::Integer),
                    "price".to_string() => Schema::Atomic(Atomic::Integer),
                    "name".to_string() => Schema::Atomic(Atomic::String),
                },
                required: set!(
                    "item_id".to_string(),
                    "quantity".to_string(),
                    "price".to_string(),
                    "name".to_string()
                ),
                ..Default::default()
            })))
        ))),
        input = r#"{ "$filter": { "input": "$items", "as": "item", "cond": { "$isNumber": "$$item.item_id" }}}"#,
        starting_schema = Schema::Document(Document {
            keys: map! {
                "_id".to_string() => Schema::Atomic(Atomic::Integer),
                "items".to_string() => Schema::AnyOf(set!(
                    Schema::Array(Box::new(Schema::Document(Document {
                        keys: map! {
                            "item_id".to_string() => Schema::AnyOf(set!(
                                Schema::Atomic(Atomic::Integer),
                                Schema::Atomic(Atomic::String),
                            )),
                            "quantity".to_string() => Schema::Atomic(Atomic::Integer),
                            "price".to_string() => Schema::Atomic(Atomic::Integer),
                            "name".to_string() => Schema::Atomic(Atomic::String),
                        },
                        required: set!("item_id".to_string(), "quantity".to_string(), "price".to_string(), "name".to_string()),
                        ..Default::default()
                    }))),
                    Schema::Atomic(Atomic::Null)
                ))
            },
            required: set!("_id".to_string()),
            ..Default::default()
        })
    );
    test_derive_expression_schema!(
        filter_error,
        expected = Err(crate::Error::InvalidExpressionForField(
            "Literal(String(\"foo\"))".to_string(),
            "input"
        )),
        input = r#"{ "$filter": { "input": "foo", "as": "item", "cond": { "$gte": [ "$$item.price", 100 ] }}}"#
    );
}<|MERGE_RESOLUTION|>--- conflicted
+++ resolved
@@ -158,7 +158,6 @@
             Schema::Atomic(Atomic::Decimal),
         ))
     );
-<<<<<<< HEAD
     // SQL-2792
     // test_derive_expression_schema!(
     //     max_n,
@@ -176,24 +175,6 @@
     //         Schema::Atomic(Atomic::Decimal),
     //     ))
     // );
-=======
-    test_derive_expression_schema!(
-        max_n,
-        expected = Ok(Schema::AnyOf(set!(
-            Schema::Atomic(Atomic::Integer),
-            Schema::Atomic(Atomic::Long),
-            Schema::Atomic(Atomic::Decimal),
-        ))),
-        input = r#"{"$maxN": 
-            { "input": "$foo", "n": 3 }
-        }"#,
-        ref_schema = Schema::AnyOf(set!(
-            Schema::Atomic(Atomic::Integer),
-            Schema::Atomic(Atomic::Long),
-            Schema::Atomic(Atomic::Decimal),
-        ))
-    );
->>>>>>> 5101df00
     test_derive_expression_schema!(
         median,
         expected = Ok(Schema::AnyOf(set!(
@@ -211,7 +192,6 @@
             Schema::Atomic(Atomic::Null),
         ))
     );
-<<<<<<< HEAD
     // SQL-2792
     // test_derive_expression_schema!(
     //     min_n,
@@ -229,24 +209,6 @@
     //         Schema::Atomic(Atomic::Decimal),
     //     ))
     // );
-=======
-    test_derive_expression_schema!(
-        min_n,
-        expected = Ok(Schema::AnyOf(set!(
-            Schema::Atomic(Atomic::Integer),
-            Schema::Atomic(Atomic::Long),
-            Schema::Atomic(Atomic::Decimal),
-        ))),
-        input = r#"{"$minN": 
-            { "input": "$foo", "n": 3 }
-        }"#,
-        ref_schema = Schema::AnyOf(set!(
-            Schema::Atomic(Atomic::Integer),
-            Schema::Atomic(Atomic::Long),
-            Schema::Atomic(Atomic::Decimal),
-        ))
-    );
->>>>>>> 5101df00
     test_derive_expression_schema!(
         percentile,
         expected = Ok(Schema::Array(Box::new(Schema::AnyOf(set!(
@@ -573,7 +535,6 @@
                    }}"#,
         ref_schema = Schema::Atomic(Atomic::Integer)
     );
-<<<<<<< HEAD
     // SQL-2792
     // test_derive_expression_schema!(
     //     max_n,
@@ -619,52 +580,6 @@
     //         Schema::Atomic(Atomic::MaxKey),
     //     })
     // );
-=======
-    test_derive_expression_schema!(
-        max_n,
-        expected = Ok(Schema::AnyOf(set! {
-            Schema::Atomic(Atomic::Integer),
-            Schema::Atomic(Atomic::String),
-            Schema::Atomic(Atomic::Double),
-            Schema::Atomic(Atomic::Decimal),
-            Schema::Atomic(Atomic::Date),
-            Schema::Atomic(Atomic::Timestamp),
-            Schema::Atomic(Atomic::MaxKey),
-        })),
-        input = r#"{"$maxN": {"input": "$foo", "n": 64}}"#,
-        ref_schema = Schema::AnyOf(set! {
-            Schema::Atomic(Atomic::Integer),
-            Schema::Atomic(Atomic::String),
-            Schema::Atomic(Atomic::Double),
-            Schema::Atomic(Atomic::Decimal),
-            Schema::Atomic(Atomic::Date),
-            Schema::Atomic(Atomic::Timestamp),
-            Schema::Atomic(Atomic::MaxKey),
-        })
-    );
-    test_derive_expression_schema!(
-        min_n,
-        expected = Ok(Schema::AnyOf(set! {
-            Schema::Atomic(Atomic::Integer),
-            Schema::Atomic(Atomic::String),
-            Schema::Atomic(Atomic::Double),
-            Schema::Atomic(Atomic::Decimal),
-            Schema::Atomic(Atomic::Date),
-            Schema::Atomic(Atomic::Timestamp),
-            Schema::Atomic(Atomic::MaxKey),
-        })),
-        input = r#"{"$minN": {"input": "$foo", "n": 64}}"#,
-        ref_schema = Schema::AnyOf(set! {
-            Schema::Atomic(Atomic::Integer),
-            Schema::Atomic(Atomic::String),
-            Schema::Atomic(Atomic::Double),
-            Schema::Atomic(Atomic::Decimal),
-            Schema::Atomic(Atomic::Date),
-            Schema::Atomic(Atomic::Timestamp),
-            Schema::Atomic(Atomic::MaxKey),
-        })
-    );
->>>>>>> 5101df00
     test_derive_expression_schema!(
         push,
         expected = Ok(Schema::Array(Box::new(Schema::AnyOf(set!(
