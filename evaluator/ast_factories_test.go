package evaluator

import (
	"testing"
	"time"

	"github.com/10gen/sqlproxy/schema"
	"github.com/deafgoat/mixer/sqlparser"
	. "github.com/smartystreets/goconvey/convey"
	"gopkg.in/mgo.v2/bson"
)

var (
	testCtx = &EvalCtx{Rows{
		{TableRows{{tableOneName, Values{{"a", "a", 1}, {"b", "b", 1}}}}},
		{TableRows{{tableOneName, Values{{"a", "a", 2}, {"b", "b", 2}}}}},
		{TableRows{{tableOneName, Values{{"a", "a", 3}, {"b", "b", 3}}}}},
		{TableRows{{tableOneName, Values{{"a", "a", 4}, {"b", "b", 1}}}}},
	},
		nil,
	}
)

func TestNewSQLValue(t *testing.T) {

	Convey("When creating a SQLValue with no column type specified calling NewSQLValue on a", t, func() {

		Convey("SQLValue should return the same object passed in", func() {
			v := SQLTrue
			newV, err := NewSQLValue(v, schema.SQLBoolean, schema.MongoBool)
			So(err, ShouldBeNil)
			So(newV, ShouldResemble, v)
		})

		Convey("nil value should return SQLNull", func() {
			v, err := NewSQLValue(nil, schema.SQLNull, schema.MongoBool)
			So(err, ShouldBeNil)
			So(v, ShouldResemble, SQLNull)
		})

		Convey("bson object id should return its string value", func() {
			v := bson.ObjectId("56a10dd56ce28a89a8ed6edb")
			newV, err := NewSQLValue(v, schema.SQLVarchar, schema.MongoObjectId)
			So(err, ShouldBeNil)
			So(newV, ShouldEqual, v.Hex())
		})

		Convey("string objects should return the string value", func() {
			v := "56a10dd56ce28a89a8ed6edb"
			newV, err := NewSQLValue(v, schema.SQLVarchar, schema.MongoString)
			So(err, ShouldBeNil)
			So(newV, ShouldEqual, v)
		})

		Convey("int objects should return the int value", func() {
			v1 := int(6)
			newV, err := NewSQLValue(v1, schema.SQLInt, schema.MongoInt)
			So(err, ShouldBeNil)
			So(newV, ShouldEqual, v1)

			v2 := int32(6)
			newV, err = NewSQLValue(v2, schema.SQLInt, schema.MongoInt)
			So(err, ShouldBeNil)
			So(newV, ShouldEqual, v2)

			v3 := uint32(6)
			newV, err = NewSQLValue(v3, schema.SQLInt, schema.MongoInt)
			So(err, ShouldBeNil)
			So(newV, ShouldEqual, v3)
		})

		Convey("float objects should return the float value", func() {
			v := float64(6.3)
			newV, err := NewSQLValue(v, schema.SQLFloat, schema.MongoFloat)
			So(err, ShouldBeNil)
			So(newV, ShouldEqual, v)
		})

		Convey("time objects should return the appropriate value", func() {
			v := time.Date(2014, time.December, 31, 0, 0, 0, 0, schema.DefaultLocale)
			newV, err := NewSQLValue(v, schema.SQLDate, schema.MongoDate)
			So(err, ShouldBeNil)

			sqlDate, ok := newV.(SQLDate)
			So(ok, ShouldBeTrue)
			So(sqlDate, ShouldResemble, SQLDate{v})

			v = time.Date(2014, time.December, 31, 10, 0, 0, 0, schema.DefaultLocale)
			newV, err = NewSQLValue(v, schema.SQLTimestamp, schema.MongoDate)
			So(err, ShouldBeNil)

			sqlTimestamp, ok := newV.(SQLTimestamp)
			So(ok, ShouldBeTrue)
			So(sqlTimestamp, ShouldResemble, SQLTimestamp{v})
		})
	})

	Convey("When creating a SQLValue with a column type specified calling NewSQLValue on a", t, func() {

		Convey("a SQLVarchar/SQLVarchar column type should attempt to coerce to the SQLVarchar type", func() {

			t := schema.SQLVarchar

			newV, err := NewSQLValue(t, schema.SQLVarchar, schema.MongoString)
			So(err, ShouldBeNil)
			So(newV, ShouldResemble, SQLVarchar(t))

			newV, err = NewSQLValue(6, schema.SQLVarchar, schema.MongoInt)
			So(err, ShouldBeNil)
			So(newV, ShouldResemble, SQLVarchar("6"))

			newV, err = NewSQLValue(6.6, schema.SQLVarchar, schema.MongoFloat)
			So(err, ShouldBeNil)
			So(newV, ShouldResemble, SQLVarchar("6.6"))

			newV, err = NewSQLValue(int64(6), schema.SQLVarchar, schema.MongoInt64)
			So(err, ShouldBeNil)
			So(newV, ShouldResemble, SQLVarchar("6"))

			_id := bson.ObjectId("56a10dd56ce28a89a8ed6edb")
			newV, err = NewSQLValue(_id, schema.SQLVarchar, schema.MongoObjectId)
			So(err, ShouldBeNil)
			So(newV, ShouldResemble, SQLObjectID(_id.Hex()))

		})

		Convey("a SQLInt column type should attempt to coerce to the SQLInt type", func() {

			_, err := NewSQLValue(true, schema.SQLInt, schema.MongoBool)
			So(err, ShouldNotBeNil)

			_, err = NewSQLValue("6", schema.SQLInt, schema.MongoString)
			So(err, ShouldNotBeNil)

			newV, err := NewSQLValue(int(6), schema.SQLInt, schema.MongoInt64)
			So(err, ShouldBeNil)
			So(newV, ShouldResemble, SQLInt(6))

			newV, err = NewSQLValue(int32(6), schema.SQLInt, schema.MongoInt)
			So(err, ShouldBeNil)
			So(newV, ShouldResemble, SQLInt(6))

			newV, err = NewSQLValue(int64(6), schema.SQLInt, schema.MongoInt64)
			So(err, ShouldBeNil)
			So(newV, ShouldResemble, SQLInt(6))

			newV, err = NewSQLValue(float64(6.6), schema.SQLInt, schema.MongoFloat)
			So(err, ShouldBeNil)
			So(newV, ShouldResemble, SQLInt(6))

		})

		Convey("a SQLFloat column type should attempt to coerce to the SQLFloat type", func() {

			_, err := NewSQLValue(true, schema.SQLFloat, schema.MongoBool)
			So(err, ShouldNotBeNil)

			_, err = NewSQLValue("6.6", schema.SQLFloat, schema.MongoString)
			So(err, ShouldNotBeNil)

			newV, err := NewSQLValue(int(6), schema.SQLFloat, schema.MongoInt)
			So(err, ShouldBeNil)
			So(newV, ShouldResemble, SQLFloat(6))

			newV, err = NewSQLValue(int32(6), schema.SQLFloat, schema.MongoInt)
			So(err, ShouldBeNil)
			So(newV, ShouldResemble, SQLFloat(6))

			newV, err = NewSQLValue(int64(6), schema.SQLFloat, schema.MongoInt64)
			So(err, ShouldBeNil)
			So(newV, ShouldResemble, SQLFloat(6))

			newV, err = NewSQLValue(float64(6.6), schema.SQLFloat, schema.MongoFloat)
			So(err, ShouldBeNil)
			So(newV, ShouldResemble, SQLFloat(6.6))

		})

		Convey("a SQLDate column type should attempt to coerce to the SQLDate type", func() {

			// Time type
			v1 := time.Date(2014, time.May, 11, 0, 0, 0, 0, schema.DefaultLocale)
			v2 := time.Date(2014, time.May, 11, 10, 32, 12, 0, schema.DefaultLocale)

			newV, err := NewSQLValue(v1, schema.SQLDate, schema.MongoDate)
			So(err, ShouldBeNil)

			sqlDate, ok := newV.(SQLDate)
			So(ok, ShouldBeTrue)
			So(sqlDate, ShouldResemble, SQLDate{v1})

			newV, err = NewSQLValue(v2, schema.SQLDate, schema.MongoDate)
			So(err, ShouldBeNil)

			sqlDate, ok = newV.(SQLDate)
			So(ok, ShouldBeTrue)
			So(sqlDate, ShouldResemble, SQLDate{v1})

			// String type
			dates := []string{"2014-05-11", "2014-05-11 15:04:05", "2014-05-11 15:04:05.233"}

			for _, d := range dates {

				newV, err := NewSQLValue(d, schema.SQLDate, schema.MongoNone)
				So(err, ShouldBeNil)

				sqlDate, ok := newV.(SQLDate)
				So(ok, ShouldBeTrue)
				So(sqlDate, ShouldResemble, SQLDate{v1})

			}

			// invalid dates and those outside valid range
			// should return the default date
			dates = []string{"2014-12-44-44", "999-1-1", "10000-1-1"}

			for _, d := range dates {
				_, err = NewSQLValue(d, schema.SQLDate, schema.MongoNone)
				So(err, ShouldNotBeNil)
			}
		})

		Convey("a SQLTimestamp column type should attempt to coerce to the SQLTimestamp type", func() {

			// Time type
			v1 := time.Date(2014, time.May, 11, 15, 4, 5, 0, schema.DefaultLocale)

			newV, err := NewSQLValue(v1, schema.SQLTimestamp, schema.MongoNone)
			So(err, ShouldBeNil)

			sqlTs, ok := newV.(SQLTimestamp)
			So(ok, ShouldBeTrue)
			So(sqlTs, ShouldResemble, SQLTimestamp{v1})

			// String type
			newV, err = NewSQLValue("2014-05-11 15:04:05.000", schema.SQLTimestamp, schema.MongoNone)
			So(err, ShouldBeNil)

			sqlTs, ok = newV.(SQLTimestamp)
			So(ok, ShouldBeTrue)
			So(sqlTs, ShouldResemble, SQLTimestamp{v1})

			// invalid dates should return the default date
			dates := []string{"2044-12-40", "1966-15-1", "43223-3223"}

			for _, d := range dates {
				_, err = NewSQLValue(d, schema.SQLTimestamp, schema.MongoNone)
				So(err, ShouldNotBeNil)
			}
		})
	})
}

func TestNewSQLExpr(t *testing.T) {

	schema, err := schema.ParseSchemaData(testSchema3)
	if err != nil {
		panic(err)
	}
	tables := schema.Databases[dbOne].Tables
	columnTypeA := getColumnType(tables, "bar", "a")
	columnTypeB := getColumnType(tables, "bar", "b")

	Convey("Calling NewSQLExpr on a sqlparser expression should produce the appropriate Expr", t, func() {
		sqlValue := &sqlparser.FuncExpr{
			Name: []byte("sum"),
			Exprs: sqlparser.SelectExprs{
				&sqlparser.NonStarExpr{
					Expr: &sqlparser.ColName{
						Name:      []byte("a"),
						Qualifier: []byte(tableOneName),
					},
				},
			},
		}
		expr, err := NewSQLExpr(sqlValue, tables)
		So(err, ShouldBeNil)
		_, ok := expr.(*SQLAggFunctionExpr)
		So(ok, ShouldBeTrue)
	})

	Convey("Simple WHERE with explicit table names", t, func() {
<<<<<<< HEAD
		matcher, err := getWhereSQLExprFromSQL(schema, "select * from bar where bar.a = 4")
=======
		schema, err := schema.New(testSchema3)
>>>>>>> 12819877
		So(err, ShouldBeNil)
		So(matcher, ShouldResemble, &SQLEqualsExpr{SQLColumnExpr{"bar", "a", *columnTypeA}, SQLInt(4)})
	})
	Convey("Simple WHERE with implicit table names", t, func() {
<<<<<<< HEAD
		matcher, err := getWhereSQLExprFromSQL(schema, "select * from bar where a = 4")
=======
		schema, err := schema.New(testSchema3)
		So(err, ShouldBeNil)
		matcher, err := getWhereSQLExprFromSQL(schema, "select * from bar where a = 'eliot'")
>>>>>>> 12819877
		So(err, ShouldBeNil)
		So(matcher, ShouldResemble, &SQLEqualsExpr{SQLColumnExpr{"bar", "a", *columnTypeA}, SQLInt(4)})
	})
	Convey("WHERE with complex nested matching clauses", t, func() {
<<<<<<< HEAD
		matcher, err := getWhereSQLExprFromSQL(schema, "select * from bar where NOT((a = 3) AND (b>1 OR a<8))")
=======
		schema, err := schema.New(testSchema3)
		So(err, ShouldBeNil)
		matcher, err := getWhereSQLExprFromSQL(schema, "select * from bar where NOT((a = 'eliot') AND (b>1 OR a<'blah'))")
>>>>>>> 12819877
		So(err, ShouldBeNil)
		So(matcher, ShouldResemble, &SQLNotExpr{
			&SQLAndExpr{
				&SQLEqualsExpr{SQLColumnExpr{"bar", "a", *columnTypeA}, SQLInt(3)},
				&SQLOrExpr{
					&SQLGreaterThanExpr{SQLColumnExpr{"bar", "b", *columnTypeB}, SQLInt(1)},
					&SQLLessThanExpr{SQLColumnExpr{"bar", "a", *columnTypeA}, SQLInt(8)},
				},
			},
		})
	})
	Convey("WHERE with complex nested matching clauses", t, func() {
<<<<<<< HEAD
		matcher, err := getWhereSQLExprFromSQL(schema, "select * from bar where NOT((a=4) AND (b>13 OR a<5))")
=======
		schema, err := schema.New(testSchema3)
		So(err, ShouldBeNil)
		matcher, err := getWhereSQLExprFromSQL(schema, "select * from bar where NOT((a = 'eliot') AND (b>13 OR a<'blah'))")
>>>>>>> 12819877
		So(err, ShouldBeNil)
		So(matcher, ShouldResemble, &SQLNotExpr{
			&SQLAndExpr{
				&SQLEqualsExpr{SQLColumnExpr{"bar", "a", *columnTypeA}, SQLInt(4)},
				&SQLOrExpr{
					&SQLGreaterThanExpr{SQLColumnExpr{"bar", "b", *columnTypeB}, SQLInt(13)},
					&SQLLessThanExpr{SQLColumnExpr{"bar", "a", *columnTypeA}, SQLInt(5)},
				},
			},
		})
	})
}

func TestAggFuncSum(t *testing.T) {
	Convey("When evaluating a 'sum' aggregation function", t, func() {

		schema, err := schema.ParseSchemaData(testSchema3)
		So(err, ShouldBeNil)
		tables := schema.Databases[dbOne].Tables

		sqlValue := &sqlparser.FuncExpr{
			Name: []byte("sum"),
			Exprs: sqlparser.SelectExprs{
				&sqlparser.NonStarExpr{
					Expr: &sqlparser.ColName{
						Name:      []byte("a"),
						Qualifier: []byte(tableOneName),
					},
				},
			},
		}

		Convey("a correct evaluation should be returned", func() {
			expr, err := NewSQLExpr(sqlValue, tables)
			So(err, ShouldBeNil)
			funcExpr, ok := expr.(*SQLAggFunctionExpr)
			So(ok, ShouldBeTrue)

			value, err := funcExpr.Evaluate(testCtx)
			So(err, ShouldBeNil)
			So(value, ShouldResemble, SQLInt(10))
		})

		Convey("an error should be returned if the function is misspelt", func() {
			sqlValue.Name = []byte("sumd")
			expr, err := NewSQLExpr(sqlValue, tables)
			So(err, ShouldBeNil)
			funcExpr, ok := expr.(*SQLScalarFunctionExpr)
			So(ok, ShouldBeTrue)

			_, err = funcExpr.Evaluate(testCtx)
			So(err, ShouldNotBeNil)
		})

		Convey("an error should be returned if the a star expression is used", func() {
			sqlValue.Exprs = sqlparser.SelectExprs{
				&sqlparser.StarExpr{
					TableName: []byte(tableOneName),
				},
			}

			_, err := NewSQLExpr(sqlValue, tables)
			So(err, ShouldNotBeNil)
		})

		Convey("a correct evaluation should be returned even with unsummable values", func() {
			expr, err := NewSQLExpr(sqlValue, tables)
			So(err, ShouldBeNil)
			funcExpr, ok := expr.(*SQLAggFunctionExpr)
			So(ok, ShouldBeTrue)

			evalRows := make([]Row, len(testCtx.Rows))
			copy(evalRows, testCtx.Rows)
			evalCtx := &EvalCtx{evalRows, nil}
			unsummableRow := Row{
				TableRows{{tableOneName, Values{{"a", "a", "unsummable value"}}}},
			}
			evalCtx.Rows = append(evalCtx.Rows, unsummableRow)

			value, err := funcExpr.Evaluate(testCtx)
			So(err, ShouldBeNil)
			So(value, ShouldResemble, SQLInt(10))
		})
	})
}

func TestAggFuncAvg(t *testing.T) {
	Convey("When evaluating a 'avg' aggregation function", t, func() {

		schema, err := schema.ParseSchemaData(testSchema3)
		So(err, ShouldBeNil)
		tables := schema.Databases[dbOne].Tables

		sqlValue := &sqlparser.FuncExpr{
			Name: []byte("avg"),
			Exprs: sqlparser.SelectExprs{
				&sqlparser.NonStarExpr{
					Expr: &sqlparser.ColName{
						Name:      []byte("a"),
						Qualifier: []byte(tableOneName),
					},
				},
			},
		}

		Convey("a correct evaluation should be returned", func() {
			expr, err := NewSQLExpr(sqlValue, tables)
			So(err, ShouldBeNil)
			funcExpr, ok := expr.(*SQLAggFunctionExpr)
			So(ok, ShouldBeTrue)

			value, err := funcExpr.Evaluate(testCtx)
			So(err, ShouldBeNil)
			So(value, ShouldResemble, SQLFloat(2.5))
		})

		Convey("an error should be returned if the function is misspelt", func() {
			sqlValue.Name = []byte("avgd")
			expr, err := NewSQLExpr(sqlValue, tables)
			So(err, ShouldBeNil)
			funcExpr, ok := expr.(*SQLScalarFunctionExpr)
			So(ok, ShouldBeTrue)

			_, err = funcExpr.Evaluate(testCtx)
			So(err, ShouldNotBeNil)
		})

		Convey("an error should be returned if the a star expression is used", func() {
			sqlValue.Exprs = sqlparser.SelectExprs{
				&sqlparser.StarExpr{
					TableName: []byte(tableOneName),
				},
			}

			_, err := NewSQLExpr(sqlValue, tables)
			So(err, ShouldNotBeNil)
		})

		Convey("a correct evaluation should be returned even with unsummable values", func() {
			expr, err := NewSQLExpr(sqlValue, tables)
			So(err, ShouldBeNil)
			funcExpr, ok := expr.(*SQLAggFunctionExpr)
			So(ok, ShouldBeTrue)

			evalRows := make([]Row, len(testCtx.Rows))
			copy(evalRows, testCtx.Rows)
			evalCtx := &EvalCtx{evalRows, nil}
			unsummableRow := Row{
				TableRows{{tableOneName, Values{{"a", "a", "nsummable value"}}}},
			}

			evalCtx.Rows = append(evalCtx.Rows, unsummableRow)
			value, err := funcExpr.Evaluate(testCtx)
			So(err, ShouldBeNil)
			So(value, ShouldResemble, SQLFloat(2.5))
		})
	})
}

func TestAggFuncCount(t *testing.T) {
	Convey("When evaluating a 'count' aggregation function", t, func() {

		schema, err := schema.ParseSchemaData(testSchema3)
		So(err, ShouldBeNil)
		tables := schema.Databases[dbOne].Tables

		sqlValue := &sqlparser.FuncExpr{
			Name: []byte("count"),
			Exprs: sqlparser.SelectExprs{
				&sqlparser.NonStarExpr{
					Expr: &sqlparser.ColName{
						Name:      []byte("a"),
						Qualifier: []byte(tableOneName),
					},
				},
			},
		}

		Convey("a correct evaluation should be returned", func() {
			expr, err := NewSQLExpr(sqlValue, tables)
			So(err, ShouldBeNil)
			funcExpr, ok := expr.(*SQLAggFunctionExpr)
			So(ok, ShouldBeTrue)

			value, err := funcExpr.Evaluate(testCtx)
			So(err, ShouldBeNil)
			So(value, ShouldResemble, SQLInt(4))
		})

		Convey("an error should be returned if the function is misspelt", func() {
			sqlValue.Name = []byte("countd")
			expr, err := NewSQLExpr(sqlValue, tables)
			So(err, ShouldBeNil)
			funcExpr, ok := expr.(*SQLScalarFunctionExpr)
			So(ok, ShouldBeTrue)

			_, err = funcExpr.Evaluate(testCtx)
			So(err, ShouldNotBeNil)
		})

		Convey("a correct evaluation should be returned even with star expressions", func() {
			sqlValue.Exprs = sqlparser.SelectExprs{
				&sqlparser.StarExpr{
					TableName: []byte(tableOneName),
				},
			}

			expr, err := NewSQLExpr(sqlValue, tables)
			So(err, ShouldBeNil)
			funcExpr, ok := expr.(*SQLAggFunctionExpr)
			So(ok, ShouldBeTrue)

			value, err := funcExpr.Evaluate(testCtx)
			So(err, ShouldBeNil)
			So(value, ShouldResemble, SQLInt(4))
		})

		Convey("nil values should be skipped", func() {
			expr, err := NewSQLExpr(sqlValue, tables)
			So(err, ShouldBeNil)
			funcExpr, ok := expr.(*SQLAggFunctionExpr)
			So(ok, ShouldBeTrue)

			evalRows := make([]Row, len(testCtx.Rows))
			copy(evalRows, testCtx.Rows)
			evalCtx := &EvalCtx{evalRows, nil}
			unsummableRow := Row{
				TableRows{{tableOneName, Values{{"a", "a", nil}}}},
			}

			evalCtx.Rows = append(evalCtx.Rows, unsummableRow)
			value, err := funcExpr.Evaluate(testCtx)
			So(err, ShouldBeNil)
			So(value, ShouldResemble, SQLInt(4))
		})
	})
}

func TestAggFuncMax(t *testing.T) {
	Convey("When evaluating a 'max' aggregation function", t, func() {

		schema, err := schema.ParseSchemaData(testSchema3)
		So(err, ShouldBeNil)
		tables := schema.Databases[dbOne].Tables

		sqlValue := &sqlparser.FuncExpr{
			Name: []byte("max"),
			Exprs: sqlparser.SelectExprs{
				&sqlparser.NonStarExpr{
					Expr: &sqlparser.ColName{
						Name:      []byte("a"),
						Qualifier: []byte(tableOneName),
					},
				},
			},
		}

		Convey("a correct evaluation should be returned", func() {
			expr, err := NewSQLExpr(sqlValue, tables)
			So(err, ShouldBeNil)
			funcExpr, ok := expr.(*SQLAggFunctionExpr)
			So(ok, ShouldBeTrue)

			value, err := funcExpr.Evaluate(testCtx)
			So(err, ShouldBeNil)
			So(value, ShouldResemble, SQLInt(4))
		})

		Convey("an error should be returned if the function is misspelt", func() {
			sqlValue.Name = []byte("maxd")
			expr, err := NewSQLExpr(sqlValue, tables)
			So(err, ShouldBeNil)
			funcExpr, ok := expr.(*SQLScalarFunctionExpr)
			So(ok, ShouldBeTrue)

			_, err = funcExpr.Evaluate(testCtx)
			So(err, ShouldNotBeNil)
		})

		Convey("an error should be returned if the a star expression is used", func() {
			sqlValue.Exprs = sqlparser.SelectExprs{
				&sqlparser.StarExpr{
					TableName: []byte(tableOneName),
				},
			}

			_, err := NewSQLExpr(sqlValue, tables)
			So(err, ShouldNotBeNil)
		})

		Convey("a correct evaluation should be returned in the presence of nil values", func() {
			expr, err := NewSQLExpr(sqlValue, tables)
			So(err, ShouldBeNil)
			funcExpr, ok := expr.(*SQLAggFunctionExpr)
			So(ok, ShouldBeTrue)

			evalRows := make([]Row, len(testCtx.Rows))
			copy(evalRows, testCtx.Rows)
			evalCtx := &EvalCtx{evalRows, nil}
			unsummableRow := Row{
				TableRows{{tableOneName, Values{{"a", "a", nil}}}},
			}

			evalCtx.Rows = append(evalCtx.Rows, unsummableRow)
			value, err := funcExpr.Evaluate(testCtx)
			So(err, ShouldBeNil)
			So(value, ShouldResemble, SQLInt(4))
		})
	})
}

func TestScalarFuncIsNull(t *testing.T) {
	Convey("When evaluating the isnull function", t, func() {

		schema, err := schema.ParseSchemaData(testSchema3)
		So(err, ShouldBeNil)
		tables := schema.Databases[dbOne].Tables

		sqlValue := &sqlparser.FuncExpr{
			Name: []byte("isnull"),
			Exprs: sqlparser.SelectExprs{
				&sqlparser.NonStarExpr{
					Expr: &sqlparser.ColName{
						Name:      []byte("a"),
						Qualifier: []byte(tableOneName),
					},
				},
			},
		}

		Convey("only return true if the value is null", func() {
			expr, err := NewSQLExpr(sqlValue, tables)
			So(err, ShouldBeNil)
			funcExpr, ok := expr.(*SQLScalarFunctionExpr)
			So(ok, ShouldBeTrue)

			value, err := funcExpr.Evaluate(testCtx)
			So(err, ShouldBeNil)
			So(value, ShouldResemble, SQLInt(0))

			ctx := &EvalCtx{Rows{{TableRows{{tableOneName, Values{{"a", "a", nil}}}}}}, nil}
			value, err = funcExpr.Evaluate(ctx)
			So(err, ShouldBeNil)
			So(value, ShouldResemble, SQLInt(1))

		})
	})
}

func TestScalarFuncNot(t *testing.T) {
	Convey("When evaluating the not function", t, func() {

		schema, err := schema.ParseSchemaData(testSchema3)
		So(err, ShouldBeNil)
		tables := schema.Databases[dbOne].Tables

		sqlValue := &sqlparser.FuncExpr{
			Name: []byte("not"),
			Exprs: sqlparser.SelectExprs{
				&sqlparser.NonStarExpr{
					Expr: &sqlparser.ColName{
						Name:      []byte("a"),
						Qualifier: []byte(tableOneName),
					},
				},
			},
		}

		Convey("only return true if the value is false", func() {

			expr, err := NewSQLExpr(sqlValue, tables)
			So(err, ShouldBeNil)
			funcExpr, ok := expr.(*SQLScalarFunctionExpr)
			So(ok, ShouldBeTrue)

			value, err := funcExpr.Evaluate(testCtx)
			So(err, ShouldBeNil)
			So(value, ShouldResemble, SQLInt(0))

			ctx := &EvalCtx{Rows{{TableRows{{tableOneName, Values{{"a", "a", false}}}}}}, nil}

			value, err = funcExpr.Evaluate(ctx)
			So(err, ShouldBeNil)
			So(value, ShouldResemble, SQLInt(1))

		})
	})
}

func TestScalarFuncPow(t *testing.T) {
	Convey("When evaluating the pow function", t, func() {

		schema, err := schema.ParseSchemaData(testSchema3)
		So(err, ShouldBeNil)
		tables := schema.Databases[dbOne].Tables

		sqlValue := &sqlparser.FuncExpr{
			Name: []byte("pow"),
			Exprs: sqlparser.SelectExprs{
				&sqlparser.NonStarExpr{
					Expr: &sqlparser.ColName{
						Name:      []byte("a"),
						Qualifier: []byte(tableOneName),
					},
				},
				&sqlparser.NonStarExpr{
					Expr: &sqlparser.ColName{
						Name:      []byte("b"),
						Qualifier: []byte(tableOneName),
					},
				},
			},
		}

		expr, err := NewSQLExpr(sqlValue, tables)
		So(err, ShouldBeNil)
		funcExpr, ok := expr.(*SQLScalarFunctionExpr)
		So(ok, ShouldBeTrue)

		ctx := &EvalCtx{Rows{{TableRows{{tableOneName, Values{{"a", "a", 4}, {"b", "b", 3}}}}}}, nil}

		Convey("return the argument raised to the specified power", func() {
			value, err := funcExpr.Evaluate(ctx)
			So(err, ShouldBeNil)
			So(value, ShouldResemble, SQLFloat(64))

			ctx.Rows[0].Data[0].Values[0].Data = 5
			ctx.Rows[0].Data[0].Values[1].Data = 2
			value, err = funcExpr.Evaluate(ctx)
			So(err, ShouldBeNil)
			So(value, ShouldResemble, SQLFloat(25))

		})

		Convey("return an error if the argument and/or power isn't numeric", func() {
			ctx.Rows[0].Data[0].Values[0].Data = "a"
			ctx.Rows[0].Data[0].Values[1].Data = 3
			_, err := funcExpr.Evaluate(ctx)
			So(err, ShouldNotBeNil)

			ctx.Rows[0].Data[0].Values[0].Data = 4
			ctx.Rows[0].Data[0].Values[1].Data = "a"
			_, err = funcExpr.Evaluate(ctx)
			So(err, ShouldNotBeNil)

			ctx.Rows[0].Data[0].Values[0].Data = "a"
			ctx.Rows[0].Data[0].Values[1].Data = "a"
			_, err = funcExpr.Evaluate(ctx)
			So(err, ShouldNotBeNil)

		})
	})
}

func TestScalarFuncCast(t *testing.T) {
	Convey("When evaluating the cast function", t, func() {

		schema, err := schema.ParseSchemaData(testSchema3)
		So(err, ShouldBeNil)
		tables := schema.Databases[dbOne].Tables

		Convey("a timestamp argument should be cast correctly", func() {
			sqlValue := &sqlparser.FuncExpr{
				Name: []byte("cast"),
				Exprs: sqlparser.SelectExprs{
					&sqlparser.NonStarExpr{
						Expr: &sqlparser.ColName{
							Name:      []byte("a"),
							Qualifier: []byte(tableOneName),
						},
						As: sqlparser.StrVal([]byte("timestamp")),
					},
				},
			}

			arg := "2006-01-02 15:04:05"
			values := Values{{"a", "a", arg}}
			ctx := &EvalCtx{Rows{{TableRows{{tableOneName, values}}}}, nil}

			expr, err := NewSQLExpr(sqlValue, tables)
			So(err, ShouldBeNil)
			funcExpr, ok := expr.(*SQLScalarFunctionExpr)
			So(ok, ShouldBeTrue)

			parsed, err := time.Parse(arg, arg)
			So(err, ShouldBeNil)

			value, err := funcExpr.Evaluate(ctx)
			So(err, ShouldBeNil)

			castExpr, ok := value.(SQLTimestamp)
			So(ok, ShouldBeTrue)
			So(castExpr.Time, ShouldResemble, parsed)

		})

		Convey("a string argument should be cast correctly", func() {
			sqlValue := &sqlparser.FuncExpr{
				Name: []byte("cast"),
				Exprs: sqlparser.SelectExprs{
					&sqlparser.NonStarExpr{
						Expr: &sqlparser.ColName{
							Name:      []byte("a"),
							Qualifier: []byte(tableOneName),
						},
						As: sqlparser.StrVal([]byte("varchar")),
					},
				},
			}

			expr, err := NewSQLExpr(sqlValue, tables)
			So(err, ShouldBeNil)
			funcExpr, ok := expr.(*SQLScalarFunctionExpr)
			So(ok, ShouldBeTrue)

			values := Values{{"a", "a", "hello"}}
			ctx := &EvalCtx{Rows{{TableRows{{tableOneName, values}}}}, nil}
			value, err := funcExpr.Evaluate(ctx)
			So(err, ShouldBeNil)

			castExpr, ok := value.(SQLVarchar)
			So(ok, ShouldBeTrue)
			So(castExpr, ShouldResemble, SQLVarchar("hello"))

		})

		Convey("a double argument should be cast correctly", func() {
			sqlValue := &sqlparser.FuncExpr{
				Name: []byte("cast"),
				Exprs: sqlparser.SelectExprs{
					&sqlparser.NonStarExpr{
						Expr: &sqlparser.ColName{
							Name:      []byte("a"),
							Qualifier: []byte(tableOneName),
						},
						As: sqlparser.StrVal([]byte("float64")),
					},
				},
			}

			expr, err := NewSQLExpr(sqlValue, tables)
			So(err, ShouldBeNil)
			funcExpr, ok := expr.(*SQLScalarFunctionExpr)
			So(ok, ShouldBeTrue)

			values := Values{{"a", "a", 34}}
			ctx := &EvalCtx{Rows{{TableRows{{tableOneName, values}}}}, nil}
			value, err := funcExpr.Evaluate(ctx)
			So(err, ShouldBeNil)

			castExpr, ok := value.(SQLFloat)
			So(ok, ShouldBeTrue)
			So(castExpr, ShouldResemble, SQLFloat(34))

		})
	})
}

func TestAggFuncMin(t *testing.T) {
	Convey("When evaluating a 'min' aggregation function", t, func() {

		schema, err := schema.ParseSchemaData(testSchema3)
		So(err, ShouldBeNil)
		tables := schema.Databases[dbOne].Tables

		sqlValue := &sqlparser.FuncExpr{
			Name: []byte("min"),
			Exprs: sqlparser.SelectExprs{
				&sqlparser.NonStarExpr{
					Expr: &sqlparser.ColName{
						Name:      []byte("a"),
						Qualifier: []byte(tableOneName),
					},
				},
			},
		}

		Convey("a correct evaluation should be returned", func() {
			expr, err := NewSQLExpr(sqlValue, tables)
			So(err, ShouldBeNil)
			funcExpr, ok := expr.(*SQLAggFunctionExpr)
			So(ok, ShouldBeTrue)

			value, err := funcExpr.Evaluate(testCtx)
			So(err, ShouldBeNil)
			So(value, ShouldResemble, SQLInt(1))
		})

		Convey("an error should be returned if the function is misspelt", func() {
			sqlValue.Name = []byte("mind")
			expr, err := NewSQLExpr(sqlValue, tables)
			So(err, ShouldBeNil)
			funcExpr, ok := expr.(*SQLScalarFunctionExpr)
			So(ok, ShouldBeTrue)

			_, err = funcExpr.Evaluate(testCtx)
			So(err, ShouldNotBeNil)
		})

		Convey("an error should be returned if the a star expression is used", func() {
			sqlValue.Exprs = sqlparser.SelectExprs{
				&sqlparser.StarExpr{
					TableName: []byte(tableOneName),
				},
			}

			_, err := NewSQLExpr(sqlValue, tables)
			So(err, ShouldNotBeNil)
		})

		Convey("a correct evaluation should be returned in the presence of nil values", func() {
			expr, err := NewSQLExpr(sqlValue, tables)
			So(err, ShouldBeNil)
			funcExpr, ok := expr.(*SQLAggFunctionExpr)
			So(ok, ShouldBeTrue)

			evalRows := make([]Row, len(testCtx.Rows))
			copy(evalRows, testCtx.Rows)
			evalCtx := &EvalCtx{evalRows, nil}
			unsummableRow := Row{
				TableRows{{tableOneName, Values{{"a", "a", nil}}}},
			}

			evalCtx.Rows = append(evalCtx.Rows, unsummableRow)
			value, err := funcExpr.Evaluate(testCtx)
			So(err, ShouldBeNil)
			So(value, ShouldResemble, SQLInt(1))
		})
	})
}

func TestAggFuncDistinct(t *testing.T) {
	Convey("When evaluating a distinct aggregation function", t, func() {

		schema, err := schema.ParseSchemaData(testSchema3)
		So(err, ShouldBeNil)
		tables := schema.Databases[dbOne].Tables

		Convey("a correct evaluation should be returned for sum", func() {
			sqlValue := &sqlparser.FuncExpr{
				Name:     []byte("sum"),
				Distinct: true,
				Exprs: sqlparser.SelectExprs{
					&sqlparser.NonStarExpr{
						Expr: &sqlparser.ColName{
							Name:      []byte("b"),
							Qualifier: []byte(tableOneName),
						},
					},
				},
			}

			expr, err := NewSQLExpr(sqlValue, tables)
			So(err, ShouldBeNil)
			funcExpr, ok := expr.(*SQLAggFunctionExpr)
			So(ok, ShouldBeTrue)

			value, err := funcExpr.Evaluate(testCtx)
			So(err, ShouldBeNil)
			So(value, ShouldResemble, SQLInt(6))
		})

		Convey("a correct evaluation should be returned for count", func() {
			sqlValue := &sqlparser.FuncExpr{
				Name:     []byte("count"),
				Distinct: true,
				Exprs: sqlparser.SelectExprs{
					&sqlparser.NonStarExpr{
						Expr: &sqlparser.ColName{
							Name:      []byte("b"),
							Qualifier: []byte(tableOneName),
						},
					},
				},
			}

			expr, err := NewSQLExpr(sqlValue, tables)
			So(err, ShouldBeNil)
			funcExpr, ok := expr.(*SQLAggFunctionExpr)
			So(ok, ShouldBeTrue)

			value, err := funcExpr.Evaluate(testCtx)
			So(err, ShouldBeNil)
			So(value, ShouldResemble, SQLInt(3))
		})

	})
}

func TestAggFuncComplex(t *testing.T) {
	Convey("When evaluating an aggregation function with a complex expression", t, func() {

		schema, err := schema.ParseSchemaData(testSchema3)
		So(err, ShouldBeNil)
		tables := schema.Databases[dbOne].Tables

		sqlValue := &sqlparser.FuncExpr{
			Name: []byte("sum"),
			Exprs: sqlparser.SelectExprs{
				&sqlparser.NonStarExpr{
					Expr: &sqlparser.BinaryExpr{
						Operator: sqlparser.AST_PLUS,
						Left: &sqlparser.ColName{
							Name:      []byte("a"),
							Qualifier: []byte(tableOneName),
						},
						Right: &sqlparser.ColName{
							Name:      []byte("b"),
							Qualifier: []byte(tableOneName),
						},
					},
				},
			},
		}

		Convey("a correct evaluation should be returned for sum", func() {
			expr, err := NewSQLExpr(sqlValue, tables)
			So(err, ShouldBeNil)
			funcExpr, ok := expr.(*SQLAggFunctionExpr)
			So(ok, ShouldBeTrue)

			value, err := funcExpr.Evaluate(testCtx)
			So(err, ShouldBeNil)
			So(value, ShouldResemble, SQLInt(17))
		})

		Convey("a correct evaluation should be returned for avg", func() {
			sqlValue.Name = []byte("avg")
			expr, err := NewSQLExpr(sqlValue, tables)
			So(err, ShouldBeNil)
			funcExpr, ok := expr.(*SQLAggFunctionExpr)
			So(ok, ShouldBeTrue)

			value, err := funcExpr.Evaluate(testCtx)
			So(err, ShouldBeNil)
			So(value, ShouldResemble, SQLFloat(4.25))
		})

		Convey("a correct evaluation should be returned for count", func() {
			sqlValue.Name = []byte("count")
			expr, err := NewSQLExpr(sqlValue, tables)
			So(err, ShouldBeNil)
			funcExpr, ok := expr.(*SQLAggFunctionExpr)
			So(ok, ShouldBeTrue)

			value, err := funcExpr.Evaluate(testCtx)
			So(err, ShouldBeNil)
			So(value, ShouldResemble, SQLInt(4))
		})

		Convey("a correct evaluation should be returned for max", func() {
			sqlValue.Name = []byte("max")
			expr, err := NewSQLExpr(sqlValue, tables)
			So(err, ShouldBeNil)
			funcExpr, ok := expr.(*SQLAggFunctionExpr)
			So(ok, ShouldBeTrue)

			value, err := funcExpr.Evaluate(testCtx)
			So(err, ShouldBeNil)
			So(value, ShouldResemble, SQLInt(6))
		})

		Convey("a correct evaluation should be returned for min", func() {
			sqlValue.Name = []byte("min")
			expr, err := NewSQLExpr(sqlValue, tables)
			So(err, ShouldBeNil)
			funcExpr, ok := expr.(*SQLAggFunctionExpr)
			So(ok, ShouldBeTrue)

			value, err := funcExpr.Evaluate(testCtx)
			So(err, ShouldBeNil)
			So(value, ShouldResemble, SQLInt(2))
		})

	})
}<|MERGE_RESOLUTION|>--- conflicted
+++ resolved
@@ -253,7 +253,7 @@
 
 func TestNewSQLExpr(t *testing.T) {
 
-	schema, err := schema.ParseSchemaData(testSchema3)
+	schema, err := schema.New(testSchema3)
 	if err != nil {
 		panic(err)
 	}
@@ -280,33 +280,17 @@
 	})
 
 	Convey("Simple WHERE with explicit table names", t, func() {
-<<<<<<< HEAD
 		matcher, err := getWhereSQLExprFromSQL(schema, "select * from bar where bar.a = 4")
-=======
-		schema, err := schema.New(testSchema3)
->>>>>>> 12819877
 		So(err, ShouldBeNil)
 		So(matcher, ShouldResemble, &SQLEqualsExpr{SQLColumnExpr{"bar", "a", *columnTypeA}, SQLInt(4)})
 	})
 	Convey("Simple WHERE with implicit table names", t, func() {
-<<<<<<< HEAD
 		matcher, err := getWhereSQLExprFromSQL(schema, "select * from bar where a = 4")
-=======
-		schema, err := schema.New(testSchema3)
-		So(err, ShouldBeNil)
-		matcher, err := getWhereSQLExprFromSQL(schema, "select * from bar where a = 'eliot'")
->>>>>>> 12819877
 		So(err, ShouldBeNil)
 		So(matcher, ShouldResemble, &SQLEqualsExpr{SQLColumnExpr{"bar", "a", *columnTypeA}, SQLInt(4)})
 	})
 	Convey("WHERE with complex nested matching clauses", t, func() {
-<<<<<<< HEAD
 		matcher, err := getWhereSQLExprFromSQL(schema, "select * from bar where NOT((a = 3) AND (b>1 OR a<8))")
-=======
-		schema, err := schema.New(testSchema3)
-		So(err, ShouldBeNil)
-		matcher, err := getWhereSQLExprFromSQL(schema, "select * from bar where NOT((a = 'eliot') AND (b>1 OR a<'blah'))")
->>>>>>> 12819877
 		So(err, ShouldBeNil)
 		So(matcher, ShouldResemble, &SQLNotExpr{
 			&SQLAndExpr{
@@ -319,13 +303,7 @@
 		})
 	})
 	Convey("WHERE with complex nested matching clauses", t, func() {
-<<<<<<< HEAD
 		matcher, err := getWhereSQLExprFromSQL(schema, "select * from bar where NOT((a=4) AND (b>13 OR a<5))")
-=======
-		schema, err := schema.New(testSchema3)
-		So(err, ShouldBeNil)
-		matcher, err := getWhereSQLExprFromSQL(schema, "select * from bar where NOT((a = 'eliot') AND (b>13 OR a<'blah'))")
->>>>>>> 12819877
 		So(err, ShouldBeNil)
 		So(matcher, ShouldResemble, &SQLNotExpr{
 			&SQLAndExpr{
@@ -342,7 +320,7 @@
 func TestAggFuncSum(t *testing.T) {
 	Convey("When evaluating a 'sum' aggregation function", t, func() {
 
-		schema, err := schema.ParseSchemaData(testSchema3)
+		schema, err := schema.New(testSchema3)
 		So(err, ShouldBeNil)
 		tables := schema.Databases[dbOne].Tables
 
@@ -415,7 +393,7 @@
 func TestAggFuncAvg(t *testing.T) {
 	Convey("When evaluating a 'avg' aggregation function", t, func() {
 
-		schema, err := schema.ParseSchemaData(testSchema3)
+		schema, err := schema.New(testSchema3)
 		So(err, ShouldBeNil)
 		tables := schema.Databases[dbOne].Tables
 
@@ -488,7 +466,7 @@
 func TestAggFuncCount(t *testing.T) {
 	Convey("When evaluating a 'count' aggregation function", t, func() {
 
-		schema, err := schema.ParseSchemaData(testSchema3)
+		schema, err := schema.New(testSchema3)
 		So(err, ShouldBeNil)
 		tables := schema.Databases[dbOne].Tables
 
@@ -567,7 +545,7 @@
 func TestAggFuncMax(t *testing.T) {
 	Convey("When evaluating a 'max' aggregation function", t, func() {
 
-		schema, err := schema.ParseSchemaData(testSchema3)
+		schema, err := schema.New(testSchema3)
 		So(err, ShouldBeNil)
 		tables := schema.Databases[dbOne].Tables
 
@@ -640,7 +618,7 @@
 func TestScalarFuncIsNull(t *testing.T) {
 	Convey("When evaluating the isnull function", t, func() {
 
-		schema, err := schema.ParseSchemaData(testSchema3)
+		schema, err := schema.New(testSchema3)
 		So(err, ShouldBeNil)
 		tables := schema.Databases[dbOne].Tables
 
@@ -678,7 +656,7 @@
 func TestScalarFuncNot(t *testing.T) {
 	Convey("When evaluating the not function", t, func() {
 
-		schema, err := schema.ParseSchemaData(testSchema3)
+		schema, err := schema.New(testSchema3)
 		So(err, ShouldBeNil)
 		tables := schema.Databases[dbOne].Tables
 
@@ -718,7 +696,7 @@
 func TestScalarFuncPow(t *testing.T) {
 	Convey("When evaluating the pow function", t, func() {
 
-		schema, err := schema.ParseSchemaData(testSchema3)
+		schema, err := schema.New(testSchema3)
 		So(err, ShouldBeNil)
 		tables := schema.Databases[dbOne].Tables
 
@@ -783,7 +761,7 @@
 func TestScalarFuncCast(t *testing.T) {
 	Convey("When evaluating the cast function", t, func() {
 
-		schema, err := schema.ParseSchemaData(testSchema3)
+		schema, err := schema.New(testSchema3)
 		So(err, ShouldBeNil)
 		tables := schema.Databases[dbOne].Tables
 
@@ -887,7 +865,7 @@
 func TestAggFuncMin(t *testing.T) {
 	Convey("When evaluating a 'min' aggregation function", t, func() {
 
-		schema, err := schema.ParseSchemaData(testSchema3)
+		schema, err := schema.New(testSchema3)
 		So(err, ShouldBeNil)
 		tables := schema.Databases[dbOne].Tables
 
@@ -960,7 +938,7 @@
 func TestAggFuncDistinct(t *testing.T) {
 	Convey("When evaluating a distinct aggregation function", t, func() {
 
-		schema, err := schema.ParseSchemaData(testSchema3)
+		schema, err := schema.New(testSchema3)
 		So(err, ShouldBeNil)
 		tables := schema.Databases[dbOne].Tables
 
@@ -1018,7 +996,7 @@
 func TestAggFuncComplex(t *testing.T) {
 	Convey("When evaluating an aggregation function with a complex expression", t, func() {
 
-		schema, err := schema.ParseSchemaData(testSchema3)
+		schema, err := schema.New(testSchema3)
 		So(err, ShouldBeNil)
 		tables := schema.Databases[dbOne].Tables
 
