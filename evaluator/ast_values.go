--- conflicted
+++ resolved
@@ -391,55 +391,6 @@
 }
 
 //
-<<<<<<< HEAD
-=======
-// SQLTime represents a time value.
-//
-type SQLTime struct {
-	Time time.Time
-}
-
-func (st SQLTime) Evaluate(ctx *EvalCtx) (SQLValue, error) {
-	return st, nil
-}
-
-func (st SQLTime) CompareTo(v SQLValue) (int, error) {
-	if cmp, ok := v.(SQLDate); ok {
-		if st.Time.After(cmp.Time) {
-			return 1, nil
-		} else if st.Time.Before(cmp.Time) {
-			return -1, nil
-		}
-	}
-	// TODO: type sort order implementation
-	return 0, nil
-}
-
-//
-// SQLTimestamp represents a timestamp value.
-//
-type SQLTimestamp struct {
-	Time time.Time
-}
-
-func (st SQLTimestamp) Evaluate(ctx *EvalCtx) (SQLValue, error) {
-	return st, nil
-}
-
-func (st SQLTimestamp) CompareTo(v SQLValue) (int, error) {
-	if cmp, ok := v.(SQLDate); ok {
-		if st.Time.After(cmp.Time) {
-			return 1, nil
-		} else if st.Time.Before(cmp.Time) {
-			return -1, nil
-		}
-	}
-	// TODO: type sort order implementation
-	return 0, nil
-}
-
-//
->>>>>>> f51c5fee
 // SQLValues represents multiple sql values.
 //
 type SQLValues []SQLValue
