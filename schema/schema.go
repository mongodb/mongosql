package schema

import (
	"fmt"
	"gopkg.in/yaml.v2"
	"io/ioutil"
	"path/filepath"
	"strings"
	"time"
)

type SQLType string

type MongoType string

type ColumnType struct {
	SQLType   SQLType
	MongoType MongoType
}

const (
	SQLNumeric    SQLType = "numeric"
	SQLInt                = "int"
	SQLInt64              = "int64"
	SQLFloat              = "float64"
	SQLVarchar            = "varchar"
	SQLTimestamp          = "timestamp"
	SQLDate               = "date"
	SQLBoolean            = "boolean"
	SQLArrNumeric         = "numeric[]"
	SQLNull               = "null"
	SQLNone               = ""
	SQLObjectID           = "objectid"
	SQLTuple              = "sqltuple"
)

const (
	MongoInt      MongoType = "int"
	MongoInt64              = "int64"
	MongoFloat              = "float64"
	MongoDecimal            = "decimal"
	MongoString             = "string"
	MongoGeo2D              = "geo.2darray"
	MongoObjectId           = "bson.ObjectId"
	MongoBool               = "bool"
	MongoDate               = "date"
	MongoNone               = ""
)

type (
	Column struct {
		Name      string    `yaml:"Name"`
		MongoType MongoType `yaml:"MongoType"`
		SqlName   string    `yaml:"SqlName"`
		SqlType   SQLType   `yaml:"SqlType"`
	}

	Table struct {
		Name       string                   `yaml:"table"`
		FQNS       string                   `yaml:"collection"`
		Pipeline   []map[string]interface{} `yaml:"pipeline"`
		RawColumns []*Column                `yaml:"columns"`
		Columns    map[string]*Column       `yaml:"-"`
		SQLColumns map[string]*Column       `yaml:"-"`
	}

	Database struct {
		Name      string            `yaml:"db"`
		RawTables []*Table          `yaml:"tables"`
		Tables    map[string]*Table `yaml:"-"`
	}

	Schema struct {
		RawDatabases []*Database          `yaml:"schema"`
		Databases    map[string]*Database `yaml:"-"`
	}
)

const (
	DateFormat      = "2006-01-02"
	TimeFormat      = "15:04:05"
	TimestampFormat = "2006-01-02 15:04:05"
)

var (
	DefaultLocale = time.UTC

	// TimestampCtorFormats holds the various formats
	// for constructing a SQL timestamp.
	TimestampCtorFormats = []string{
		"15:4:5",
		"2006-1-2",
		"2006-1-2 15:4:5",
		"2006-1-2 15:4:5.000",
	}
)

func (c *Column) validateType() error {
	switch MongoType(c.MongoType) {
	case MongoInt:
		switch SQLType(c.SqlType) {
		case SQLInt, SQLInt64, SQLNumeric, SQLVarchar:
		default:
			return fmt.Errorf("cannot map mongo type '%s' to SQL type '%s'", c.MongoType, c.SqlType)
		}
	case MongoInt64:
		switch SQLType(c.SqlType) {
		case SQLInt64, SQLNumeric, SQLVarchar:
		default:
			return fmt.Errorf("cannot map mongo type '%s' to SQL type '%s'", c.MongoType, c.SqlType)
		}
	case MongoFloat:
		switch SQLType(c.SqlType) {
		case SQLFloat, SQLNumeric, SQLVarchar:
		default:
			return fmt.Errorf("cannot map mongo type '%s' to SQL type '%s'", c.MongoType, c.SqlType)
		}
	case MongoDecimal:
		switch SQLType(c.SqlType) {
		case SQLNumeric, SQLVarchar:
		default:
			return fmt.Errorf("cannot map mongo type '%s' to SQL type '%s'", c.MongoType, c.SqlType)
		}
	case MongoString:
		switch SQLType(c.SqlType) {
		case SQLVarchar:
		default:
			return fmt.Errorf("cannot map mongo type '%s' to SQL type '%s'", c.MongoType, c.SqlType)
		}
	case MongoGeo2D:
		switch SQLType(c.SqlType) {
		case SQLArrNumeric:
		default:
			// TODO (INT-1015): remove once pipeline is supported
			// return fmt.Errorf("cannot map mongo type '%s' to SQL type '%s'", c.MongoType, c.SqlType)
		}
	case MongoObjectId:
		switch SQLType(c.SqlType) {
		case SQLVarchar:
		default:
			return fmt.Errorf("cannot map mongo type '%s' to SQL type '%s'", c.MongoType, c.SqlType)
		}
	case MongoBool:
		switch SQLType(c.SqlType) {
		case SQLBoolean:
		default:
			return fmt.Errorf("cannot map mongo type '%s' to SQL type '%s'", c.MongoType, c.SqlType)
		}
	case MongoDate:
		switch SQLType(c.SqlType) {
		case SQLDate, SQLTimestamp:
		default:
			return fmt.Errorf("cannot map mongo type '%s' to SQL type '%s'", c.MongoType, c.SqlType)
		}
	default:
		return fmt.Errorf("unsupported mongo type: '%s'", c.MongoType)
	}
	return nil
}

func (t *Table) validateColumnTypes() error {
	for _, c := range t.RawColumns {
		err := c.validateType()
		if err != nil {
			return err
		}
	}
	return nil
}

func New(data []byte) (*Schema, error) {
	s := &Schema{}
	err := s.Load(data)
	if err != nil {
		return nil, err
	}
	return s, nil
}

// LoadFile loads schema settings from a YML file.
func (s *Schema) LoadFile(filename string) error {
	data, err := ioutil.ReadFile(filename)
	if err != nil {
		return err
	}
	return s.Load(data)
}

// LoadFile loads schema settings from YML data in a byte slice.
func (s *Schema) Load(data []byte) error {
	if s.Databases == nil {
		s.Databases = make(map[string]*Database)
	}

	var theirs Schema
	if err := yaml.Unmarshal([]byte(data), &theirs); err != nil {
		return err
	}

	theirs.Databases = make(map[string]*Database)

	for _, db := range theirs.RawDatabases {
		if _, ok := theirs.Databases[db.Name]; ok {
			return fmt.Errorf("duplicate database in schema data: '%s'", db.Name)
		}

		if err := PopulateColumnMaps(db); err != nil {
			return err
		}

		theirs.Databases[db.Name] = db
	}

	for name, schema := range theirs.Databases {
		ours := s.Databases[name]

		if ours == nil {
			// The entire DB is missing, copy the whole thing in.
			s.Databases[name] = schema
			s.RawDatabases = append(s.RawDatabases, schema)
		} else {
			// The schema being loaded refers to a DB that is already loaded
			// in the current schema. Need to merge tables.
			for table, tableSchema := range schema.Tables {
				if ours.Tables[table] != nil {
					return fmt.Errorf("table config conflict in db: %s table: %s", name, table)
				}

				ours.Tables[table] = tableSchema
				ours.RawTables = append(ours.RawTables, tableSchema)
			}
		}
		if err := PopulateColumnMaps(s.Databases[name]); err != nil {
			return err
		}
	}
	return nil
}

// LoadFile loads schema settings from YML data in all files inside the given directory.
func (s *Schema) LoadDir(root string) error {
	files, err := ioutil.ReadDir(root)
	if err != nil {
		return err
	}

	for _, f := range files {
		if f.IsDir() {
			continue
		}
		if strings.ContainsAny(f.Name(), "#~") {
			continue
		}

		fullPath := filepath.Join(root, f.Name())
		err = s.LoadFile(fullPath)
		if err != nil {
			return fmt.Errorf("in schema file %v: %v", fullPath, err)
		}
	}
	return nil
}

func PopulateColumnMaps(db *Database) error {
	db.Tables = make(map[string]*Table)

	for _, tbl := range db.RawTables {
		if len(strings.SplitN(tbl.FQNS, ".", 2)) != 2 {
			return fmt.Errorf("invalid collection mapping '%v' (must contain '.') in db '%s' on table '%s'", tbl.FQNS, db.Name, tbl.Name)
		}

		err := tbl.validateColumnTypes()
		if err != nil {
			return err
		}

		// TODO: consider lowercasing table names in config since we do
		// that in the query planner in constructing the TableScan node.
		if _, ok := db.Tables[tbl.Name]; ok {
			return fmt.Errorf("duplicate table [%s].", tbl.Name)
		}

		db.Tables[tbl.Name] = tbl

		tbl.Columns = make(map[string]*Column)
		tbl.SQLColumns = make(map[string]*Column)

		for _, c := range tbl.RawColumns {

			if c.SqlName == "" {
				c.SqlName = c.Name
			}

			if c.SqlName == "" {
				return fmt.Errorf("table [%s] has column with no name.", tbl.Name)
			}

			if _, ok := tbl.Columns[c.Name]; ok {
				return fmt.Errorf("duplicate column [%s].", c.Name)
			}

			tbl.Columns[c.Name] = c
			tbl.SQLColumns[c.SqlName] = c
		}
	}

	return nil
}

<<<<<<< HEAD
// isComparableType returns true if any of the types
// in sqlTypes can be compared with any other type.
func isComparableType(sqlTypes ...SQLType) bool {
	for _, sqlType := range sqlTypes {
		if sqlType == SQLNull || sqlType == SQLNone || sqlType == SQLTuple {
			return true
		}
	}
	return false
=======
// Must is a helper that wraps a call to a function returning (*Schema, error)
// and panics if the error is non-nil. It is intended for use in variable
// initializations such as
//	var t = schema.Must(ParseSchemaData(raw))
func Must(c *Schema, err error) *Schema {
	if err != nil {
		panic(err)
	}
	return c
>>>>>>> 12819877
}

// CanCompare returns true if sqlValue can be converted to a
// value comparable to mType.
func CanCompare(leftType, rightType SQLType) bool {

	if isComparableType(leftType, rightType) {
		return true
	}

	switch leftType {

	case SQLArrNumeric, SQLFloat, SQLInt, SQLInt64, SQLNumeric:
		switch rightType {
		case SQLArrNumeric, SQLBoolean, SQLFloat, SQLInt, SQLInt64, SQLNumeric:
			return true
		}
	case SQLBoolean:
		switch rightType {
		case SQLArrNumeric, SQLBoolean, SQLFloat, SQLInt, SQLInt64, SQLNumeric:
			return true
		}
	case SQLDate, SQLTimestamp:
		switch rightType {
		case SQLDate, SQLTimestamp, SQLVarchar:
			return true
		}
	case SQLObjectID:
		switch rightType {
		case SQLObjectID, SQLVarchar:
			return true
		}
	case SQLVarchar:
		switch rightType {
		case SQLDate, SQLTimestamp, SQLVarchar:
			return true
		}
	}
	return false
}

type SQLTypes []SQLType

func (types SQLTypes) Len() int {
	return len(types)
}

func (types SQLTypes) Swap(i, j int) {
	types[i], types[j] = types[j], types[i]
}

func (types SQLTypes) Less(i, j int) bool {

	t1 := types[i]
	t2 := types[j]

	switch t1 {
	case SQLNone, SQLNull:
		return true
	case SQLVarchar:
		switch t2 {
		case SQLVarchar, SQLInt, SQLInt64, SQLFloat, SQLNumeric, SQLNone, SQLNull:
			return false
		case SQLTimestamp, SQLDate:
			return true
		default:
			return false
		}
	case SQLInt, SQLInt64, SQLFloat, SQLNumeric:
		switch t2 {
		case SQLInt, SQLInt64, SQLFloat, SQLNumeric, SQLNone, SQLNull:
			return false
		case SQLTimestamp, SQLDate, SQLVarchar:
			return true
		default:
			return false
		}
	case SQLTimestamp, SQLDate:
		return false
	}
	return false
}<|MERGE_RESOLUTION|>--- conflicted
+++ resolved
@@ -307,7 +307,6 @@
 	return nil
 }
 
-<<<<<<< HEAD
 // isComparableType returns true if any of the types
 // in sqlTypes can be compared with any other type.
 func isComparableType(sqlTypes ...SQLType) bool {
@@ -317,17 +316,17 @@
 		}
 	}
 	return false
-=======
+}
+
 // Must is a helper that wraps a call to a function returning (*Schema, error)
 // and panics if the error is non-nil. It is intended for use in variable
 // initializations such as
-//	var t = schema.Must(ParseSchemaData(raw))
+//	var t = schema.Must(New(raw))
 func Must(c *Schema, err error) *Schema {
 	if err != nil {
 		panic(err)
 	}
 	return c
->>>>>>> 12819877
 }
 
 // CanCompare returns true if sqlValue can be converted to a
