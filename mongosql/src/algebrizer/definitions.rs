<<<<<<< HEAD
use crate::mir::{AliasedExpr, Expression, OptionallyAliasedExpr, ReferenceExpr};
=======
use crate::schema::ANY_DOCUMENT;
>>>>>>> da635548
use crate::{
    algebrizer::errors::Error,
    ast::{self, pretty_print::PrettyPrint},
    catalog::Catalog,
    map,
    mir::{
        self,
        binding_tuple::{BindingTuple, DatasourceName, Key},
        schema::{CachedSchema, SchemaCache, SchemaInferenceState},
        FieldAccess,
    },
    schema::{
        self, Satisfaction, SchemaEnvironment, BOOLEAN_OR_NULLISH, INTEGER_LONG_OR_NULLISH,
        INTEGER_OR_NULLISH, NULLISH, STRING_OR_NULLISH,
    },
    util::unique_linked_hash_map::UniqueLinkedHashMap,
    SchemaCheckingMode,
};
use std::{cell::RefCell, collections::BTreeSet};

type Result<T> = std::result::Result<T, Error>;

macro_rules! schema_check_return {
    ($self:ident, $e:expr $(,)?) => {{
        let ret = $e;
        ret.schema(&$self.schema_inference_state())?;
        return Ok(ret);
    }};
}

impl TryFrom<ast::BinaryOp> for mir::ScalarFunction {
    type Error = Error;

    fn try_from(op: crate::ast::BinaryOp) -> Result<Self> {
        Ok(match op {
            ast::BinaryOp::Add => mir::ScalarFunction::Add,
            ast::BinaryOp::And => mir::ScalarFunction::And,
            ast::BinaryOp::Concat => mir::ScalarFunction::Concat,
            ast::BinaryOp::Div => mir::ScalarFunction::Div,
            ast::BinaryOp::Comparison(ast::ComparisonOp::Eq) => mir::ScalarFunction::Eq,
            ast::BinaryOp::Comparison(ast::ComparisonOp::Gt) => mir::ScalarFunction::Gt,
            ast::BinaryOp::Comparison(ast::ComparisonOp::Gte) => mir::ScalarFunction::Gte,
            ast::BinaryOp::Comparison(ast::ComparisonOp::Lt) => mir::ScalarFunction::Lt,
            ast::BinaryOp::Comparison(ast::ComparisonOp::Lte) => mir::ScalarFunction::Lte,
            ast::BinaryOp::Comparison(ast::ComparisonOp::Neq) => mir::ScalarFunction::Neq,
            ast::BinaryOp::Mul => mir::ScalarFunction::Mul,
            ast::BinaryOp::Or => mir::ScalarFunction::Or,
            ast::BinaryOp::Sub => mir::ScalarFunction::Sub,
            ast::BinaryOp::In | ast::BinaryOp::NotIn => {
                panic!("{0} cannot be algebrized", op.as_str())
            }
        })
    }
}

impl TryFrom<ast::FunctionName> for mir::ScalarFunction {
    type Error = Error;

    fn try_from(f: crate::ast::FunctionName) -> Result<Self> {
        Ok(match f {
            ast::FunctionName::Abs => mir::ScalarFunction::Abs,
            ast::FunctionName::BitLength => mir::ScalarFunction::BitLength,
            ast::FunctionName::Ceil => mir::ScalarFunction::Ceil,
            ast::FunctionName::CharLength => mir::ScalarFunction::CharLength,
            ast::FunctionName::Coalesce => mir::ScalarFunction::Coalesce,
            ast::FunctionName::Cos => mir::ScalarFunction::Cos,
            ast::FunctionName::CurrentTimestamp => mir::ScalarFunction::CurrentTimestamp,
            ast::FunctionName::Degrees => mir::ScalarFunction::Degrees,
            ast::FunctionName::Floor => mir::ScalarFunction::Floor,
            ast::FunctionName::Log => mir::ScalarFunction::Log,
            ast::FunctionName::Lower => mir::ScalarFunction::Lower,
            ast::FunctionName::Mod => mir::ScalarFunction::Mod,
            ast::FunctionName::NullIf => mir::ScalarFunction::NullIf,
            ast::FunctionName::OctetLength => mir::ScalarFunction::OctetLength,
            ast::FunctionName::Position => mir::ScalarFunction::Position,
            ast::FunctionName::Pow => mir::ScalarFunction::Pow,
            ast::FunctionName::Radians => mir::ScalarFunction::Radians,
            ast::FunctionName::Replace => mir::ScalarFunction::Replace,
            ast::FunctionName::Sin => mir::ScalarFunction::Sin,
            ast::FunctionName::Size => mir::ScalarFunction::Size,
            ast::FunctionName::Slice => mir::ScalarFunction::Slice,
            ast::FunctionName::Split => mir::ScalarFunction::Split,
            ast::FunctionName::Sqrt => mir::ScalarFunction::Sqrt,
            ast::FunctionName::Substring => mir::ScalarFunction::Substring,
            ast::FunctionName::Tan => mir::ScalarFunction::Tan,
            ast::FunctionName::Upper => mir::ScalarFunction::Upper,
            ast::FunctionName::Round => mir::ScalarFunction::Round,
            ast::FunctionName::DayOfWeek => mir::ScalarFunction::DayOfWeek,
            ast::FunctionName::LTrim
            | ast::FunctionName::RTrim
            | ast::FunctionName::Log10
            | ast::FunctionName::DateAdd
            | ast::FunctionName::DateDiff
            | ast::FunctionName::DateTrunc
            | ast::FunctionName::Year
            | ast::FunctionName::Month
            | ast::FunctionName::Week
            | ast::FunctionName::DayOfMonth
            | ast::FunctionName::DayOfYear
            | ast::FunctionName::Hour
            | ast::FunctionName::Minute
            | ast::FunctionName::Second
            | ast::FunctionName::Millisecond => unreachable! {},
            ast::FunctionName::AddToArray
            | ast::FunctionName::AddToSet
            | ast::FunctionName::Avg
            | ast::FunctionName::Count
            | ast::FunctionName::First
            | ast::FunctionName::Last
            | ast::FunctionName::Max
            | ast::FunctionName::MergeDocuments
            | ast::FunctionName::Min
            | ast::FunctionName::StddevPop
            | ast::FunctionName::StddevSamp
            | ast::FunctionName::Sum => {
                return Err(Error::AggregationInPlaceOfScalar(f.pretty_print().unwrap()))
            }
        })
    }
}

impl TryFrom<ast::FunctionName> for mir::AggregationFunction {
    type Error = Error;

    fn try_from(f: crate::ast::FunctionName) -> Result<Self> {
        Ok(match f {
            ast::FunctionName::AddToArray => mir::AggregationFunction::AddToArray,
            ast::FunctionName::AddToSet => panic!("ADD_TO_SET should be removed before try_from"),
            ast::FunctionName::Avg => mir::AggregationFunction::Avg,
            ast::FunctionName::Count => mir::AggregationFunction::Count,
            ast::FunctionName::First => mir::AggregationFunction::First,
            ast::FunctionName::Last => mir::AggregationFunction::Last,
            ast::FunctionName::Max => mir::AggregationFunction::Max,
            ast::FunctionName::MergeDocuments => mir::AggregationFunction::MergeDocuments,
            ast::FunctionName::Min => mir::AggregationFunction::Min,
            ast::FunctionName::StddevPop => mir::AggregationFunction::StddevPop,
            ast::FunctionName::StddevSamp => mir::AggregationFunction::StddevSamp,
            ast::FunctionName::Sum => mir::AggregationFunction::Sum,

            ast::FunctionName::Abs
            | ast::FunctionName::BitLength
            | ast::FunctionName::Ceil
            | ast::FunctionName::CharLength
            | ast::FunctionName::Coalesce
            | ast::FunctionName::Cos
            | ast::FunctionName::CurrentTimestamp
            | ast::FunctionName::Degrees
            | ast::FunctionName::Floor
            | ast::FunctionName::Log
            | ast::FunctionName::Log10
            | ast::FunctionName::Lower
            | ast::FunctionName::LTrim
            | ast::FunctionName::Mod
            | ast::FunctionName::NullIf
            | ast::FunctionName::OctetLength
            | ast::FunctionName::Position
            | ast::FunctionName::Pow
            | ast::FunctionName::Round
            | ast::FunctionName::Radians
            | ast::FunctionName::Replace
            | ast::FunctionName::RTrim
            | ast::FunctionName::Sin
            | ast::FunctionName::Size
            | ast::FunctionName::Slice
            | ast::FunctionName::Split
            | ast::FunctionName::Sqrt
            | ast::FunctionName::Substring
            | ast::FunctionName::Tan
            | ast::FunctionName::Upper
            | ast::FunctionName::DateAdd
            | ast::FunctionName::DateDiff
            | ast::FunctionName::DateTrunc
            | ast::FunctionName::Year
            | ast::FunctionName::Month
            | ast::FunctionName::Week
            | ast::FunctionName::DayOfWeek
            | ast::FunctionName::DayOfMonth
            | ast::FunctionName::DayOfYear
            | ast::FunctionName::Hour
            | ast::FunctionName::Minute
            | ast::FunctionName::Second
            | ast::FunctionName::Millisecond => {
                return Err(Error::ScalarInPlaceOfAggregation(f.pretty_print().unwrap()))
            }
        })
    }
}

impl From<crate::ast::ComparisonOp> for mir::SubqueryComparisonOp {
    fn from(op: crate::ast::ComparisonOp) -> Self {
        match op {
            ast::ComparisonOp::Eq => mir::SubqueryComparisonOp::Eq,
            ast::ComparisonOp::Gt => mir::SubqueryComparisonOp::Gt,
            ast::ComparisonOp::Gte => mir::SubqueryComparisonOp::Gte,
            ast::ComparisonOp::Lt => mir::SubqueryComparisonOp::Lt,
            ast::ComparisonOp::Lte => mir::SubqueryComparisonOp::Lte,
            ast::ComparisonOp::Neq => mir::SubqueryComparisonOp::Neq,
        }
    }
}

#[derive(Debug, Clone, Copy, PartialEq, Eq, PartialOrd, Ord)]
pub enum ClauseType {
    From,
    GroupBy,
    Having,
    Limit,
    Offset,
    OrderBy,
    Select,
    Unintialized,
    Where,
}

impl std::fmt::Display for ClauseType {
    fn fmt(&self, f: &mut std::fmt::Formatter) -> std::fmt::Result {
        match self {
            ClauseType::From => write!(f, "FROM"),
            ClauseType::GroupBy => write!(f, "GROUP BY"),
            ClauseType::Having => write!(f, "HAVING"),
            ClauseType::Limit => write!(f, "LIMIT"),
            ClauseType::Offset => write!(f, "OFFSET"),
            ClauseType::OrderBy => write!(f, "ORDER BY"),
            ClauseType::Select => write!(f, "SELECT"),
            ClauseType::Unintialized => write!(f, "UNINITIALIZED"),
            ClauseType::Where => write!(f, "WHERE"),
        }
    }
}

#[derive(Debug, Clone)]
pub struct Algebrizer<'a> {
    current_db: &'a str,
    pub schema_env: SchemaEnvironment,
    catalog: &'a Catalog,
    scope_level: u16,
    schema_checking_mode: SchemaCheckingMode,
    allow_order_by_missing_columns: bool,
    clause_type: RefCell<ClauseType>,
}

impl<'a> Algebrizer<'a> {
    pub fn new(
        current_db: &'a str,
        catalog: &'a Catalog,
        scope_level: u16,
        schema_checking_mode: SchemaCheckingMode,
        allow_order_by_missing_columns: bool,
        clause_type: ClauseType,
    ) -> Self {
        Self::with_schema_env(
            current_db,
            SchemaEnvironment::default(),
            catalog,
            scope_level,
            schema_checking_mode,
            allow_order_by_missing_columns,
            clause_type,
        )
    }

    pub fn with_schema_env(
        current_db: &'a str,
        schema_env: SchemaEnvironment,
        catalog: &'a Catalog,
        scope_level: u16,
        schema_checking_mode: SchemaCheckingMode,
        allow_order_by_missing_columns: bool,
        clause_type: ClauseType,
    ) -> Self {
        Self {
            current_db,
            schema_env,
            catalog,
            scope_level,
            schema_checking_mode,
            allow_order_by_missing_columns,
            clause_type: RefCell::new(clause_type),
        }
    }

    pub fn schema_inference_state(&self) -> SchemaInferenceState {
        SchemaInferenceState {
            env: self.schema_env.clone(),
            catalog: self.catalog,
            scope_level: self.scope_level,
            schema_checking_mode: self.schema_checking_mode,
        }
    }

    pub fn subquery_algebrizer(&self) -> Self {
        Self {
            current_db: self.current_db,
            schema_env: self.schema_env.clone(),
            catalog: self.catalog,
            scope_level: self.scope_level + 1,
            schema_checking_mode: self.schema_checking_mode,
            // subquery should use a copy of the current ClauseType, not share a RefCell with the
            // parent. It probably does not matter, but we do not want subqueries to modify parent
            // state.
            allow_order_by_missing_columns: self.allow_order_by_missing_columns,
            clause_type: RefCell::new(*self.clause_type.borrow()),
        }
    }

    fn args_are_nullable(args: &[mir::Expression]) -> bool {
        args.iter().any(|e| e.is_nullable())
    }

    pub fn determine_scalar_function_nullability(
        func: mir::ScalarFunction,
        args: &[mir::Expression],
    ) -> bool {
        // some functions can always be nullable regardless of argument nullablity,
        // we check those first. If this function is not one of those, we set nullablity
        // based off the arguments.
        func.is_always_nullable() || Self::args_are_nullable(args)
    }

    pub fn algebrize_query(&self, ast_node: ast::Query) -> Result<mir::Stage> {
        match ast_node {
            ast::Query::Select(q) => self.algebrize_select_query(q),
            ast::Query::Set(s) => self.algebrize_set_query(s),
        }
    }

    fn with_merged_mappings(mut self, mappings: SchemaEnvironment) -> Result<Self> {
        self.schema_env
            .merge(mappings)
            .map_err(|e| Error::DuplicateKey(e.key))?;
        Ok(self)
    }

    pub fn construct_field_access_expr(
        &self,
        expr: mir::Expression,
        field: String,
    ) -> Result<mir::Expression> {
        let mut fa = FieldAccess::new(Box::new(expr), field);

        fa.schema(&self.schema_inference_state()).map(|schema| {
            fa.is_nullable = NULLISH.satisfies(&schema) != Satisfaction::Not;
            Ok(mir::Expression::FieldAccess(fa))
        })?
    }

    pub fn algebrize_select_query(&self, ast_node: ast::SelectQuery) -> Result<mir::Stage> {
        let plan = self.algebrize_from_clause(ast_node.from_clause)?;
        let plan = self.algebrize_where_clause(ast_node.where_clause, plan)?;
        let plan = self.algebrize_group_by_clause(ast_node.group_by_clause, plan)?;
        let plan = self.algebrize_having_clause(ast_node.having_clause, plan)?;
        let plan = if self.allow_order_by_missing_columns {
            self.algebrize_select_and_order_by_clause(
                ast_node.select_clause,
                ast_node.order_by_clause,
                plan,
            )?
        } else {
            let plan = self.algebrize_select_clause(ast_node.select_clause, plan, false)?;
            self.algebrize_order_by_clause(ast_node.order_by_clause, plan)?
        };
        let plan = self.algebrize_offset_clause(ast_node.offset, plan)?;
        let plan = self.algebrize_limit_clause(ast_node.limit, plan)?;
        Ok(plan)
    }

    pub fn algebrize_set_query(&self, ast_node: ast::SetQuery) -> Result<mir::Stage> {
        match ast_node.op {
            ast::SetOperator::Union => Err(Error::DistinctUnion),
            ast::SetOperator::UnionAll => schema_check_return!(
                self,
                mir::Stage::Set(mir::Set {
                    operation: mir::SetOperation::UnionAll,
                    left: Box::new(self.algebrize_query(*ast_node.left)?),
                    right: Box::new(self.algebrize_query(*ast_node.right)?),
                    cache: SchemaCache::new(),
                })
            ),
        }
    }

    fn algebrize_select_values_body(
        &self,
        exprs: Vec<ast::SelectValuesExpression>,
        source: mir::Stage,
        is_add_fields: bool,
        is_distinct: bool,
    ) -> Result<mir::Stage> {
        let expression_algebrizer = self.clone();
        // Algebrization for every node that has a source should get the schema for the source.
        // The SchemaEnvironment from the source is merged into the SchemaEnvironment from the
        // current Algebrizer, correctly giving us the correlated bindings with the bindings
        // available from the current query level.
        #[allow(unused_variables)]
        let expression_algebrizer = expression_algebrizer
            .with_merged_mappings(source.schema(&self.schema_inference_state())?.schema_env)?;

        // We must check for duplicate Datasource Keys, which is an error. The datasources
        // Set keeps track of which Keys have been seen.
        let mut datasources = BTreeSet::new();
        let mut bottom: Option<Vec<ast::DocumentPair>> = None;

        // Build the Project expression from the SelectBody::Values(exprs)
        let mut expression = BindingTuple::new();
        for expr in exprs.into_iter() {
            match expr {
                // An Expression is mapped to DatasourceName::Bottom. Bottom should be a document,
                // but can be in multiple parts based on the query. Unify them using a single vec
                // and algebrize after all expressions have been evaluated.
                ast::SelectValuesExpression::Expression(e) => match e {
                    ast::Expression::Document(d) => {
                        bottom = if let Some(mut bottom) = bottom {
                            bottom.extend(d);
                            Some(bottom)
                        } else {
                            Some(d)
                        }
                    }
                    // If select values are not a document, an error will ultimately be thrown. Algebrize
                    // for now, and depending on the rest of the select query, a DuplicateKey or SchemaChecking
                    // error will occur downstream.
                    _ => {
                        let e = expression_algebrizer.algebrize_expression(e, false)?;
                        let bot = Key::bot(expression_algebrizer.scope_level);
                        datasources
                            .insert(bot.clone())
                            .then_some(())
                            .ok_or_else(|| Error::DuplicateKey(bot.clone()))?;
                        expression.insert(bot, e);
                    }
                },
                // For a Substar, a.*, we map the name of the Substar, 'a', to a Key
                // containing 'a' and the proper scope level.
                ast::SelectValuesExpression::Substar(s) => {
                    let datasource = DatasourceName::Named(s.datasource.clone());
                    let key = Key {
                        datasource: datasource.clone(),
                        scope: expression_algebrizer.scope_level,
                    };
                    datasources
                        .insert(key.clone())
                        .then_some(())
                        .ok_or_else(|| Error::DuplicateKey(key.clone()))?;
                    let scope = expression_algebrizer
                        .schema_env
                        .nearest_scope_for_datasource(
                            &datasource,
                            expression_algebrizer.scope_level,
                        )
                        .ok_or_else(|| Error::NoSuchDatasource(datasource.clone()))?;
                    expression.insert(
                        key,
                        mir::Expression::Reference(
                            Key {
                                datasource: DatasourceName::Named(s.datasource),
                                scope,
                            }
                            .into(),
                        ),
                    );
                }
            }
        }

        // if we found Expressions's, algebrize them as a single document, and add it to the expression
        // under the Bottom namespace.
        if bottom.is_some() {
            let e = expression_algebrizer
                .algebrize_expression(ast::Expression::Document(bottom.unwrap()), false)?;
            let bot = Key::bot(expression_algebrizer.scope_level);
            datasources
                .insert(bot.clone())
                .then_some(())
                .ok_or_else(|| Error::DuplicateKey(bot.clone()))?;
            expression.insert(bot, e);
        }

        // Build the Project Stage using the source and built expression.
        let project_stage = mir::Stage::Project(mir::Project {
            source: Box::new(source),
            expression: expression.clone(),
            is_add_fields,
            cache: SchemaCache::new(),
        });
        project_stage.schema(&self.schema_inference_state())?;
        Ok(if is_distinct {
            let distinct_stages = Self::build_distinct_values_group_and_project_stage(
                project_stage,
                self.scope_level,
                datasources,
            );
            distinct_stages.schema(&self.schema_inference_state())?;
            distinct_stages
        } else {
            project_stage
        })
    }

    pub fn build_distinct_values_group_and_project_stage(
        source_stage: mir::Stage,
        scope_level: u16,
        datasources: BTreeSet<Key>,
    ) -> mir::Stage {
        let mut group_keys = Vec::new();
        let mut project_expressions = BindingTuple::new();

        for (counter, key) in datasources.iter().enumerate() {
            let group_alias = format!("__groupKey{}", counter);

            group_keys.push(OptionallyAliasedExpr::Aliased(AliasedExpr {
                alias: group_alias.clone(),
                expr: Expression::Reference(ReferenceExpr { key: key.clone() }),
            }));
            project_expressions.insert(
                key.clone(),
                Expression::FieldAccess(FieldAccess {
                    expr: Box::new(Expression::Reference(ReferenceExpr {
                        key: Key::bot(scope_level),
                    })),
                    field: group_alias,
                    // Setting is_nullable to true because the result set coming into the
                    // SELECT DISTINCT clause could be empty.
                    is_nullable: true,
                }),
            );
        }

        let group_stage = mir::Stage::Group(mir::Group {
            source: Box::new(source_stage),
            keys: group_keys,
            aggregations: vec![],
            cache: Default::default(),
            scope: scope_level,
        });

        mir::Stage::Project(mir::Project {
            source: Box::new(group_stage),
            expression: project_expressions,
            is_add_fields: false,
            cache: Default::default(),
        })
    }

    pub fn algebrize_from_clause(&self, ast_node: Option<ast::Datasource>) -> Result<mir::Stage> {
        *self.clause_type.borrow_mut() = ClauseType::From;
        let ast_node = ast_node.expect("all SELECT queries must have a FROM clause");
        // Datasource aliases are tracked in the algebrizer's SchemaEnvironment.
        // Duplicate aliases are invalid.  Under some circumstances, the
        // SchemaEnvironment with_merged_mappings method allows duplicates
        // to be inserted, therefore we must catch them explicitly here.
        ast_node
            .check_duplicate_aliases()
            .map_err(|e| Error::DuplicateKey((e, self.scope_level).into()))?;
        self.algebrize_datasource(ast_node)
    }

    pub fn algebrize_datasource(&self, ast_node: ast::Datasource) -> Result<mir::Stage> {
        match ast_node {
            ast::Datasource::Array(a) => self.algebrize_array_datasource(a),
            ast::Datasource::Collection(c) => self.algebrize_collection_datasource(c),
            ast::Datasource::Join(j) => self.algebrize_join_datasource(j),
            ast::Datasource::Derived(d) => self.algebrize_derived_datasource(d),
            ast::Datasource::Flatten(f) => self.algebrize_flatten_datasource(f),
            ast::Datasource::Unwind(u) => self.algebrize_unwind_datasource(u),
        }
    }

    fn algebrize_array_datasource(&self, a: ast::ArraySource) -> Result<mir::Stage> {
        let (ve, alias) = (a.array, a.alias.clone());
        let (ve, array_is_literal) = ast::visitors::are_literal(ve);
        if !array_is_literal {
            return Err(Error::ArrayDatasourceMustBeLiteral);
        }
        let src = mir::Stage::Array(mir::ArraySource {
            array: ve
                .into_iter()
                .map(|e| self.algebrize_expression(e, false))
                .collect::<Result<_>>()?,
            alias,
            cache: SchemaCache::new(),
        });
        let expr_map = map! {
            (a.alias.clone(), self.scope_level).into() =>
                mir::Expression::Reference((a.alias, self.scope_level).into())
        };
        let stage = mir::Stage::Project(mir::Project {
            source: Box::new(src),
            expression: expr_map,
            is_add_fields: false,
            cache: SchemaCache::new(),
        });
        stage.schema(&self.schema_inference_state())?;
        Ok(stage)
    }

    fn algebrize_collection_datasource(&self, c: ast::CollectionSource) -> Result<mir::Stage> {
        let src = mir::Stage::Collection(mir::Collection {
            db: c.database.unwrap_or_else(|| self.current_db.to_string()),
            collection: c.collection.clone(),
            cache: SchemaCache::new(),
        });
        let stage = match c.alias {
            Some(alias) => {
                let mut expr_map: BindingTuple<mir::Expression> = BindingTuple::new();
                expr_map.insert(
                    (alias, self.scope_level).into(),
                    mir::Expression::Reference((c.collection, self.scope_level).into()),
                );
                mir::Stage::Project(mir::Project {
                    source: Box::new(src),
                    expression: expr_map,
                    is_add_fields: false,
                    cache: SchemaCache::new(),
                })
            }
            None => panic!("collection datasources must have aliases"),
        };
        stage.schema(&self.schema_inference_state())?;
        Ok(stage)
    }

    fn algebrize_join_datasource(&self, j: ast::JoinSource) -> Result<mir::Stage> {
        let left_src = self.algebrize_datasource(*j.left)?;
        let right_src = self.algebrize_datasource(*j.right)?;
        let left_src_result_set = left_src.schema(&self.schema_inference_state())?;
        let right_src_result_set = right_src.schema(&self.schema_inference_state())?;
        let join_algebrizer = self
            .clone()
            .with_merged_mappings(left_src_result_set.schema_env)?
            .with_merged_mappings(right_src_result_set.schema_env)?;
        let condition = j
            .condition
            .map(|e| join_algebrizer.algebrize_expression(e, false))
            .transpose()?
            .map(Self::convert_literal_to_bool);
        condition
            .clone()
            .map(|e| e.schema(&join_algebrizer.schema_inference_state()));
        let stage = match j.join_type {
            ast::JoinType::Left => {
                if condition.is_none() {
                    return Err(Error::NoOuterJoinCondition);
                }
                mir::Stage::Join(mir::Join {
                    join_type: mir::JoinType::Left,
                    left: Box::new(left_src),
                    right: Box::new(right_src),
                    condition,
                    cache: SchemaCache::new(),
                })
            }
            ast::JoinType::Right => {
                if condition.is_none() {
                    return Err(Error::NoOuterJoinCondition);
                }
                mir::Stage::Join(mir::Join {
                    join_type: mir::JoinType::Left,
                    left: Box::new(right_src),
                    right: Box::new(left_src),
                    condition,
                    cache: SchemaCache::new(),
                })
            }
            ast::JoinType::Cross | ast::JoinType::Inner => {
                let join = mir::Stage::Join(mir::Join {
                    join_type: mir::JoinType::Inner,
                    left: Box::new(left_src),
                    right: Box::new(right_src),
                    condition: None,
                    cache: SchemaCache::new(),
                });
                // The stage_movement optimization will place this condition in the Join if it makes sense. Otherwise,
                // it will move it as early in the pipeline as possible.
                if let Some(condition) = condition {
                    mir::Stage::Filter(mir::Filter {
                        source: Box::new(join),
                        condition,
                        cache: SchemaCache::new(),
                    })
                } else {
                    join
                }
            }
        };
        stage.schema(&self.schema_inference_state())?;
        Ok(stage)
    }

    fn algebrize_derived_datasource(&self, d: ast::DerivedSource) -> Result<mir::Stage> {
        let derived_algebrizer = Algebrizer::new(
            self.current_db,
            self.catalog,
            self.scope_level + 1,
            self.schema_checking_mode,
            self.allow_order_by_missing_columns,
            *self.clause_type.borrow(),
        );
        let src = derived_algebrizer.algebrize_query(*d.query)?;
        let src_resultset = src.schema(&derived_algebrizer.schema_inference_state())?;
        let mut datasource_refs = src_resultset
            .schema_env
            .into_iter()
            .map(|(k, _)| mir::Expression::Reference(k.into()))
            .collect::<Vec<mir::Expression>>();
        let expression = map! {
            (d.alias.clone(), self.scope_level).into() =>
            if datasource_refs.len() == 1 {
                datasource_refs.pop().unwrap()
            } else {
                mir::Expression::ScalarFunction(mir::ScalarFunctionApplication {
                    function: mir::ScalarFunction::MergeObjects,
                    is_nullable: false,
                    args: datasource_refs
                })
            },
        };
        let stage = mir::Stage::Project(mir::Project {
            source: Box::new(src),
            expression,
            is_add_fields: false,
            cache: SchemaCache::new(),
        });
        stage
            .schema(&derived_algebrizer.schema_inference_state())
            .map_err(|e| match e {
                mir::schema::Error::CannotMergeObjects(s1, s2, sat) => {
                    Error::DerivedDatasourceOverlappingKeys(s1, s2, d.alias, sat)
                }
                _ => Error::SchemaChecking(e),
            })?;

        Ok(mir::Stage::Derived(mir::Derived {
            source: Box::new(stage),
            cache: SchemaCache::new(),
        }))
    }

    fn algebrize_flatten_datasource(&self, f: ast::FlattenSource) -> Result<mir::Stage> {
        let source = self.algebrize_datasource(*f.datasource.clone())?;
        let source_result_set = source.schema(&self.schema_inference_state())?;

        // Extract user-specified separator and depth. Separator defaults to "_".
        #[allow(clippy::manual_try_fold)]
        let (separator, depth) = f
            .options
            .iter()
            .fold(Ok((None, None)), |acc, opt| match opt {
                ast::FlattenOption::Separator(s) => match acc? {
                    (Some(_), _) => Err(Error::DuplicateFlattenOption(opt.clone())),
                    (None, depth) => Ok((Some(s.as_str()), depth)),
                },
                ast::FlattenOption::Depth(d) => match acc? {
                    (_, Some(_)) => Err(Error::DuplicateFlattenOption(opt.clone())),
                    (separator, None) => Ok((separator, Some(*d))),
                },
            })?;
        let separator = separator.unwrap_or("_");

        // Build the Project expression
        let expression = source_result_set
            .schema_env
            .into_iter()
            .map(|(key, schema)| {
                let (field_paths, has_only_nullable_polymorphism) = schema
                    .enumerate_field_paths(depth.map(|d| d + 1))
                    .map_err(|e| match e {
                        schema::Error::CannotEnumerateAllFieldPaths(s) => {
                            Error::CannotEnumerateAllFieldPaths(s)
                        }
                        _ => unreachable!(),
                    })?;

                // Throw an error if the schema has a polymorphic object other than just null or missing polymorphism. To figure out which field is the problem,
                // we check to see which field path is a prefix of another field path.
                if !has_only_nullable_polymorphism {
                    field_paths
                        .iter()
                        .flat_map(|p1| {
                            field_paths.iter().map(|p2| {
                                if p1.clone() != p2.clone() && !(p1.is_empty() || p2.is_empty()) {
                                    // Find which field has a polymorphic object schema.
                                    if p1.starts_with(p2.as_slice()) {
                                        return Err(Error::PolymorphicObjectSchema(
                                            p2.join(separator),
                                        ));
                                    } else if p2.starts_with(p1.as_slice()) {
                                        return Err(Error::PolymorphicObjectSchema(
                                            p1.join(separator),
                                        ));
                                    }
                                };
                                Ok(())
                            })
                        })
                        .collect::<Result<Vec<_>>>()?;
                }

                // Check to see if any field path is a prefix of another field path. If there is a prefix, remove it.
                // Note: Any prefixes found are the result of objects that can be null or missing.
                let mut field_paths_copy = field_paths.clone();
                for p1 in field_paths.iter() {
                    for p2 in field_paths.iter() {
                        if p1.clone() != p2.clone() && !p1.is_empty() && !p2.is_empty() {
                            if p1.starts_with(p2.as_slice()) {
                                field_paths_copy.remove(p2);
                            } else if p2.starts_with(p1.as_slice()) {
                                field_paths_copy.remove(p1);
                            }
                        }
                    }
                }

                let mut project_expression = UniqueLinkedHashMap::new();
                let mut sub_schema_env = SchemaEnvironment::new();
                sub_schema_env.insert(key.clone(), schema);
                let path_algebrizer = Algebrizer::with_schema_env(
                    self.current_db,
                    sub_schema_env,
                    self.catalog,
                    self.scope_level,
                    self.schema_checking_mode,
                    self.allow_order_by_missing_columns,
                    *self.clause_type.borrow(),
                );
                project_expression
                    .insert_many(field_paths_copy.into_iter().map(|path| {
                        (
                            path.join(separator),
                            path_algebrizer.algebrize_flattened_field_path(key.clone(), path),
                        )
                    }))
                    .map_err(|e| Error::DuplicateDocumentKey(e.get_key_name()))?;
                Ok((key, mir::Expression::Document(project_expression.into())))
            })
            .collect::<Result<BindingTuple<mir::Expression>>>()?;

        // Build the Project stage using the source and built expression
        let stage = mir::Stage::Project(mir::Project {
            source: Box::new(source),
            expression,
            is_add_fields: false,
            cache: SchemaCache::new(),
        });
        stage.schema(&self.schema_inference_state())?;
        Ok(stage)
    }

    fn algebrize_unwind_datasource(&self, u: ast::UnwindSource) -> Result<mir::Stage> {
        let src = self.algebrize_datasource(*u.datasource)?;

        // Extract user-specified options. OUTER defaults to false.
        #[allow(clippy::manual_try_fold)]
        let (path, index, outer) =
            u.options
                .iter()
                .fold(Ok((None, None, None)), |acc, opt| match opt {
                    ast::UnwindOption::Path(p) => match acc? {
                        (Some(_), _, _) => Err(Error::DuplicateUnwindOption(opt.clone())),
                        (None, i, o) => Ok((Some(p.clone()), i, o)),
                    },
                    ast::UnwindOption::Index(i) => match acc? {
                        (_, Some(_), _) => Err(Error::DuplicateUnwindOption(opt.clone())),
                        (p, None, o) => Ok((p, Some(i.clone()), o)),
                    },
                    ast::UnwindOption::Outer(o) => match acc? {
                        (_, _, Some(_)) => Err(Error::DuplicateUnwindOption(opt.clone())),
                        (p, i, None) => Ok((p, i, Some(*o))),
                    },
                })?;

        let path_expression_algebrizer = Algebrizer::with_schema_env(
            self.current_db,
            src.schema(&self.schema_inference_state())?.schema_env,
            self.catalog,
            self.scope_level,
            self.schema_checking_mode,
            self.allow_order_by_missing_columns,
            *self.clause_type.borrow(),
        );

        let path = match path {
            None => return Err(Error::NoUnwindPath),
            Some(e) => path_expression_algebrizer.algebrize_unwind_path(e)?,
        };

        let stage = mir::Stage::Unwind(mir::Unwind {
            source: Box::new(src),
            path,
            index,
            outer: outer.unwrap_or(false),
            cache: Default::default(),
            is_prefiltered: false,
        });

        stage.schema(&self.schema_inference_state())?;
        Ok(stage)
    }

    /// Ensure an unwind PATH is exactly a compound identifier.
    ///
    /// A compound identifier is defined in the MongoSQL grammar as
    ///
    ///   <compound identifer> ::= <identifier> ("." <compound identifier>)?
    ///
    /// so this includes the case when it is just a simple, single-part
    /// identifier. Here, this means the algebrized expression is a FieldAccess
    /// expression which consists of only other FieldAccess expressions up the
    /// chain of exprs until it hits a Reference expression.
    fn algebrize_unwind_path(&self, path: ast::Expression) -> Result<mir::FieldPath> {
        let path = self.algebrize_expression(path, false)?;
        (&path).try_into().map_err(|_| Error::InvalidUnwindPath)
    }

    #[allow(clippy::only_used_in_recursion)] // false positive
    pub fn algebrize_flattened_field_path(&self, key: Key, path: Vec<String>) -> mir::Expression {
        match path.len() {
            0 => mir::Expression::Reference(mir::ReferenceExpr { key }),
            _ => self
                .construct_field_access_expr(
                    self.algebrize_flattened_field_path(key, path.split_last().unwrap().1.to_vec()),
                    path.last().unwrap().to_string(),
                )
                .unwrap(),
        }
    }

    pub fn algebrize_having_clause(
        &self,
        ast_node: Option<ast::Expression>,
        source: mir::Stage,
    ) -> Result<mir::Stage> {
        *self.clause_type.borrow_mut() = ClauseType::Having;
        self.algebrize_filter_clause(ast_node, source)
    }

    pub fn algebrize_where_clause(
        &self,
        ast_node: Option<ast::Expression>,
        source: mir::Stage,
    ) -> Result<mir::Stage> {
        *self.clause_type.borrow_mut() = ClauseType::Where;
        self.algebrize_filter_clause(ast_node, source)
    }

    pub fn algebrize_filter_clause(
        &self,
        ast_node: Option<ast::Expression>,
        source: mir::Stage,
    ) -> Result<mir::Stage> {
        let filtered = match ast_node {
            None => source,
            Some(expr) => {
                let expression_algebrizer = self.clone().with_merged_mappings(
                    source.schema(&self.schema_inference_state())?.schema_env,
                )?;
                mir::Stage::Filter(mir::Filter {
                    source: Box::new(source),
                    condition: expression_algebrizer
                        .algebrize_expression(expr, false)
                        .map(Self::convert_literal_to_bool)?,
                    cache: SchemaCache::new(),
                })
            }
        };
        filtered.schema(&self.schema_inference_state())?;
        Ok(filtered)
    }

    pub fn algebrize_select_clause(
        &self,
        ast_node: ast::SelectClause,
        source: mir::Stage,
        is_add_fields: bool,
    ) -> Result<mir::Stage> {
        *self.clause_type.borrow_mut() = ClauseType::Select;

        match ast_node.set_quantifier {
            ast::SetQuantifier::All => match ast_node.body {
                // Standard Select bodies must be only *, otherwise this is an
                // error.
                ast::SelectBody::Standard(exprs) => match exprs.as_slice() {
                    [ast::SelectExpression::Star] => {
                        source.schema(&self.schema_inference_state())?;
                        Ok(source)
                    }
                    _ => Err(Error::NonStarStandardSelectBody),
                },
                // SELECT VALUES expressions must be Substar expressions or normal Expressions that are
                // Documents, i.e., that have Schema that Must satisfy ANY_DOCUMENT.
                //
                // All normal Expressions will be mapped as Datasource Bottom, and all Substars will be mapped
                // as their name as a Datasource.
                ast::SelectBody::Values(exprs) => {
                    self.algebrize_select_values_body(exprs, source, is_add_fields, false)
                }
            },
            ast::SetQuantifier::Distinct => match ast_node.body {
                ast::SelectBody::Standard(exprs) => match exprs.as_slice() {
                    [ast::SelectExpression::Star] => {
                        self.build_distinct_star_group_and_project_stage(source)
                    }
                    _ => Err(Error::NonStarStandardSelectBody),
                },
                ast::SelectBody::Values(exprs) => {
                    self.algebrize_select_values_body(exprs, source, is_add_fields, true)
                }
            },
        }
    }

    fn build_distinct_star_group_and_project_stage(
        &self,
        source: mir::Stage,
    ) -> Result<mir::Stage> {
        let source_result_set = source.schema(&self.schema_inference_state())?;

        let mut datasource_counter = 0;
        let mut datasources = Vec::new();

        // Identify data sources from the result set schema
        for key in source_result_set.schema_env.keys() {
            if key.scope == self.scope_level {
                let group_key_name = format!("__groupKey{datasource_counter}");
                datasources.push((group_key_name, key.clone()));
                datasource_counter += 1;
            }
        }
        let group_keys: Vec<OptionallyAliasedExpr> = datasources
            .iter()
            .map(|(group_key_name, key)| {
                OptionallyAliasedExpr::Aliased(AliasedExpr {
                    alias: group_key_name.clone(),
                    expr: Expression::Reference(ReferenceExpr { key: key.clone() }),
                })
            })
            .collect();

        // Adding the group stage to deduplicate rows
        let group_stage = mir::Stage::Group(mir::Group {
            source: Box::new(source),
            keys: group_keys,
            aggregations: vec![],
            cache: SchemaCache::new(),
            scope: self.scope_level,
        });

        let mut expression = BindingTuple::new();
        for (group_key_name, key) in &datasources {
            expression.insert(
                key.clone(),
                Expression::FieldAccess(FieldAccess {
                    // Group stages always output fields under the Bottom datasource
                    expr: Box::new(Expression::Reference(ReferenceExpr {
                        key: Key::bot(self.scope_level),
                    })),
                    field: group_key_name.clone().to_string(),
                    // Setting is_nullable to true because the result set coming into the
                    // SELECT DISTINCT clause could be empty.
                    is_nullable: true,
                }),
            );
        }
        // Create the final project stage to output the original data sources
        let project = mir::Stage::Project(mir::Project {
            source: Box::new(group_stage),
            expression,
            is_add_fields: false,
            cache: SchemaCache::new(),
        });
        Ok(project)
    }

    // This function is used to algebrize a Select and Order By clause together. This is necessary
    // because the Order By clause can reference keys that are defined in the Select clause, but
    // also columns from before the Select clause. Because of this, we algebrized the Select using
    // a mir Project stage with is_add_fields set to true, so that we can still access the fields
    // defined before the Select in the Order By.
    pub fn algebrize_select_and_order_by_clause(
        &self,
        select_node: ast::SelectClause,
        order_by_node: Option<ast::OrderByClause>,
        source: mir::Stage,
    ) -> Result<mir::Stage> {
        // If there is no Order By, we can just treat this as a normal Select Clause when
        // allow_order_by_missing_columns is not set.
        if order_by_node.is_none() {
            return self.algebrize_select_clause(select_node, source, false);
        }
        let select = self.algebrize_select_clause(select_node, source, true)?;
        // The project_body must maintain the expressions defined by the $addFields or else
        // the output may include extraneous fields
        let project_body = match select {
            mir::Stage::Project(ref p) => p
                .expression
                .iter()
                .map(|(k, e)| (k.clone(), e.clone()))
                .collect(),
            // We only reach this case when we have SELECT *, so we can just return
            // algebrize_order_by
            _ => {
                return self.algebrize_order_by_clause(order_by_node, select);
            }
        };
        let ordered = self.algebrize_order_by_clause(order_by_node, select)?;
        Ok(mir::Stage::Project(mir::Project {
            source: Box::new(ordered),
            expression: project_body,
            is_add_fields: false,
            cache: SchemaCache::new(),
        }))
    }

    pub fn algebrize_order_by_clause(
        &self,
        ast_node: Option<ast::OrderByClause>,
        source: mir::Stage,
    ) -> Result<mir::Stage> {
        *self.clause_type.borrow_mut() = ClauseType::OrderBy;
        let expression_algebrizer = self
            .clone()
            .with_merged_mappings(source.schema(&self.schema_inference_state())?.schema_env)?;
        let ordered = match ast_node {
            None => source,
            Some(o) => {
                let sort_specs = o
                    .sort_specs
                    .into_iter()
                    .map(|s| {
                        let sort_key = match s.key {
                            ast::SortKey::Simple(expr) => {
                                expression_algebrizer.algebrize_expression(expr, false)
                            }
                            ast::SortKey::Positional(_) => panic!(
                                "positional sort keys should have been rewritten to references"
                            ),
                        }?;
                        match s.direction {
                            ast::SortDirection::Asc => Ok(mir::SortSpecification::Asc(
                                sort_key
                                    .clone()
                                    .try_into()
                                    .map_err(|_| Error::InvalidSortKey(sort_key))?,
                            )),
                            ast::SortDirection::Desc => Ok(mir::SortSpecification::Desc(
                                sort_key
                                    .clone()
                                    .try_into()
                                    .map_err(|_| Error::InvalidSortKey(sort_key))?,
                            )),
                        }
                    })
                    .collect::<Result<Vec<mir::SortSpecification>>>()?;
                mir::Stage::Sort(mir::Sort {
                    source: Box::new(source),
                    specs: sort_specs,
                    cache: SchemaCache::new(),
                })
            }
        };
        ordered.schema(&self.schema_inference_state())?;
        Ok(ordered)
    }

    pub fn algebrize_group_by_clause(
        &self,
        ast_node: Option<ast::GroupByClause>,
        source: mir::Stage,
    ) -> Result<mir::Stage> {
        *self.clause_type.borrow_mut() = ClauseType::GroupBy;
        let grouped = match ast_node {
            None => source,
            Some(ast_expr) => {
                let expression_algebrizer = self.clone().with_merged_mappings(
                    source.schema(&self.schema_inference_state())?.schema_env,
                )?;

                let mut group_clause_aliases = UniqueLinkedHashMap::new();
                let keys = ast_expr
                    .keys
                    .into_iter()
                    .map(|ast_key| match ast_key {
                        ast::OptionallyAliasedExpr::Aliased(ast_key) => {
                            group_clause_aliases
                                .insert(ast_key.alias.clone(), ())
                                .map_err(|e| Error::DuplicateDocumentKey(e.get_key_name()))?;
                            Ok(mir::OptionallyAliasedExpr::Aliased(mir::AliasedExpr {
                                alias: ast_key.alias,
                                expr: expression_algebrizer
                                    .algebrize_expression(ast_key.expr, false)?,
                            }))
                        }
                        ast::OptionallyAliasedExpr::Unaliased(expr) => expression_algebrizer
                            .algebrize_expression(expr, false)
                            .map(mir::OptionallyAliasedExpr::Unaliased),
                    })
                    .collect::<Result<_>>()?;

                let aggregations = ast_expr
                    .aggregations
                    .into_iter()
                    .enumerate()
                    .map(|(index, ast_agg)| {
                        group_clause_aliases
                            .insert(ast_agg.alias.clone(), ())
                            .map_err(|e| Error::DuplicateDocumentKey(e.get_key_name()))?;
                        Ok(mir::AliasedAggregation {
                            agg_expr: match ast_agg.expr {
                                ast::Expression::Function(f) => {
                                    expression_algebrizer.algebrize_aggregation(f)
                                }
                                _ => Err(Error::NonAggregationInPlaceOfAggregation(index)),
                            }?,
                            alias: ast_agg.alias,
                        })
                    })
                    .collect::<Result<_>>()?;

                mir::Stage::Group(mir::Group {
                    source: Box::new(source),
                    keys,
                    aggregations,
                    cache: SchemaCache::new(),
                    scope: self.scope_level,
                })
            }
        };

        grouped.schema(&self.schema_inference_state())?;
        Ok(grouped)
    }

    pub fn algebrize_aggregation(&self, f: ast::FunctionExpr) -> Result<mir::AggregationExpr> {
        let (distinct, function) = if f.function == ast::FunctionName::AddToSet {
            (true, ast::FunctionName::AddToArray)
        } else {
            (
                f.set_quantifier == Some(ast::SetQuantifier::Distinct),
                f.function,
            )
        };
        let mir_node = match f.args {
            ast::FunctionArguments::Star => {
                if f.function == ast::FunctionName::Count {
                    return Ok(mir::AggregationExpr::CountStar(distinct));
                }
                return Err(Error::StarInNonCount);
            }
            ast::FunctionArguments::Args(ve) => {
                let arg = if ve.len() != 1 {
                    return Err(Error::AggregationFunctionMustHaveOneArgument);
                } else {
                    self.algebrize_expression(ve[0].clone(), false)?
                };
                mir::AggregationExpr::Function(mir::AggregationFunctionApplication {
                    function: mir::AggregationFunction::try_from(function)?,
                    arg: Box::new(arg.clone()),
                    distinct,
                    arg_is_possibly_doc: arg
                        .schema(&self.schema_inference_state())?
                        .satisfies(&ANY_DOCUMENT.clone()),
                })
            }
        };

        Ok(mir_node)
    }

    pub fn algebrize_expression(
        &self,
        ast_node: ast::Expression,
        in_implicit_type_conversion_context: bool,
    ) -> Result<mir::Expression> {
        match ast_node {
            ast::Expression::Literal(l) => Ok(mir::Expression::Literal(self.algebrize_literal(l))),
            ast::Expression::StringConstructor(s) => {
                Ok(self.algebrize_string_constructor(s, in_implicit_type_conversion_context))
            }
            ast::Expression::Array(a) => Ok(mir::Expression::Array(
                a.into_iter()
                    .map(|e| self.algebrize_expression(e, false))
                    .collect::<Result<Vec<mir::Expression>>>()?
                    .into(),
            )),
            ast::Expression::Document(d) => Ok(mir::Expression::Document({
                let algebrized = d
                    .into_iter()
                    .map(|kv| Ok((kv.key, self.algebrize_expression(kv.value, false)?)))
                    .collect::<Result<Vec<_>>>()?;
                let mut out = UniqueLinkedHashMap::new();
                out.insert_many(algebrized.into_iter())
                    .map_err(|e| Error::DuplicateDocumentKey(e.get_key_name()))?;
                out.into()
            })),
            // If we ever see Identifier in algebrize_expression it must be an unqualified
            // reference, because we do not recurse on the expr field of Subpath if it is an
            // Identifier
            ast::Expression::Identifier(i) => self.algebrize_unqualified_identifier(i),
            ast::Expression::Subpath(s) => self.algebrize_subpath(s),
            ast::Expression::Unary(u) => self.algebrize_unary_expr(u),
            ast::Expression::Binary(b) => self.algebrize_binary_expr(b),
            ast::Expression::Function(f) => self.algebrize_function(f),
            ast::Expression::Between(b) => self.algebrize_between(b),
            ast::Expression::Trim(t) => self.algebrize_trim(t),
            ast::Expression::DateFunction(d) => self.algebrize_date_function(d),
            ast::Expression::Extract(e) => self.algebrize_extract(e),
            ast::Expression::Access(a) => self.algebrize_access(a),
            ast::Expression::Case(c) => self.algebrize_case(c),
            ast::Expression::Cast(c) => self.algebrize_cast(c),
            ast::Expression::TypeAssertion(t) => self.algebrize_type_assertion(t),
            ast::Expression::Is(i) => self.algebrize_is(i),
            ast::Expression::Like(l) => self.algebrize_like(l),
            // Tuples should all be rewritten away.
            ast::Expression::Tuple(_) => panic!("tuples cannot be algebrized"),
            ast::Expression::Subquery(s) => self.algebrize_subquery(*s),
            ast::Expression::SubqueryComparison(s) => self.algebrize_subquery_comparison(s),
            ast::Expression::Exists(e) => self.algebrize_exists(*e),
        }
    }

    pub fn algebrize_literal(&self, ast_node: ast::Literal) -> mir::LiteralValue {
        match ast_node {
            ast::Literal::Null => mir::LiteralValue::Null,
            ast::Literal::Boolean(b) => mir::LiteralValue::Boolean(b),
            ast::Literal::Integer(i) => mir::LiteralValue::Integer(i),
            ast::Literal::Long(l) => mir::LiteralValue::Long(l),
            ast::Literal::Double(d) => mir::LiteralValue::Double(d),
        }
    }

    pub fn algebrize_string_constructor(
        &self,
        s: String,
        in_implicit_type_conversion_context: bool,
    ) -> mir::Expression {
        // treat the string as a literal if we are not in a context where we want to implicitly cast
        if !in_implicit_type_conversion_context {
            return mir::Expression::Literal(mir::LiteralValue::String(s));
        }

        // if we are in a context where we want to implicit cast, use serde_json to
        // try to interpret the string as extended json. If the deserialization is successful
        // (i.e., the string contained extended json), convert the bson to a mir expression; otherwise,
        // return the original string as a string literal
        match serde_json::from_str::<bson::Bson>(s.as_str()) {
            Ok(bson) => bson.into(),
            Err(_) => mir::Expression::Literal(mir::LiteralValue::String(s)),
        }
    }

    pub fn algebrize_limit_clause(
        &self,
        ast_node: Option<u32>,
        source: mir::Stage,
    ) -> Result<mir::Stage> {
        *self.clause_type.borrow_mut() = ClauseType::Limit;
        match ast_node {
            None => Ok(source),
            Some(x) => {
                let stage = mir::Stage::Limit(mir::Limit {
                    source: Box::new(source),
                    limit: u64::from(x),
                    cache: SchemaCache::new(),
                });
                stage.schema(&self.schema_inference_state())?;
                Ok(stage)
            }
        }
    }

    pub fn algebrize_offset_clause(
        &self,
        ast_node: Option<u32>,
        source: mir::Stage,
    ) -> Result<mir::Stage> {
        *self.clause_type.borrow_mut() = ClauseType::Offset;
        match ast_node {
            None => Ok(source),
            Some(x) => {
                let stage = mir::Stage::Offset(mir::Offset {
                    source: Box::new(source),
                    offset: i64::from(x),
                    cache: SchemaCache::new(),
                });
                stage.schema(&self.schema_inference_state())?;
                Ok(stage)
            }
        }
    }

    /// This is a helper function for algebrizing non-literal comparison operands so that
    /// we can determine if literal operands in those comparisons need to be algebrized in
    /// implicit type conversion contexts. This function returns the algebrized expression
    /// as well as a boolean flag indicating if the expression MUST satisfy STRING_OR_NULLISH.
    fn algebrize_non_literal_itc_operand(
        &self,
        non_literal: ast::Expression,
    ) -> Result<(mir::Expression, bool)> {
        let non_literal = self.algebrize_expression(non_literal, false)?;
        let non_literal_schema = non_literal.schema(&self.schema_inference_state())?;
        let is_nullable_string =
            non_literal_schema.satisfies(&STRING_OR_NULLISH) == Satisfaction::Must;

        Ok((non_literal, is_nullable_string))
    }

    /// This is a helper function for algebrizing binary comparison operands when one is a
    /// StringConstructor (literal) and one is not (non_literal). The non_literal is algebrized
    /// first. If its schema MUST satisfy STRING_OR_NULLISH, then the literal is algebrized with
    /// in_implicit_type_conversion_context set to false because that means a String is expected;
    /// otherwise, it is algebrized with that value set to true.
    ///
    /// - "itc" stands for "implicit type conversion".
    /// - The tuple returned is always (literal, non_literal).
    fn algebrize_itc_eligible_binary_comparison_operands(
        &self,
        literal: ast::Expression,
        non_literal: ast::Expression,
    ) -> Result<(mir::Expression, mir::Expression)> {
        let (non_literal, is_nullable_string) =
            self.algebrize_non_literal_itc_operand(non_literal)?;

        // Again, if is_nullable_string is true, that means we _do_ expect the StringConstructor
        // to be a String value, so we set in_implicit_type_conversion_context to false.
        let literal = self.algebrize_expression(literal, !is_nullable_string)?;

        Ok((literal, non_literal))
    }

    /// This is a helper function for algebrizing binary comparison operands.
    /// This applies to not only BinaryExprs but also the NullIf Function and
    /// other expressions that perform a binary comparison. This function
    /// determines if exactly one of the operands is a StringConstructor and
    /// dispatches to algebrize_itc_eligible_binary_comparison_operands if
    /// that is the case. Otherwise, this function algebrizes both operands
    /// with in_implicit_type_conversion_context set to false. This is because
    /// if both are StringConstructors, we can leave them both as String values,
    /// and if neither are StringConstructors, there is nothing to convert.
    fn algebrize_binary_comparison_operands(
        &self,
        left: ast::Expression,
        right: ast::Expression,
    ) -> Result<(mir::Expression, mir::Expression)> {
        match (left, right) {
            (
                l @ ast::Expression::StringConstructor(_),
                r @ ast::Expression::StringConstructor(_),
            ) => Ok((
                self.algebrize_expression(l, false)?,
                self.algebrize_expression(r, false)?,
            )),
            (literal @ ast::Expression::StringConstructor(_), non_literal) => {
                let (literal, non_literal) =
                    self.algebrize_itc_eligible_binary_comparison_operands(literal, non_literal)?;
                Ok((literal, non_literal))
            }
            (non_literal, literal @ ast::Expression::StringConstructor(_)) => {
                let (literal, non_literal) =
                    self.algebrize_itc_eligible_binary_comparison_operands(literal, non_literal)?;
                Ok((non_literal, literal))
            }
            (l, r) => Ok((
                self.algebrize_expression(l, false)?,
                self.algebrize_expression(r, false)?,
            )),
        }
    }

    fn algebrize_function(&self, f: ast::FunctionExpr) -> Result<mir::Expression> {
        if f.set_quantifier == Some(ast::SetQuantifier::Distinct) {
            return Err(Error::DistinctScalarFunction);
        }

        // get the arguments as a vec of ast::Expressions. If the arguments are
        // Star this must be a COUNT function, otherwise it is an error.
        let args = match f.clone().args {
            ast::FunctionArguments::Star => return Err(Error::StarInNonCount),
            ast::FunctionArguments::Args(ve) => ve,
        };

        // When algebrizing function arguments below, we set in_implicit_type_conversion_context to true whenever a String argument is unexpected,
        // and false wherever a String argument is expected.
        let args = match (f.function, args.len()) {
            // if the function is CURRENT_TIMESTAMP with exactly one arg,
            // throw away the argument. we break the spec intentionally
            // here by ignoring the date-precision argument. this is
            // implemented during algebrization instead of rewriting
            // because all other rewrites are compliant with the spec, and
            // this would be the only non-spec-compliant rewrite.
            (ast::FunctionName::CurrentTimestamp, 1) => Vec::new(),
            (ast::FunctionName::Abs, _)
            | (ast::FunctionName::Ceil, _)
            | (ast::FunctionName::Coalesce, _)
            | (ast::FunctionName::Cos, _)
            | (ast::FunctionName::CurrentTimestamp, _)
            | (ast::FunctionName::Degrees, _)
            | (ast::FunctionName::Floor, _)
            | (ast::FunctionName::Log, _)
            | (ast::FunctionName::Mod, _)
            | (ast::FunctionName::Pow, _)
            | (ast::FunctionName::Radians, _)
            | (ast::FunctionName::Sin, _)
            | (ast::FunctionName::Size, _)
            | (ast::FunctionName::Slice, _)
            | (ast::FunctionName::Sqrt, _)
            | (ast::FunctionName::Tan, _)
            | (ast::FunctionName::Round, _)
            | (ast::FunctionName::DayOfWeek, _) => args
                .into_iter()
                .map(|e| self.algebrize_expression(e, true))
                .collect::<Result<Vec<_>>>()?,
            (ast::FunctionName::Split, 3) => {
                let [string, delimiter, token_number]: [ast::Expression; 3] = args
                    .try_into()
                    .expect("Could not unpack args for ast Split function");
                vec![
                    self.algebrize_expression(string, false)?,
                    self.algebrize_expression(delimiter, false)?,
                    self.algebrize_expression(token_number, true)?,
                ]
            }
            (ast::FunctionName::Substring, 3) => {
                let [string, start, length]: [ast::Expression; 3] = args
                    .try_into()
                    .expect("Could not unpack args for ast Substring function");
                vec![
                    self.algebrize_expression(string, false)?,
                    self.algebrize_expression(start, true)?,
                    self.algebrize_expression(length, true)?,
                ]
            }
            (ast::FunctionName::NullIf, 2) => {
                let [v1, v2]: [ast::Expression; 2] = args
                    .try_into()
                    .expect("Could not unpack args for ast NullIf function");
                let (expr1, expr2) = self.algebrize_binary_comparison_operands(v1, v2)?;
                vec![expr1, expr2]
            }
            (ast::FunctionName::Split, _)
            | (ast::FunctionName::Substring, _)
            | (ast::FunctionName::NullIf, _)
            | (ast::FunctionName::BitLength, _)
            | (ast::FunctionName::CharLength, _)
            | (ast::FunctionName::Lower, _)
            | (ast::FunctionName::OctetLength, _)
            | (ast::FunctionName::Position, _)
            | (ast::FunctionName::Replace, _)
            | (ast::FunctionName::Upper, _) => args
                .into_iter()
                .map(|e| self.algebrize_expression(e, false))
                .collect::<Result<Vec<_>>>()?,
            // the following patterns should not be hit due to rewrites; throw an error for aggregation functions
            // to indicate programmer error, otherwise panic
            (ast::FunctionName::AddToArray, _)
            | (ast::FunctionName::AddToSet, _)
            | (ast::FunctionName::Avg, _)
            | (ast::FunctionName::Count, _)
            | (ast::FunctionName::First, _)
            | (ast::FunctionName::Last, _)
            | (ast::FunctionName::Max, _)
            | (ast::FunctionName::MergeDocuments, _)
            | (ast::FunctionName::Min, _)
            | (ast::FunctionName::StddevPop, _)
            | (ast::FunctionName::StddevSamp, _)
            | (ast::FunctionName::Sum, _) => {
                return Err(Error::AggregationInPlaceOfScalar(f.pretty_print().unwrap()))
            }
            (ast::FunctionName::LTrim, _)
            | (ast::FunctionName::RTrim, _)
            | (ast::FunctionName::Log10, _)
            | (ast::FunctionName::DateAdd, _)
            | (ast::FunctionName::DateDiff, _)
            | (ast::FunctionName::DateTrunc, _)
            | (ast::FunctionName::Year, _)
            | (ast::FunctionName::Month, _)
            | (ast::FunctionName::Week, _)
            | (ast::FunctionName::DayOfMonth, _)
            | (ast::FunctionName::DayOfYear, _)
            | (ast::FunctionName::Hour, _)
            | (ast::FunctionName::Minute, _)
            | (ast::FunctionName::Second, _)
            | (ast::FunctionName::Millisecond, _) => {
                unreachable!("{:?} should have been rewritten", f.function)
            }
        };

        let function = mir::ScalarFunction::try_from(f.function)?;
        let is_nullable = Self::determine_scalar_function_nullability(function, &args);

        // here we don't use the new constructor because we're setting the
        // proper nullability
        Ok(mir::Expression::ScalarFunction(
            mir::ScalarFunctionApplication {
                function,
                is_nullable,
                args,
            },
        ))
    }

    fn algebrize_unary_expr(&self, u: ast::UnaryExpr) -> Result<mir::Expression> {
        let arg = self.algebrize_expression(*u.expr, true)?;
        let args = vec![arg];
        Ok(mir::Expression::ScalarFunction(
            mir::ScalarFunctionApplication {
                function: mir::ScalarFunction::from(u.op),
                is_nullable: Self::args_are_nullable(&args),
                args,
            },
        ))
    }

    fn convert_literal_to_bool(expr: mir::Expression) -> mir::Expression {
        match expr {
            mir::Expression::Literal(mir::LiteralValue::Integer(i)) => match i {
                0 => mir::Expression::Literal(mir::LiteralValue::Boolean(false)),
                1 => mir::Expression::Literal(mir::LiteralValue::Boolean(true)),
                _ => mir::Expression::Literal(mir::LiteralValue::Integer(i)),
            },
            _ => expr,
        }
    }

    fn algebrize_binary_expr(&self, b: ast::BinaryExpr) -> Result<mir::Expression> {
        use crate::ast::BinaryOp::*;

        // First, we must determine if the left and right operands each need to
        // be algebrized in an implicit type conversion context (this is done
        // by toggling the bool argument to aglebrize_expression). The different
        // cases are detailed below.
        let (mut left, mut right) = match b.op {
            // Add, And, Div, Mul, Or, and Sub do not expect String operands,
            // therefore we algebrize their left and right operands with true.
            // This means we _should_ attempt to implicitly convert any
            // StringConstructors into different literal types.
            Add | And | Div | Mul | Or | Sub => (
                self.algebrize_expression(*b.left, true)?,
                self.algebrize_expression(*b.right, true)?,
            ),

            // Concat expects String operands, therefore we algebrize its left
            // and right operands with false. This means we should not attempt
            // to convert any StringConstructors into different literal types.
            Concat => (
                self.algebrize_expression(*b.left, false)?,
                self.algebrize_expression(*b.right, false)?,
            ),

            Comparison(_) => self.algebrize_binary_comparison_operands(*b.left, *b.right)?,

            // In and NotIn should have been rewritten during ast rewriting.
            In | NotIn => panic!("'{}' cannot be algebrized", b.op.as_str()),
        };

        let mut cast_div_result: Option<mir::Type> = None;

        // Since we want to avoid schema checking when at all possible, we will
        // only check for boolean conversion of literal 1/0 for comparison ops, AND, and
        // OR since those are the only place it is valid. Here, we also check the
        // schema of the arguments for Div to see if we need to cast the result to a whole
        // number in order to ensure integer division (rather than normal division) takes place.
        match b.op {
            Comparison(_) => {
                let (left_schema, right_schema) = (
                    left.schema(&self.schema_inference_state())?,
                    right.schema(&self.schema_inference_state())?,
                );

                // Here we convert integer literals of 1 or 0 to the proper True or False,
                // as necessary.
                if left_schema.satisfies(&BOOLEAN_OR_NULLISH) == Satisfaction::Must {
                    right = Self::convert_literal_to_bool(right);
                }
                if right_schema.satisfies(&BOOLEAN_OR_NULLISH) == Satisfaction::Must {
                    left = Self::convert_literal_to_bool(left);
                }
            }
            // And and Or only work with boolean types, so converting 1 to true and 0 to false
            // is always correct, unlike in comparisons.
            Or | And => {
                right = Self::convert_literal_to_bool(right);
                left = Self::convert_literal_to_bool(left);
            }
            // Check to see if both Div arguments MUST be whole numbers.
            Div => {
                let (left_schema, right_schema) = (
                    left.schema(&self.schema_inference_state())?,
                    right.schema(&self.schema_inference_state())?,
                );

                if left_schema.satisfies(&INTEGER_LONG_OR_NULLISH) == Satisfaction::Must
                    && right_schema.satisfies(&INTEGER_LONG_OR_NULLISH) == Satisfaction::Must
                {
                    if left_schema.satisfies(&INTEGER_OR_NULLISH) == Satisfaction::Must
                        && right_schema.satisfies(&INTEGER_OR_NULLISH) == Satisfaction::Must
                    {
                        cast_div_result = Some(mir::Type::Int32);
                    } else {
                        cast_div_result = Some(mir::Type::Int64);
                    }
                }
            }
            _ => (),
        }

        let args = vec![left, right];
        let function = mir::ScalarFunction::try_from(b.op)?;
        let is_nullable = Self::determine_scalar_function_nullability(function, &args);

        // here we don't use the new constructor because we're setting the
        // calculated nullability
        let scalar_function_expr =
            mir::Expression::ScalarFunction(mir::ScalarFunctionApplication {
                function,
                is_nullable,
                args,
            });

        if let Some(div_result_target_type) = cast_div_result {
            Ok(mir::Expression::Cast(mir::CastExpr {
                expr: Box::new(scalar_function_expr),
                to: div_result_target_type,
                on_null: Box::new(mir::Expression::Literal(mir::LiteralValue::Null)),
                on_error: Box::new(mir::Expression::Literal(mir::LiteralValue::Null)),
                is_nullable,
            }))
        } else {
            Ok(scalar_function_expr)
        }
    }

    fn algebrize_is(&self, ast_node: ast::IsExpr) -> Result<mir::Expression> {
        Ok(mir::Expression::Is(mir::IsExpr {
            expr: Box::new(self.algebrize_expression(*ast_node.expr, true)?),
            target_type: mir::TypeOrMissing::try_from(ast_node.target_type)?,
        }))
    }

    fn algebrize_like(&self, ast_node: ast::LikeExpr) -> Result<mir::Expression> {
        Ok(mir::Expression::Like(mir::LikeExpr {
            expr: Box::new(self.algebrize_expression(*ast_node.expr, false)?),
            pattern: Box::new(self.algebrize_expression(*ast_node.pattern, false)?),
            escape: ast_node.escape,
        }))
    }

    fn algebrize_between(&self, b: ast::BetweenExpr) -> Result<mir::Expression> {
        // First, we must determine if the arguments need to be algebrized in an
        // implicit type conversion context (this is done by toggling the bool
        // argument to algebrize_expression). We do this in two steps. First, we
        // algebrize the non-StringConstructor arguments and determine if all of
        // their schema MUST satisfy STRING_OR_NULLISH. Then, we algebrize any
        // StringConstructor operands using that information. If all non-literal
        // operand schema MUST be nullable Strings, we are not in an implicit
        // type conversion context (because Strings are expected); otherwise, we
        // are.
        let mut non_literals_are_nullable_strings = true;
        let mut arg_lit = "".to_string();
        let arg = match *b.arg {
            ast::Expression::StringConstructor(s) => {
                arg_lit = s;
                None
            }
            non_literal_arg => {
                let (non_literal_arg, arg_is_nullable_string) =
                    self.algebrize_non_literal_itc_operand(non_literal_arg)?;
                non_literals_are_nullable_strings =
                    non_literals_are_nullable_strings && arg_is_nullable_string;
                Some(non_literal_arg)
            }
        };
        let mut min_lit = "".to_string();
        let min = match *b.min {
            ast::Expression::StringConstructor(s) => {
                min_lit = s;
                None
            }
            non_literal_min => {
                let (non_literal_min, min_is_nullable_string) =
                    self.algebrize_non_literal_itc_operand(non_literal_min)?;
                non_literals_are_nullable_strings =
                    non_literals_are_nullable_strings && min_is_nullable_string;
                Some(non_literal_min)
            }
        };
        let mut max_lit = "".to_string();
        let max = match *b.max {
            ast::Expression::StringConstructor(s) => {
                max_lit = s;
                None
            }
            non_literal_max => {
                let (non_literal_max, max_is_nullable_string) =
                    self.algebrize_non_literal_itc_operand(non_literal_max)?;
                non_literals_are_nullable_strings =
                    non_literals_are_nullable_strings && max_is_nullable_string;
                Some(non_literal_max)
            }
        };

        // Again, if non_literals_are_nullable_strings is true, that means we
        // _do_ expect any StringConstructors to be String values, so we set
        // in_implicit_type_conversion_context to false.
        let in_implicit_type_conversion_context = !non_literals_are_nullable_strings;
        let args = vec![
            arg.unwrap_or(
                self.algebrize_string_constructor(arg_lit, in_implicit_type_conversion_context),
            ),
            min.unwrap_or(
                self.algebrize_string_constructor(min_lit, in_implicit_type_conversion_context),
            ),
            max.unwrap_or(
                self.algebrize_string_constructor(max_lit, in_implicit_type_conversion_context),
            ),
        ];

        let function = mir::ScalarFunction::Between;
        let is_nullable = Self::args_are_nullable(&args);
        Ok(mir::Expression::ScalarFunction(
            mir::ScalarFunctionApplication {
                function,
                is_nullable,
                args,
            },
        ))
    }

    fn algebrize_trim(&self, t: ast::TrimExpr) -> Result<mir::Expression> {
        let function = match t.trim_spec {
            ast::TrimSpec::Leading => mir::ScalarFunction::LTrim,
            ast::TrimSpec::Trailing => mir::ScalarFunction::RTrim,
            ast::TrimSpec::Both => mir::ScalarFunction::BTrim,
        };
        let args = vec![
            self.algebrize_expression(*t.trim_chars, false)?,
            self.algebrize_expression(*t.arg, false)?,
        ];
        Ok(mir::Expression::ScalarFunction(
            mir::ScalarFunctionApplication {
                function,
                is_nullable: Self::args_are_nullable(&args),
                args,
            },
        ))
    }

    fn algebrize_extract(&self, e: ast::ExtractExpr) -> Result<mir::Expression> {
        use crate::ast::DatePart::*;
        let function = match e.extract_spec {
            Year => mir::ScalarFunction::Year,
            Month => mir::ScalarFunction::Month,
            Day => mir::ScalarFunction::Day,
            Hour => mir::ScalarFunction::Hour,
            Minute => mir::ScalarFunction::Minute,
            Second => mir::ScalarFunction::Second,
            Millisecond => mir::ScalarFunction::Millisecond,
            Week => mir::ScalarFunction::Week,
            DayOfYear => mir::ScalarFunction::DayOfYear,
            DayOfWeek => mir::ScalarFunction::DayOfWeek,
            IsoWeek => mir::ScalarFunction::IsoWeek,
            IsoWeekday => mir::ScalarFunction::IsoWeekday,
            Quarter => panic!("'Quarter' is not a supported date part for EXTRACT"),
        };
        let args = vec![self.algebrize_expression(*e.arg, true)?];
        let is_nullable = Self::args_are_nullable(&args);
        Ok(mir::Expression::ScalarFunction(
            mir::ScalarFunctionApplication {
                function,
                is_nullable,
                args,
            },
        ))
    }

    fn algebrize_date_function(&self, d: ast::DateFunctionExpr) -> Result<mir::Expression> {
        use crate::ast::{DateFunctionName::*, DatePart::*};
        let function = match d.function {
            Add => mir::DateFunction::Add,
            Diff => mir::DateFunction::Diff,
            Trunc => mir::DateFunction::Trunc,
        };
        let date_part = match d.date_part {
            Year => mir::DatePart::Year,
            Month => mir::DatePart::Month,
            Day => mir::DatePart::Day,
            Hour => mir::DatePart::Hour,
            Minute => mir::DatePart::Minute,
            Second => mir::DatePart::Second,
            Millisecond => mir::DatePart::Millisecond,
            Week => mir::DatePart::Week,
            Quarter => mir::DatePart::Quarter,
            IsoWeek | IsoWeekday | DayOfYear | DayOfWeek => {
                panic!(
                    "'{0:?}' is not a supported date part for DATEADD, DATEDIFF, and DATETRUNC",
                    d.date_part
                )
            }
        };

        let args = d
            .args
            .into_iter()
            .map(|e| self.algebrize_expression(e, true))
            .collect::<Result<Vec<_>>>()?;

        // All date functions are nullable
        let is_nullable = Self::args_are_nullable(&args);

        Ok(mir::Expression::DateFunction(
            mir::DateFunctionApplication {
                function,
                is_nullable,
                date_part,
                args,
            },
        ))
    }

    fn algebrize_access(&self, a: ast::AccessExpr) -> Result<mir::Expression> {
        let expr = self.algebrize_expression(*a.expr, true)?;
        Ok(match *a.subfield {
            ast::Expression::StringConstructor(s) => self.construct_field_access_expr(expr, s)?,
            sf => mir::Expression::ScalarFunction(mir::ScalarFunctionApplication::new(
                mir::ScalarFunction::ComputedFieldAccess,
                vec![expr, self.algebrize_expression(sf, false)?],
            )),
        })
    }

    fn algebrize_type_assertion(&self, t: ast::TypeAssertionExpr) -> Result<mir::Expression> {
        // If the target_type is String, we do not implicitly convert the
        // expr since it is being asserted as a String. Otherwise, we do
        // attempt to convert.
        Ok(mir::Expression::TypeAssertion(mir::TypeAssertionExpr {
            expr: Box::new(self.algebrize_expression(*t.expr, t.target_type != ast::Type::String)?),
            target_type: mir::Type::try_from(t.target_type)?,
        }))
    }

    fn algebrize_case(&self, c: ast::CaseExpr) -> Result<mir::Expression> {
        // if we don't have an else branch, the resulting case expression _is_ nullable; otherwise, we will
        // check the then and else expressions to determine nullability
        let mut is_nullable = c.else_branch.is_none();
        let else_branch = c
            .else_branch
            .map(|e| self.algebrize_expression(*e, false))
            .transpose()?
            .inspect(|expr| {
                is_nullable = is_nullable
                    || (NULLISH.satisfies(&expr.schema(&self.schema_inference_state()).unwrap())
                        != Satisfaction::Not);
            })
            .map(Box::new)
            .unwrap_or_else(|| Box::new(mir::Expression::Literal(mir::LiteralValue::Null)));

        // algebrize the when branches without implicit casting, keeping track of the schema of all of the when expressions
        // to inform how we algebrize the expr
        let mut when_branches_all_strings = true;
        let mut when_branch: Vec<mir::WhenBranch> = c
            .when_branch
            .clone()
            .into_iter()
            .map(|wb| {
                let when = self.algebrize_expression(*wb.when, false)?;
                let then = self.algebrize_expression(*wb.then, false)?;
                let then_is_nullable = NULLISH
                    .satisfies(&then.schema(&self.schema_inference_state()).unwrap())
                    != Satisfaction::Not;
                is_nullable = is_nullable || then_is_nullable;
                when_branches_all_strings = when_branches_all_strings
                    && (when
                        .schema(&self.schema_inference_state())?
                        .satisfies(&STRING_OR_NULLISH)
                        == Satisfaction::Must);
                Ok(mir::WhenBranch {
                    is_nullable: then_is_nullable,
                    when: Box::new(when),
                    then: Box::new(then),
                })
            })
            .collect::<Result<_>>()?;

        // if all of the when branches have string schemas, we should not implicitly convert our expr if we have one, so that they may
        // be compared directly. Otherwise, we algebrize the expr with implicit type conversion
        let expr = c
            .expr
            .map(|e| self.algebrize_expression(*e, !when_branches_all_strings))
            .transpose()?;

        // if the expr exists and MUST satisfy string, we can use the previously algebrized when_branch without implicit type conversion;
        // otherwise, we should re-algebrize with implicit type conversion for comparison with non-string expressions (SimpleCase), or for SearchedCase
        let expr_schema = expr.as_ref().map(|e| {
            e.schema(&self.schema_inference_state())
                .unwrap_or(schema::Schema::Unsat)
        });
        if expr_schema
            .as_ref()
            .is_none_or(|schema| schema.satisfies(&STRING_OR_NULLISH) != Satisfaction::Must)
        {
            when_branch = c
                .when_branch
                .into_iter()
                .map(|wb| {
                    let when = self.algebrize_expression(*wb.when, true)?;
                    let then = self.algebrize_expression(*wb.then, false)?;
                    Ok(mir::WhenBranch {
                        is_nullable: NULLISH
                            .satisfies(&then.schema(&self.schema_inference_state())?)
                            != Satisfaction::Not,
                        when: Box::new(when),
                        then: Box::new(then),
                    })
                })
                .collect::<Result<_>>()?;
        }

        match expr {
            Some(expr) => {
                let expr = Box::new(expr);
                Ok(mir::Expression::SimpleCase(mir::SimpleCaseExpr {
                    expr,
                    when_branch,
                    else_branch,
                    is_nullable,
                }))
            }
            None => Ok(mir::Expression::SearchedCase(mir::SearchedCaseExpr {
                when_branch,
                else_branch,
                is_nullable,
            })),
        }
    }

    fn algebrize_cast(&self, c: ast::CastExpr) -> Result<mir::Expression> {
        use crate::ast::Type::*;
        macro_rules! null_expr {
            () => {{
                Box::new(ast::Expression::Literal(ast::Literal::Null))
            }};
        }

        match c.to {
            BinData | DbPointer | Javascript | JavascriptWithScope | MaxKey | MinKey
            | RegularExpression | Symbol | Timestamp | Undefined | Date | Time => {
                Err(Error::InvalidCast(c.to))
            }
            Array | Boolean | Datetime | Decimal128 | Document | Double | Int32 | Int64 | Null
            | ObjectId | String => {
                let expr = self.algebrize_expression(*c.expr, true)?;
                let on_null =
                    self.algebrize_expression(*(c.on_null.unwrap_or_else(|| null_expr!())), false)?;
                let on_error = self
                    .algebrize_expression(*(c.on_error.unwrap_or_else(|| null_expr!())), false)?;
                let is_nullable =
                    expr.is_nullable() || on_error.is_nullable() || on_null.is_nullable();
                Ok(mir::Expression::Cast(mir::CastExpr {
                    expr: Box::new(expr),
                    to: mir::Type::try_from(c.to)?,
                    on_null: Box::new(on_null),
                    on_error: Box::new(on_error),
                    is_nullable,
                }))
            }
        }
    }

    pub fn algebrize_subquery_expr(
        &self,
        ast_node: ast::Query,
    ) -> Result<(mir::SubqueryExpr, schema::Schema)> {
        let subquery_algebrizer = self.subquery_algebrizer();
        let subquery = Box::new(subquery_algebrizer.algebrize_query(ast_node)?);
        let result_set = subquery.schema(&subquery_algebrizer.schema_inference_state())?;

        match result_set.schema_env.len() {
            1 => {
                let (key, schema) = result_set.schema_env.into_iter().next().unwrap();
                let (output_expr, output_expr_schema) =
                    match &schema.get_single_field_name_and_schema() {
                        Some((field_name, field_schema)) => Ok((
                            Box::new(mir::Expression::FieldAccess(mir::FieldAccess {
                                expr: Box::new(mir::Expression::Reference(key.into())),
                                field: field_name.to_string(),
                                is_nullable: NULLISH.satisfies(field_schema) != Satisfaction::Not,
                            })),
                            field_schema.clone(),
                        )),
                        None => Err(Error::InvalidSubqueryDegree),
                    }?;
                let is_nullable = output_expr.is_nullable();
                Ok((
                    mir::SubqueryExpr {
                        output_expr,
                        subquery,
                        is_nullable,
                    },
                    output_expr_schema,
                ))
            }
            _ => Err(Error::InvalidSubqueryDegree),
        }
    }

    pub fn algebrize_subquery(&self, ast_node: ast::Query) -> Result<mir::Expression> {
        let (subquery_expr, _) = self.algebrize_subquery_expr(ast_node)?;
        Ok(mir::Expression::Subquery(subquery_expr))
    }

    pub fn algebrize_subquery_comparison(
        &self,
        s: ast::SubqueryComparisonExpr,
    ) -> Result<mir::Expression> {
        let modifier = match s.quantifier {
            ast::SubqueryQuantifier::All => mir::SubqueryModifier::All,
            ast::SubqueryQuantifier::Any => mir::SubqueryModifier::Any,
        };
        // Algebrize the subquery expr and get the schema of the output field.
        let (subquery_expr, subquery_schema) = self.algebrize_subquery_expr(*s.subquery)?;

        // If the schema of the subquery output field MUST satisfy STRING_OR_NULLISH,
        // then we algebrize s.expr with in_implicit_type_conversion_context set to
        // false because that means a String is expected. Otherwise, it is algebrized
        // with that value set to true.
        let is_nullable_string =
            subquery_schema.satisfies(&STRING_OR_NULLISH) == Satisfaction::Must;
        let argument = self.algebrize_expression(*s.expr, !is_nullable_string)?;

        // Determine the overall nullability of the subquery comparison expr.
        let arg_schema = argument.schema(&self.schema_inference_state())?;
        let is_nullable =
            subquery_expr.is_nullable || NULLISH.satisfies(&arg_schema) != Satisfaction::Not;
        Ok(mir::Expression::SubqueryComparison(
            mir::SubqueryComparison {
                operator: mir::SubqueryComparisonOp::from(s.op),
                modifier,
                is_nullable,
                argument: Box::new(argument),
                subquery_expr,
            },
        ))
    }

    pub fn algebrize_exists(&self, ast_node: ast::Query) -> Result<mir::Expression> {
        let exists = self.subquery_algebrizer().algebrize_query(ast_node)?;
        Ok(mir::Expression::Exists(Box::new(exists).into()))
    }

    fn algebrize_subpath(&self, p: ast::SubpathExpr) -> Result<mir::Expression> {
        if let ast::Expression::Identifier(s) = *p.expr {
            return self.algebrize_possibly_qualified_field_access(s, p.subpath);
        }
        let expr = self.algebrize_expression(*p.expr, true)?;
        let expr_schema = expr.schema(&self.schema_inference_state())?;
        let is_nullable = NULLISH.satisfies(&expr_schema) != Satisfaction::Not
            || expr_schema.contains_field(&p.subpath) != Satisfaction::Must;
        Ok(mir::Expression::FieldAccess(mir::FieldAccess {
            expr: Box::new(expr),
            field: p.subpath,
            is_nullable,
        }))
    }

    fn algebrize_possibly_qualified_field_access(
        &self,
        q: String,
        field: String,
    ) -> Result<mir::Expression> {
        // clone the field here so that we only have to clone once.
        // The borrow checker still isn't perfect.
        let cloned_field = field.clone();
        // First we check if q is a qualifier
        let possible_datasource = DatasourceName::from(q.clone());
        // If there is a nearest_scope for `q`, then it must be a datasource, meaning this is a
        // qualified field access
        self.schema_env
            .nearest_scope_for_datasource(&possible_datasource, self.scope_level)
            .map_or_else(
                move || {
                    let expr = self.algebrize_unqualified_identifier(q)?;
                    self.construct_field_access_expr(
                        expr,
                        // combinators make this clone necessary, unfortunately
                        cloned_field,
                    )
                },
                move |scope| {
                    // Since this is qualified, we return `q.field`
                    self.construct_field_access_expr(
                        mir::Expression::Reference(
                            Key {
                                datasource: possible_datasource,
                                scope,
                            }
                            .into(),
                        ),
                        field,
                    )
                },
            )
    }

    fn algebrize_unqualified_identifier(&self, i: String) -> Result<mir::Expression> {
        // Attempt to find a datasource for this unqualified reference
        // at _any_ scope level.
        // If we find exactly one datasource that May or Must contain
        // the field `i`, we return `datasource.i`. If there is more
        // than one, it is an ambiguous error.
        let mut i_containing_datasources = self
            .schema_env
            .iter()
            .filter(|(_, schema)| {
                let sat = schema.contains_field(i.as_ref());
                sat == Satisfaction::May || sat == Satisfaction::Must
            })
            .collect::<Vec<_>>();
        // If there is no datasource containing the field, the field is not found.
        if i_containing_datasources.is_empty() {
            let all_keys = self
                .schema_env
                .clone()
                .into_iter()
                .flat_map(|(_, s)| s.keys())
                .collect::<Vec<_>>();

            let err = if all_keys.is_empty() {
                Error::FieldNotFound(i, None, *self.clause_type.borrow(), self.scope_level)
            } else {
                Error::FieldNotFound(
                    i,
                    Some(all_keys),
                    *self.clause_type.borrow(),
                    self.scope_level,
                )
            };

            return Err(err);
        }
        // If there is exactly one possible datasource that May or Must
        // contain our reference, we use it.
        if i_containing_datasources.len() == 1 {
            return self.construct_field_access_expr(
                mir::Expression::Reference(i_containing_datasources.remove(0).0.clone().into()),
                i,
            );
        }

        // Otherwise, we check datasources per scope, starting at the current scope,
        // to find the best datasource from multiple possible datasources.
        self.algebrize_unqualified_identifier_by_scope(i, self.scope_level)
    }

    fn algebrize_unqualified_identifier_by_scope(
        &self,
        i: String,
        scope_level: u16,
    ) -> Result<mir::Expression> {
        // When checking variables by scope, if a variable may exist, we treat that as ambiguous,
        // and only accept a single Must exist reference.
        let mut current_scope = scope_level;
        let mut found_bot = false;
        loop {
            let current_bot = Key::bot(current_scope);
            // Attempt to find a datasource for this reference in the current_scope.
            // If we find exactly one datasource Must contain the field `i`, we return
            // `datasource.i`. If there is more than one, it is an ambiguous error. As mentioned,
            // if there is a May exists, it is also an ambiguous variable error.
            // There is one caveat, if exactly two datasources Must satisfy, and one is bot, we return
            // bot as the datasource. For optimization we would prefer to return the non-bot source
            // since it would allow for more Sort movement, but it's possible the bot datasource
            // has updated the value or is otherwise completely indepenedent, and it is more recent
            // and shadows the non-bot datasource. This currently only happens when we allow
            // for ordering by columns not in the select list, but is safe in all contexts.
            let (datasource, mays, musts) = self
                .schema_env
                .iter()
                .filter(
                    |(
                        &Key {
                            datasource: _,
                            scope: n,
                        },
                        _,
                    )| n == current_scope,
                )
                .fold(
                    (&current_bot, 0, 0),
                    |(found_datasource, mays, musts), (curr_datasource, schema)| {
                        let sat = schema.contains_field(i.as_ref());
                        match sat {
                            Satisfaction::Must => {
                                if curr_datasource == &current_bot {
                                    found_bot = true;
                                }
                                (curr_datasource, mays, musts + 1)
                            }
                            Satisfaction::May => {
                                if curr_datasource == &current_bot {
                                    found_bot = true;
                                }
                                (found_datasource, mays + 1, musts)
                            }
                            Satisfaction::Not => (found_datasource, mays, musts),
                        }
                    },
                );
            if musts == 1 && mays == 0 {
                return self.construct_field_access_expr(
                    mir::Expression::Reference(datasource.clone().into()),
                    i,
                );
            }
            if musts + mays == 2 {
                // It's actually impossible for bot to be the may here, since the SELECT
                // or GROUP BY always define the value. This could change if we ever allow
                // something like $$REMOVE in our SQL dialect.
                if found_bot {
                    return self.construct_field_access_expr(
                        mir::Expression::Reference(current_bot.into()),
                        i,
                    );
                }
                // if we have two May/Must datasources, and neither is bot, we return an ambiguous error
                return Err(Error::AmbiguousField(
                    i,
                    *self.clause_type.borrow(),
                    current_scope,
                ));
            }
            if mays > 0 || musts > 1 {
                return Err(Error::AmbiguousField(
                    i,
                    *self.clause_type.borrow(),
                    current_scope,
                ));
            }

            // Otherwise, the field does not exist in datasource of the current_scope.
            //
            // If the current_scope is 0, it must be that this field does not exist in the
            // SchemaEnv at all, which means the field cannot be found. This should not
            // be possible at this point, because this error is handled in `algebrize_qualified_identifier`.
            if current_scope == 0 {
                unreachable!();
            }
            // Otherwise, check the next highest scope.
            current_scope -= 1;
        }
    }
}

mod convert_to_bool {
    macro_rules! test_convert_literal_to_bool {
        ($func_name:ident, expected = $expected:expr, input = $input:expr) => {
            #[test]
            fn $func_name() {
                use super::*;
                use crate::algebrizer::Algebrizer;

                let actual = Algebrizer::convert_literal_to_bool($input);
                assert_eq!($expected, actual);
            }
        };
    }

    test_convert_literal_to_bool!(
        convert_one_to_true,
        expected = mir::Expression::Literal(mir::LiteralValue::Boolean(true)),
        input = mir::Expression::Literal(mir::LiteralValue::Integer(1))
    );

    test_convert_literal_to_bool!(
        convert_zero_to_false,
        expected = mir::Expression::Literal(mir::LiteralValue::Boolean(false)),
        input = mir::Expression::Literal(mir::LiteralValue::Integer(0))
    );

    test_convert_literal_to_bool!(
        non_bool_integer_not_converted,
        expected = mir::Expression::Literal(mir::LiteralValue::Integer(3)),
        input = mir::Expression::Literal(mir::LiteralValue::Integer(3))
    );

    test_convert_literal_to_bool!(
        non_integer_not_converted,
        expected = mir::Expression::Literal(mir::LiteralValue::String("should not change".into())),
        input = mir::Expression::Literal(mir::LiteralValue::String("should not change".into()))
    );
}<|MERGE_RESOLUTION|>--- conflicted
+++ resolved
@@ -1,8 +1,3 @@
-<<<<<<< HEAD
-use crate::mir::{AliasedExpr, Expression, OptionallyAliasedExpr, ReferenceExpr};
-=======
-use crate::schema::ANY_DOCUMENT;
->>>>>>> da635548
 use crate::{
     algebrizer::errors::Error,
     ast::{self, pretty_print::PrettyPrint},
@@ -12,11 +7,11 @@
         self,
         binding_tuple::{BindingTuple, DatasourceName, Key},
         schema::{CachedSchema, SchemaCache, SchemaInferenceState},
-        FieldAccess,
+        AliasedExpr, Expression, FieldAccess, OptionallyAliasedExpr, ReferenceExpr,
     },
     schema::{
-        self, Satisfaction, SchemaEnvironment, BOOLEAN_OR_NULLISH, INTEGER_LONG_OR_NULLISH,
-        INTEGER_OR_NULLISH, NULLISH, STRING_OR_NULLISH,
+        self, Satisfaction, SchemaEnvironment, ANY_DOCUMENT, BOOLEAN_OR_NULLISH,
+        INTEGER_LONG_OR_NULLISH, INTEGER_OR_NULLISH, NULLISH, STRING_OR_NULLISH,
     },
     util::unique_linked_hash_map::UniqueLinkedHashMap,
     SchemaCheckingMode,
