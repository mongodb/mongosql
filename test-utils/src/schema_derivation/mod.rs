--- conflicted
+++ resolved
@@ -7,22 +7,8 @@
 
 use super::Error;
 
-<<<<<<< HEAD
 #[derive(Clone, Debug, Serialize, Deserialize)]
 pub struct SchemaDerivationYamlTestFile {
-=======
-#[derive(Debug, Serialize, Deserialize)]
-#[serde(untagged)]
-#[allow(clippy::large_enum_variant)]
-pub enum SchemaDerivationYamlTestFile {
-    Multiple(SpecQuerySchemaDerivationTestFile),
-    Single(SchemaDerivationTest),
-}
-
-#[derive(Debug, Serialize, Deserialize)]
-pub struct SpecQuerySchemaDerivationTestFile {
-    pub catalog_schema: Option<BTreeMap<String, BTreeMap<String, mongosql::json_schema::Schema>>>,
->>>>>>> 27166284
     pub tests: Vec<SchemaDerivationTest>,
 }
 
