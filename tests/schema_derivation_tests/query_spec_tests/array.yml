tests:
  - description: SELECT empty array literal
<<<<<<< HEAD
    current_db: schema_derivation_array
    skip_reason: SQL-2752 improve $literal ergonomics
=======
    current_db: test
    skip_reason: "SQL-2837: cannot reprsent Array(unsat) in JSON schema"
>>>>>>> 27166284
    pipeline: [
      {
        "$documents": [
          {
            "$literal": {}
          }
        ]
      }, 
      {
        "$project": {
          "_dual": "$$ROOT", 
          "_id": 0
        }
      }, 
      {
        "$project": {
          "__bot": {
            "_1": []
          }, 
          "_id": 0
        }
      }, 
      {
        "$replaceWith": {
          "$unsetField": {
            "field": "__bot", 
            "input": {
              "$setField": {
                "field": "", 
                "value": "$__bot", 
                "input": "$$ROOT"
              }
            }
          }
        }
      }
    ]
    result_set_schema: {
      "additionalProperties": false, 
      "required": [
        ""
      ], 
      "properties": {
        "": {
          "additionalProperties": false, 
          "required": [
            "_1"
          ], 
          "properties": {
            "_1": {
              "bsonType": "array",
              "numItems": 0
            }
          }, 
          "bsonType": "object"
        }
      }, 
      "bsonType": "object"
    }
  
  - description: SELECT non-empty array literal
    current_db: schema_derivation_array
    pipeline: [
      {
        "$documents": [
          {
            "$literal": {}
          }
        ]
      }, 
      {
        "$project": {
          "_dual": "$$ROOT", 
          "_id": 0
        }
      }, 
      {
        "$project": {
          "__bot": {
            "_1": [
              {
                "$literal": 1
              }, 
              {
                "$literal": true
              }, 
              {
                "$literal": "yes"
              }, 
              {
                "a": {
                  "$literal": "b"
                }
              }, 
              [
                {
                  "$literal": 1.0
                }, 
                {
                  "$literal": false
                }
              ]
            ]
          }, 
          "_id": 0
        }
      }, 
      {
        "$replaceWith": {
          "$unsetField": {
            "field": "__bot", 
            "input": {
              "$setField": {
                "field": "", 
                "value": "$__bot", 
                "input": "$$ROOT"
              }
            }
          }
        }
      }
    ]
    result_set_schema: {
        "additionalProperties": false, 
        "required": [
          ""
        ], 
        "properties": {
          "": {
            "additionalProperties": false, 
            "required": [
              "_1"
            ], 
            "properties": {
              "_1": {
                "items": {
                  "anyOf": [
                    {
                      "bsonType": "int"
                    }, 
                    {
                      "bsonType": "string"
                    }, 
                    {
                      "bsonType": "bool"
                    }, 
                    {
                      "items": {
                        "anyOf": [
                          {
                            "bsonType": "double"
                          }, 
                          {
                            "bsonType": "bool"
                          }
                        ]
                      }, 
                      "bsonType": "array"
                    }, 
                    {
                      "additionalProperties": false, 
                      "required": [
                        "a"
                      ], 
                      "properties": {
                        "a": {
                          "bsonType": "string"
                        }
                      }, 
                      "bsonType": "object"
                    }
                  ]
                }, 
                "bsonType": "array"
              }
            }, 
            "bsonType": "object"
          },
        }, 
        "bsonType": "object"
      }<|MERGE_RESOLUTION|>--- conflicted
+++ resolved
@@ -1,12 +1,7 @@
 tests:
   - description: SELECT empty array literal
-<<<<<<< HEAD
-    current_db: schema_derivation_array
-    skip_reason: SQL-2752 improve $literal ergonomics
-=======
-    current_db: test
+    current_db: schema_derivation_from_array
     skip_reason: "SQL-2837: cannot reprsent Array(unsat) in JSON schema"
->>>>>>> 27166284
     pipeline: [
       {
         "$documents": [
