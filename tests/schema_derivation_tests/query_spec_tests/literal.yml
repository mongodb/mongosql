tests:
- description: Null literal
  current_db: schema_derivation_literal
  pipeline: [
    {
      "$documents": [
        {
          "$literal": {}
        }
      ]
    }, 
    {
      "$project": {
        "_dual": "$$ROOT", 
        "_id": 0
      }
    }, 
    {
      "$project": {
        "__bot": {
          "_3": {
            "$literal": null
          }, 
          "_2": {
            "$literal": null
          }, 
          "_1": {
            "$literal": null
          }
        }, 
        "_id": 0
      }
    }, 
    {
      "$replaceWith": {
        "$unsetField": {
          "field": "__bot", 
          "input": {
            "$setField": {
              "field": "", 
              "value": "$__bot", 
              "input": "$$ROOT"
            }
          }
        }
      }
    }
  ]
  result_set_schema: {
    "additionalProperties": false, 
    "required": [""], 
    "properties": {
      "": {
        "additionalProperties": false, 
        "required": [
          "_1", 
          "_2", 
          "_3"
        ], 
        "properties": {
          "_3": {
            "bsonType": "null"
          }, 
          "_2": {
            "bsonType": "null"
          }, 
          "_1": {
            "bsonType": "null"
          }
        }, 
        "bsonType": "object"
      },
    }, 
    "bsonType": "object"
  }
- description: Boolean literals
  current_db: schema_derivation_literal
  pipeline: [
    {
      "$documents": [
        {
          "$literal": {}
        }
      ]
    }, 
    {
      "$project": {
        "_dual": "$$ROOT", 
        "_id": 0
      }
    }, 
    {
      "$project": {
        "__bot": {
          "_6": {
            "$literal": false
          }, 
          "_5": {
            "$literal": false
          }, 
          "_4": {
            "$literal": false
          }, 
          "_3": {
            "$literal": true
          }, 
          "_2": {
            "$literal": true
          }, 
          "_1": {
            "$literal": true
          }
        }, 
        "_id": 0
      }
    }, 
    {
      "$replaceWith": {
        "$unsetField": {
          "field": "__bot", 
          "input": {
            "$setField": {
              "field": "", 
              "value": "$__bot", 
              "input": "$$ROOT"
            }
          }
        }
      }
    }
  ]
  result_set_schema: {
    "additionalProperties": false, 
    "required": [""], 
    "properties": {
      "": {
        "additionalProperties": false, 
        "required": [
          "_1", 
          "_2", 
          "_3", 
          "_4", 
          "_5", 
          "_6"
        ], 
        "properties": {
          "_6": {
            "bsonType": "bool"
          }, 
          "_5": {
            "bsonType": "bool"
          }, 
          "_4": {
            "bsonType": "bool"
          }, 
          "_3": {
            "bsonType": "bool"
          }, 
          "_2": {
            "bsonType": "bool"
          }, 
          "_1": {
            "bsonType": "bool"
          }
        }, 
        "bsonType": "object"
      },
    }, 
    "bsonType": "object"
  }
- description: String literals
  current_db: schema_derivation_literal
  pipeline: [
    {
      "$documents": [
        {
          "$literal": {}
        }
      ]
    }, 
    {
      "$project": {
        "_dual": "$$ROOT", 
        "_id": 0
      }
    }, 
    {
      "$project": {
        "__bot": {
          "_3": {
            "$literal": "\u03b1\u03b2\u03b3"
          }, 
          "_2": {
            "$literal": "abc"
          }, 
          "_1": {
            "$literal": ""
          }
        }, 
        "_id": 0
      }
    }, 
    {
      "$replaceWith": {
        "$unsetField": {
          "field": "__bot", 
          "input": {
            "$setField": {
              "field": "", 
              "value": "$__bot", 
              "input": "$$ROOT"
            }
          }
        }
      }
    }
  ]
  result_set_schema: {
    "additionalProperties": false, 
    "required": [""], 
    "properties": {
      "": {
        "additionalProperties": false, 
        "required": [
          "_1", 
          "_2", 
          "_3"
        ], 
        "properties": {
          "_3": {
            "bsonType": "string"
          }, 
          "_2": {
            "bsonType": "string"
          }, 
          "_1": {
            "bsonType": "string"
          }
        }, 
        "bsonType": "object"
      },
    }, 
    "bsonType": "object"
  }
- description: Unsigned integer literals
  current_db: schema_derivation_literal
  pipeline: [
    {
      "$documents": [
        {
          "$literal": {}
        }
      ]
    }, 
    {
      "$project": {
        "_dual": "$$ROOT", 
        "_id": 0
      }
    }, 
    {
      "$project": {
        "__bot": {
          "_5": {
            "$literal": 567
          }, 
          "_4": {
            "$literal": 11
          }, 
          "_3": {
            "$literal": 10
          }, 
          "_2": {
            "$literal": 1
          }, 
          "_1": {
            "$literal": 0
          }
        }, 
        "_id": 0
      }
    }, 
    {
      "$replaceWith": {
        "$unsetField": {
          "field": "__bot", 
          "input": {
            "$setField": {
              "field": "", 
              "value": "$__bot", 
              "input": "$$ROOT"
            }
          }
        }
      }
    }
  ]
  result_set_schema: {
    "additionalProperties": false, 
    "required": [""], 
    "properties": {
      "": {
        "additionalProperties": false, 
        "required": [
          "_1", 
          "_2", 
          "_3", 
          "_4", 
          "_5"
        ], 
        "properties": {
          "_5": {
            "bsonType": "int"
          }, 
          "_4": {
            "bsonType": "int"
          }, 
          "_3": {
            "bsonType": "int"
          }, 
          "_2": {
            "bsonType": "int"
          }, 
          "_1": {
            "bsonType": "int"
          }
        }, 
        "bsonType": "object"
      },
    }, 
    "bsonType": "object"
  }
- description: Signed integer literals
<<<<<<< HEAD
  current_db: schema_derivation_literal
  skip_reason: SQL-2752 improve $literal ergonomics
=======
  current_db: test
  skip_reason: "SQL-2838: negative integer literals deserialize as long"
>>>>>>> 27166284
  pipeline: [
    {
      "$documents": [
        {
          "$literal": {}
        }
      ]
    }, 
    {
      "$project": {
        "_dual": "$$ROOT", 
        "_id": 0
      }
    }, 
    {
      "$project": {
        "__bot": {
          "_8": {
            "$literal": 789
          }, 
          "_7": {
            "$literal": -789
          }, 
          "_6": {
            "$literal": 10
          }, 
          "_5": {
            "$literal": -10
          }, 
          "_4": {
            "$literal": 1
          }, 
          "_3": {
            "$literal": -1
          }, 
          "_2": {
            "$literal": 0
          }, 
          "_1": {
            "$literal": 0
          }
        }, 
        "_id": 0
      }
    }, 
    {
      "$replaceWith": {
        "$unsetField": {
          "field": "__bot", 
          "input": {
            "$setField": {
              "field": "", 
              "value": "$__bot", 
              "input": "$$ROOT"
            }
          }
        }
      }
    }
  ]
  result_set_schema: {
    "additionalProperties": false, 
    "required": [""], 
    "properties": {
      "": {
        "additionalProperties": false, 
        "required": [
          "_1", 
          "_2", 
          "_3", 
          "_4", 
          "_5", 
          "_6", 
          "_7", 
          "_8"
        ], 
        "properties": {
          "_8": {
            "bsonType": "int"
          }, 
          "_7": {
            "bsonType": "int"
          }, 
          "_6": {
            "bsonType": "int"
          }, 
          "_5": {
            "bsonType": "int"
          }, 
          "_4": {
            "bsonType": "int"
          }, 
          "_3": {
            "bsonType": "int"
          }, 
          "_2": {
            "bsonType": "int"
          }, 
          "_1": {
            "bsonType": "int"
          }
        }, 
        "bsonType": "object"
      },
    }, 
    "bsonType": "object"
  }
- description: Date escape literal
  current_db: schema_derivation_literal
  pipeline: [
    {
      "$documents": [
        {
          "$literal": {}
        }
      ]
    }, 
    {
      "$project": {
        "_dual": "$$ROOT", 
        "_id": 0
      }
    }, 
    {
      "$project": {
        "__bot": {
          "_1": {
            "$literal": {
              "$date": {
                "$numberLong": "1325412610000"
              }
            }
          }
        }, 
        "_id": 0
      }
    }, 
    {
      "$replaceWith": {
        "$unsetField": {
          "field": "__bot", 
          "input": {
            "$setField": {
              "field": "", 
              "value": "$__bot", 
              "input": "$$ROOT"
            }
          }
        }
      }
    }
  ]
  result_set_schema: {
    "additionalProperties": false, 
    "required": [""], 
    "properties": {
      "": {
        "additionalProperties": false, 
        "required": [
          "_1"
        ], 
        "properties": {
          "_1": {
            "bsonType": "date"
          }
        }, 
        "bsonType": "object"
      },
    }, 
    "bsonType": "object"
  }<|MERGE_RESOLUTION|>--- conflicted
+++ resolved
@@ -331,13 +331,8 @@
     "bsonType": "object"
   }
 - description: Signed integer literals
-<<<<<<< HEAD
   current_db: schema_derivation_literal
-  skip_reason: SQL-2752 improve $literal ergonomics
-=======
-  current_db: test
   skip_reason: "SQL-2838: negative integer literals deserialize as long"
->>>>>>> 27166284
   pipeline: [
     {
       "$documents": [
