--- conflicted
+++ resolved
@@ -20,13 +20,9 @@
 	MaxAllowedPacket            = "max_allowed_packet"
 	MongoDBGitVersion           = "mongodb_git_version"
 	MongoDBVersion              = "mongodb_version"
-<<<<<<< HEAD
 	Socket                      = "socket"
-	SqlAutoIsNull               = "sql_auto_is_null"
-=======
 	SQLAutoIsNull               = "sql_auto_is_null"
 	SQLSelectLimit              = "sql_select_limit"
->>>>>>> d7e471f9
 	Version                     = "version"
 	VersionComment              = "version_comment"
 	WaitTimeoutSecs             = "wait_timeout"
@@ -175,7 +171,6 @@
 		},
 	}
 
-<<<<<<< HEAD
 	definitions[Socket] = &definition{
 		Name:             Socket,
 		Kind:             SystemKind,
@@ -184,12 +179,8 @@
 		GetValue:         func(c *Container) interface{} { return c.Socket },
 	}
 
-	definitions[SqlAutoIsNull] = &definition{
-		Name:             SqlAutoIsNull,
-=======
 	definitions[SQLAutoIsNull] = &definition{
 		Name:             SQLAutoIsNull,
->>>>>>> d7e471f9
 		Kind:             SystemKind,
 		AllowedSetScopes: GlobalScope | SessionScope,
 		SQLType:          schema.SQLBoolean,
